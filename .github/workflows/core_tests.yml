name: Core Testing

on:
  push:
    branches:
      - '*'

  pull_request:
    branches:
      - '*'

  workflow_dispatch:

env:
  CACHE_NUMBER: 0  # increase to reset cache manually

jobs:
  foundation:

    defaults:
      run:
        shell: bash -l {0}
    name: linux-64-py${{ matrix.python-version }}
    runs-on: ubuntu-latest
    steps:
      - uses: actions/checkout@v4

      - name: Install uv
        uses: astral-sh/setup-uv@v5
        with:
          version: "0.7.12"
          enable-cache: true
          cache-dependency-glob: "uv.lock"

      - name: "Set up Python"
        uses: actions/setup-python@v5
        with:
          python-version-file: ".python-version"

      - name: Install activitysim
        run: |
          uv sync --locked --only-group github-action

      - name: Lint with Black
        run: |
          # stop the build if there are problems
          uv run black --check --diff .

      - name: Test activitysim.core
        run: |
          uv run pytest --pyargs activitysim.core

      - name: Test activitysim.abm.models
        run: |
          uv run pytest --pyargs activitysim.abm.models

      - name: Test activitysim.abm.test
        run: |
          uv run pytest --pyargs activitysim.abm.test

      - name: Test activitysim.cli
        run: |
          uv run pytest --pyargs activitysim.cli

      - name: Test activitysim.examples.test
        run: |
          uv run pytest --pyargs activitysim.examples.test


  cross-platform:
    # also test foundation cross platforms, but do not require a successful
    # completion before starting regional model tests
    needs: foundation
    strategy:
      matrix:
        include:
          - os: macos-latest
            label: macOS
            python-version: "3.10"

          - os: windows-latest
            label: win-64
            python-version: "3.10"

    defaults:
      run:
        shell: bash -l {0}

    name: ${{ matrix.label }}
    runs-on: ${{ matrix.os }}
    steps:
      - uses: actions/checkout@v4

      - name: Install uv
        uses: astral-sh/setup-uv@v5
        with:
          version: "0.7.12"
          enable-cache: true
          cache-dependency-glob: "uv.lock"

      - name: "Set up Python"
        uses: actions/setup-python@v5
        with:
          python-version-file: ".python-version"

      - name: Install activitysim
        run: |
          uv sync --locked --only-group github-action

      - name: Lint with Black
        run: |
          # stop the build if there are problems
          uv run black --check --diff .

      - name: Test activitysim.core
        run: |
          uv run pytest --pyargs activitysim.core

      - name: Test activitysim.abm.models
        run: |
          uv run pytest --pyargs activitysim.abm.models

      - name: Test activitysim.abm.test
        run: |
          uv run pytest --pyargs activitysim.abm.test

      - name: Test activitysim.cli
        run: |
          uv run pytest --pyargs activitysim.cli

      - run: uv run pytest test/test_skim_name_conflicts.py
      - run: uv run pytest test/random_seed/test_random_seed.py

  builtin_regional_models:
    needs: foundation
    env:
      python-version: "3.10"
      label: win-64
    strategy:
      matrix:
        region:
          - prototype_mtc
          - placeholder_psrc
          - prototype_marin
          - prototype_mtc_extended
          - placeholder_sandag
          - prototype_sandag_xborder
          - production_semcog
          - prototype_mwcog
          - placeholder_multiple_zone
      fail-fast: false
    defaults:
      run:
        shell: pwsh
    name: ${{ matrix.region }}
    runs-on: windows-latest
    steps:
      - uses: actions/checkout@v4

      - name: Install uv
        uses: astral-sh/setup-uv@v5
        with:
          version: "0.7.12"
          enable-cache: true
          cache-dependency-glob: "uv.lock"

      - name: "Set up Python"
        uses: actions/setup-python@v5
        with:
          python-version-file: ".python-version"

      - name: Install activitysim
        run: |
          uv sync --locked --only-group github-action

      # TODO: Cache sharrow compiled flows?  The contents of __pycache__ appear to
      #       be ignored, so this is not working as expected right now
      #
      #  - name: Define Inputs
      #    run: echo "REGION_DEFS=activitysim/examples/${{ matrix.region }}/** " >> $GITHUB_ENV
      #
      #  - name: Get a random number
      #    run: echo "RANDOM_SUFFIX=${RANDOM}${RANDOM}" >> $GITHUB_ENV
      #
      #  - uses: actions/cache@v3
      #    # store the regional model's cache directory in github actions cache
      #    # this will (almost) never hit on primary key due to the random number
      #    # but will pull the most recent cache from restore-keys... and then
      #    # update the cache with additional compiled flows as needed.
      #    # Hoping this will result in fewer re-compiles on tests and faster
      #    # testing overall
      #    with:
      #      path: activitysim/examples/${{ matrix.region }}/test/output/cache
      #      key: ${{ matrix.region }}-${{ env.label }}-${{ hashFiles(env.REGION_DEFS) }}-${{ env.DATE }}-${{ env.CACHE_NUMBER }}-${{ env.RANDOM_SUFFIX }}
      #      restore-keys: |
      #        ${{ matrix.region }}-${{ env.label }}-${{ hashFiles(env.REGION_DEFS) }}-${{ env.DATE }}-${{ env.CACHE_NUMBER }}
      #    id: cache-example

      - name: Test ${{ matrix.region }}
        run: |
          uv run pytest activitysim/examples/${{ matrix.region }}/test --durations=0

  external_regional_models:
    needs: foundation
    env:
      python-version: "3.10"
      label: win-64
    strategy:
      matrix:
        include:
          - region: Standard 1-Zone Example (MTC)
            region-org: ActivitySim
            region-repo: activitysim-prototype-mtc
            region-branch: pandas2
          - region: Standard 2-Zone Example (SANDAG)
            region-org: ActivitySim
            region-repo: sandag-abm3-example
            region-branch: pandas2
      fail-fast: false
    defaults:
      run:
        shell: pwsh
    name: ${{ matrix.region }}
    runs-on: windows-latest
    steps:
      - name: Checkout ActivitySim
        uses: actions/checkout@v4

      - name: Install uv
        uses: astral-sh/setup-uv@v5
        with:
          version: "0.7.12"
          enable-cache: true
          cache-dependency-glob: "uv.lock"

      - name: "Set up Python"
        uses: actions/setup-python@v5
        with:
          python-version-file: ".python-version"

      - name: Install activitysim
        run: |
          uv sync --locked --only-group github-action

      - name: Checkout Example
        uses: actions/checkout@v4
        with:
          repository: '${{ matrix.region-org }}/${{ matrix.region-repo }}'
          ref: '${{ matrix.region-branch }}'
          path: '${{ matrix.region-repo }}'

      - name: Test ${{ matrix.region }}
        run: |
          cd ${{ matrix.region-repo }}/test
          uv run pytest .

  random_seed_generation:
    needs: foundation
    env:
      python-version: "3.10"
      label: win-64
    defaults:
      run:
        shell: pwsh
    name: random_seed_generation_test
    runs-on: windows-latest

    steps:
      - uses: actions/checkout@v4

      - name: Install uv
        uses: astral-sh/setup-uv@v5
        with:
          version: "0.7.12"
          enable-cache: true
          cache-dependency-glob: "uv.lock"

      - name: "Set up Python"
        uses: actions/setup-python@v5
        with:
          python-version-file: ".python-version"

      - name: Install activitysim
        run: |
          uv sync --locked --only-group github-action

      - name: Test Random Seed Generation
        run: |
          uv run pytest test/random_seed/test_random_seed.py --durations=0

  estimation_mode:
    needs: foundation
    env:
      python-version: "3.10"
      label: win-64
    defaults:
      run:
        shell: pwsh
    name: Estimation Mode Unit Tests
    runs-on: windows-latest
    steps:
      - uses: actions/checkout@v4

      - name: Install uv
        uses: astral-sh/setup-uv@v5
        with:
          version: "0.7.12"
          enable-cache: true
          cache-dependency-glob: "uv.lock"

      - name: "Set up Python"
        uses: actions/setup-python@v5
        with:
          python-version-file: ".python-version"

      - name: Install activitysim
        run: |
          uv sync --locked --only-group github-action

      - name: Test Estimation Mode
        run: |
          uv run pytest activitysim/estimation/test/test_larch_estimation.py --durations=0

<<<<<<< HEAD
  estimation_notebooks:
=======
  expression-profiling:
>>>>>>> e345f977
    needs: foundation
    env:
      python-version: "3.10"
      label: win-64
    defaults:
      run:
        shell: pwsh
<<<<<<< HEAD
    name: Estimation Notebooks Test
    runs-on: windows-latest
    steps:
      - uses: actions/checkout@v4

      - name: "Set up Python"
        uses: actions/setup-python@v5
        with:
          python-version-file: ".python-version"

      - name: Install uv
        uses: astral-sh/setup-uv@v5
        with:
          version: "0.7.12"
          enable-cache: true
          cache-dependency-glob: "uv.lock"

      - name: setup graphviz
        uses: ts-graphviz/setup-graphviz@v2

      - name: Install activitysim
        run: |
          uv sync --locked --group github-action

      - name: Create Estimation Data
        run: >
          uv run --group github-action python activitysim/examples/example_estimation/notebooks/est_mode_setup.py 
          --household_sample_size 5000

      - name: Test Estimation Notebooks
        run: >
          uv run --group github-action pytest activitysim/examples/example_estimation/notebooks 
          --nbmake-timeout=3000 
          --ignore=activitysim/examples/example_estimation/notebooks/01_estimation_mode.ipynb 
          --ignore-glob=activitysim/examples/example_estimation/notebooks/test-estimation-data/**

  estimation_edb_creation:
    needs: foundation
    env:
      python-version: "3.10"
      label: win-64
    defaults:
      run:
        shell: pwsh
    name: estimation_edb_creation_test
=======
    name: Expression Profiling Tests
>>>>>>> e345f977
    runs-on: windows-latest
    steps:
      - uses: actions/checkout@v4

      - name: Install uv
        uses: astral-sh/setup-uv@v5
        with:
          version: "0.7.12"
          enable-cache: true
          cache-dependency-glob: "uv.lock"

      - name: "Set up Python"
        uses: actions/setup-python@v5
        with:
          python-version-file: ".python-version"

      - name: Install activitysim
        run: |
          uv sync --locked --only-group github-action

<<<<<<< HEAD
      - name: Test Estimation EDB Creation
        run: |
          uv run pytest activitysim/estimation/test/test_edb_creation/test_edb_formation.py --durations=0
=======
      - name: Test Expression Profiling
        run: |
          uv run pytest test/test_expression_profiling.py
>>>>>>> e345f977

  develop-docbuild:
    needs: foundation
    if: github.ref_name == 'main' || github.ref_name == 'docs-fix'
    name: develop-docbuild
    runs-on: ubuntu-latest
    permissions:
      contents: write
    defaults:
      run:
        shell: bash -l {0}
    steps:
      - uses: actions/checkout@v4
        with:
          fetch-depth: 0  # get all tags, lets setuptools_scm do its thing
      - name: Install uv
        uses: astral-sh/setup-uv@v5
        with:
          version: "0.7.12"
          enable-cache: true
          cache-dependency-glob: "uv.lock"
      - name: "Set up Python"
        uses: actions/setup-python@v5
        with:
          python-version-file: ".python-version"
      - name: Install activitysim
        run: |
          uv sync --locked --only-group github-action
      - name: localize version switcher
        run: |
          python .github/workflows/localize-base-urls.py docs/_static/switcher.json
          git update-index --assume-unchanged docs/_static/switcher.json
          cat docs/_static/switcher.json
      - name: Build the docs
        run: |
          cd docs
          make clean
          make html
      - name: Push to GitHub Pages
        uses: peaceiris/actions-gh-pages@v4
        with:
          github_token: ${{ secrets.GITHUB_TOKEN }}
          # Token is created automatically by Github Actions, no other config needed
          publish_dir: ./docs/_build/html
          destination_dir: develop<|MERGE_RESOLUTION|>--- conflicted
+++ resolved
@@ -321,19 +321,14 @@
         run: |
           uv run pytest activitysim/estimation/test/test_larch_estimation.py --durations=0
 
-<<<<<<< HEAD
   estimation_notebooks:
-=======
-  expression-profiling:
->>>>>>> e345f977
-    needs: foundation
-    env:
-      python-version: "3.10"
-      label: win-64
-    defaults:
-      run:
-        shell: pwsh
-<<<<<<< HEAD
+    needs: foundation
+    env:
+      python-version: "3.10"
+      label: win-64
+    defaults:
+      run:
+        shell: pwsh
     name: Estimation Notebooks Test
     runs-on: windows-latest
     steps:
@@ -379,38 +374,62 @@
       run:
         shell: pwsh
     name: estimation_edb_creation_test
-=======
+    runs-on: windows-latest
+    steps:
+      - uses: actions/checkout@v4
+
+      - name: Install uv
+        uses: astral-sh/setup-uv@v5
+        with:
+          version: "0.7.12"
+          enable-cache: true
+          cache-dependency-glob: "uv.lock"
+
+      - name: "Set up Python"
+        uses: actions/setup-python@v5
+        with:
+          python-version-file: ".python-version"
+
+      - name: Install activitysim
+        run: |
+          uv sync --locked --only-group github-action
+
+      - name: Test Estimation EDB Creation
+        run: |
+          uv run pytest activitysim/estimation/test/test_edb_creation/test_edb_formation.py --durations=0
+
+  expression-profiling:
+    needs: foundation
+    env:
+      python-version: "3.10"
+      label: win-64
+    defaults:
+      run:
+        shell: pwsh
     name: Expression Profiling Tests
->>>>>>> e345f977
-    runs-on: windows-latest
-    steps:
-      - uses: actions/checkout@v4
-
-      - name: Install uv
-        uses: astral-sh/setup-uv@v5
-        with:
-          version: "0.7.12"
-          enable-cache: true
-          cache-dependency-glob: "uv.lock"
-
-      - name: "Set up Python"
-        uses: actions/setup-python@v5
-        with:
-          python-version-file: ".python-version"
-
-      - name: Install activitysim
-        run: |
-          uv sync --locked --only-group github-action
-
-<<<<<<< HEAD
-      - name: Test Estimation EDB Creation
-        run: |
-          uv run pytest activitysim/estimation/test/test_edb_creation/test_edb_formation.py --durations=0
-=======
+    runs-on: windows-latest
+    steps:
+      - uses: actions/checkout@v4
+
+      - name: Install uv
+        uses: astral-sh/setup-uv@v5
+        with:
+          version: "0.7.12"
+          enable-cache: true
+          cache-dependency-glob: "uv.lock"
+
+      - name: "Set up Python"
+        uses: actions/setup-python@v5
+        with:
+          python-version-file: ".python-version"
+
+      - name: Install activitysim
+        run: |
+          uv sync --locked --only-group github-action
+
       - name: Test Expression Profiling
         run: |
           uv run pytest test/test_expression_profiling.py
->>>>>>> e345f977
 
   develop-docbuild:
     needs: foundation
