--- conflicted
+++ resolved
@@ -1,12 +1,6 @@
 
 include ez_setup.py
 include README.rst
-<<<<<<< HEAD
-=======
-include LICENSE.txt
-
-graft notebooks
->>>>>>> 205c3911
 graft activitysim/examples
 
 # required for test system
