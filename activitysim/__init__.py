# ActivitySim
# See full license in LICENSE.txt.

from ._generated_version import __version__, __version_tuple__

<<<<<<< HEAD
__doc__ = "Activity-Based Travel Modeling"

try:
    from ._generated_version import __version__
except ImportError:
    # Package is not installed, parse git tag at runtime
    try:
        import setuptools_scm

        __version__ = setuptools_scm.get_version("../", relative_to=__file__)
    except ImportError:
        __version__ = "999"
=======
__doc__ = "Activity-Based Travel Modeling"
>>>>>>> 3e254ff6
<|MERGE_RESOLUTION|>--- conflicted
+++ resolved
@@ -1,13 +1,10 @@
 # ActivitySim
 # See full license in LICENSE.txt.
 
-from ._generated_version import __version__, __version_tuple__
-
-<<<<<<< HEAD
 __doc__ = "Activity-Based Travel Modeling"
 
 try:
-    from ._generated_version import __version__
+    from ._generated_version import __version__, __version_tuple__
 except ImportError:
     # Package is not installed, parse git tag at runtime
     try:
@@ -16,6 +13,4 @@
         __version__ = setuptools_scm.get_version("../", relative_to=__file__)
     except ImportError:
         __version__ = "999"
-=======
-__doc__ = "Activity-Based Travel Modeling"
->>>>>>> 3e254ff6
+    __version_tuple__ = __version__.split(".")