--- conflicted
+++ resolved
@@ -32,10 +32,7 @@
 from . import trip_purpose
 from . import trip_purpose_and_destination
 from . import trip_scheduling
-<<<<<<< HEAD
 from . import trip_departure_choice
 from . import trip_scheduling_choice
-=======
->>>>>>> fa04532f
 from . import trip_matrices
 from . import summarize