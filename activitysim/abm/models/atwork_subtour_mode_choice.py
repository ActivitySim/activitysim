# ActivitySim
# See full license in LICENSE.txt.
import logging

import pandas as pd
import numpy as np

from activitysim.core import tracing
from activitysim.core import config
from activitysim.core import inject
from activitysim.core import pipeline
from activitysim.core import simulate

from activitysim.core import los
from activitysim.core.pathbuilder import TransitVirtualPathBuilder

from .util.mode import run_tour_mode_choice_simulate
from .util import estimation

from activitysim.core.mem import force_garbage_collect
from activitysim.core.util import assign_in_place

logger = logging.getLogger(__name__)


@inject.step()
def atwork_subtour_mode_choice(
        tours,
        persons_merged,
        network_los,
        chunk_size,
        trace_hh_id):
    """
    At-work subtour mode choice simulate
    """

    trace_label = 'atwork_subtour_mode_choice'

    model_settings_file_name = 'tour_mode_choice.yaml'
    model_settings = config.read_model_settings(model_settings_file_name)

    logsum_column_name = model_settings.get('MODE_CHOICE_LOGSUM_COLUMN_NAME')
    mode_column_name = 'tour_mode'

    tours = tours.to_frame()
    subtours = tours[tours.tour_category == 'atwork']

    # - if no atwork subtours
    if subtours.shape[0] == 0:
        tracing.no_results(trace_label)
        return

    subtours_merged = \
        pd.merge(subtours, persons_merged.to_frame(),
                 left_on='person_id', right_index=True, how='left')

    logger.info("Running %s with %d subtours" % (trace_label, subtours_merged.shape[0]))

    tracing.print_summary('%s tour_type' % trace_label,
                          subtours_merged.tour_type, value_counts=True)

    constants = {}
    constants.update(config.get_model_constants(model_settings))

    skim_dict = network_los.get_default_skim_dict()

    # setup skim keys
    orig_col_name = 'workplace_zone_id'
    dest_col_name = 'destination'
    out_time_col_name = 'start'
    in_time_col_name = 'end'
    odt_skim_stack_wrapper = skim_dict.wrap_3d(orig_key=orig_col_name, dest_key=dest_col_name,
                                               dim3_key='out_period')
    dot_skim_stack_wrapper = skim_dict.wrap_3d(orig_key=dest_col_name, dest_key=orig_col_name,
                                               dim3_key='in_period')
    odr_skim_stack_wrapper = skim_dict.wrap_3d(orig_key=orig_col_name, dest_key=dest_col_name,
                                               dim3_key='in_period')
    dor_skim_stack_wrapper = skim_dict.wrap_3d(orig_key=dest_col_name, dest_key=orig_col_name,
                                               dim3_key='out_period')
    od_skim_stack_wrapper = skim_dict.wrap(orig_col_name, dest_col_name)

    skims = {
        "odt_skims": odt_skim_stack_wrapper,
        "dot_skims": dot_skim_stack_wrapper,
        "odr_skims": odr_skim_stack_wrapper,
        "dor_skims": dor_skim_stack_wrapper,
        "od_skims": od_skim_stack_wrapper,
        'orig_col_name': orig_col_name,
        'dest_col_name': dest_col_name,
        'out_time_col_name': out_time_col_name,
        'in_time_col_name': in_time_col_name
    }

    if network_los.zone_system == los.THREE_ZONE:
        # fixme - is this a lightweight object?
        tvpb = network_los.tvpb

        tvpb_logsum_odt = tvpb.wrap_logsum(orig_key=orig_col_name, dest_key=dest_col_name,
                                           tod_key='out_period', segment_key='demographic_segment',
                                           cache_choices=True,
                                           trace_label=trace_label, tag='tvpb_logsum_odt')
        tvpb_logsum_dot = tvpb.wrap_logsum(orig_key=dest_col_name, dest_key=orig_col_name,
                                           tod_key='in_period', segment_key='demographic_segment',
                                           cache_choices=True,
                                           trace_label=trace_label, tag='tvpb_logsum_dot')

        skims.update({
            'tvpb_logsum_odt': tvpb_logsum_odt,
            'tvpb_logsum_dot': tvpb_logsum_dot
        })

        # TVPB constants can appear in expressions
        constants.update(network_los.setting('TVPB_SETTINGS.tour_mode_choice.CONSTANTS'))

    estimator = estimation.manager.begin_estimation('atwork_subtour_mode_choice')
    if estimator:
        estimator.write_coefficients(model_settings=model_settings)
        estimator.write_coefficients_template(model_settings=model_settings)
        estimator.write_spec(model_settings)
        estimator.write_model_settings(model_settings, model_settings_file_name)
        # FIXME run_tour_mode_choice_simulate writes choosers post-annotation

    choices_df = run_tour_mode_choice_simulate(
        subtours_merged,
        tour_purpose='atwork', model_settings=model_settings,
        mode_column_name=mode_column_name,
        logsum_column_name=logsum_column_name,
        network_los=network_los,
        skims=skims,
        constants=constants,
        estimator=estimator,
        chunk_size=chunk_size,
        trace_label=trace_label,
        trace_choice_name='tour_mode_choice')

    # add cached tvpb_logsum tap choices for modes specified in tvpb_mode_path_types
    if network_los.zone_system == los.THREE_ZONE:

        tvpb_mode_path_types = model_settings.get('tvpb_mode_path_types')
        for mode, path_types in tvpb_mode_path_types.items():

            for direction, skim in zip(['od', 'do'], [tvpb_logsum_odt, tvpb_logsum_dot]):

                path_type = path_types[direction]
                skim_cache = skim.cache[path_type]

                print(f"mode {mode} direction {direction} path_type {path_type}")

                for c in skim_cache:

                    dest_col = f'{direction}_{c}'

                    if dest_col not in choices_df:
<<<<<<< HEAD
                        choices_df[dest_col] = np.nan if pd.api.types.is_numeric_dtype(skim_cache[c]) else ''
=======
                        choices_df[dest_col] = 0 if pd.api.types.is_numeric_dtype(skim_cache[c]) else ''
>>>>>>> fa04532f
                    choices_df[dest_col].where(choices_df.tour_mode != mode, skim_cache[c], inplace=True)

    if estimator:
        estimator.write_choices(choices_df[mode_column_name])
        choices_df[mode_column_name] = \
            estimator.get_survey_values(choices_df[mode_column_name], 'tours', mode_column_name)
        estimator.write_override_choices(choices_df[mode_column_name])
        estimator.end_estimation()

    tracing.print_summary('%s choices' % trace_label, choices_df[mode_column_name], value_counts=True)

    assign_in_place(tours, choices_df)
    pipeline.replace_table("tours", tours)

    if trace_hh_id:
        tracing.trace_df(tours[tours.tour_category == 'atwork'],
                         label=tracing.extend_trace_label(trace_label, mode_column_name),
                         slicer='tour_id',
                         index_label='tour_id')

    force_garbage_collect()<|MERGE_RESOLUTION|>--- conflicted
+++ resolved
@@ -151,11 +151,8 @@
                     dest_col = f'{direction}_{c}'
 
                     if dest_col not in choices_df:
-<<<<<<< HEAD
                         choices_df[dest_col] = np.nan if pd.api.types.is_numeric_dtype(skim_cache[c]) else ''
-=======
-                        choices_df[dest_col] = 0 if pd.api.types.is_numeric_dtype(skim_cache[c]) else ''
->>>>>>> fa04532f
+                    
                     choices_df[dest_col].where(choices_df.tour_mode != mode, skim_cache[c], inplace=True)
 
     if estimator:
