--- conflicted
+++ resolved
@@ -37,10 +37,7 @@
     state: workflow.State,
     households: pd.DataFrame,
     households_merged: pd.DataFrame,
-<<<<<<< HEAD
-=======
     # FIXME: persons_merged not used but included, see #853
->>>>>>> a9322d39
     persons_merged: pd.DataFrame,
     model_settings: AutoOwnershipSettings | None = None,
     model_settings_file_name: str = "auto_ownership.yaml",
