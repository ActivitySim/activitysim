# ActivitySim
# See full license in LICENSE.txt.
import logging

import pandas as pd

from activitysim.core import config, expressions, inject, pipeline, simulate, tracing
from activitysim.core.util import reindex

from .util import cdap, estimation

logger = logging.getLogger(__name__)


@inject.step()
def cdap_simulate(persons_merged, persons, households, chunk_size, trace_hh_id):
    """
    CDAP stands for Coordinated Daily Activity Pattern, which is a choice of
    high-level activity pattern for each person, in a coordinated way with other
    members of a person's household.

    Because Python requires vectorization of computation, there are some specialized
    routines in the cdap directory of activitysim for this purpose.  This module
    simply applies those utilities using the simulation framework.
    """

    trace_label = "cdap"
    model_settings = config.read_model_settings("cdap.yaml")
    person_type_map = model_settings.get("PERSON_TYPE_MAP", None)
    assert (
        person_type_map is not None
    ), f"Expected to find PERSON_TYPE_MAP setting in cdap.yaml"
    estimator = estimation.manager.begin_estimation("cdap")

    cdap_indiv_spec = simulate.read_model_spec(
        file_name=model_settings["INDIV_AND_HHSIZE1_SPEC"]
    )

    coefficients_df = simulate.read_model_coefficients(model_settings)
    cdap_indiv_spec = simulate.eval_coefficients(
        cdap_indiv_spec, coefficients_df, estimator
    )

    # Rules and coefficients for generating interaction specs for different household sizes
    interaction_coefficients_file_name = model_settings.get(
        "INTERACTION_COEFFICIENTS", "cdap_interaction_coefficients.csv"
    )
    cdap_interaction_coefficients = pd.read_csv(
        config.config_file_path(interaction_coefficients_file_name), comment="#"
    )

    # replace cdap_interaction_coefficients coefficient labels with numeric values
    # for backward compatibility, use where() to allow hard-coded coefficients and dummy (empty) coefficients_file
    coefficients = cdap_interaction_coefficients.coefficient.map(
        coefficients_df.value.to_dict()
    )
    coefficients = cdap_interaction_coefficients.coefficient.where(
        coefficients.isnull(), coefficients
    )
    coefficients = pd.to_numeric(coefficients, errors="coerce").astype(float)
    if coefficients.isnull().any():
        # show them the offending lines from interaction_coefficients_file
        logger.warning(
            f"bad coefficients in INTERACTION_COEFFICIENTS {interaction_coefficients_file_name}\n"
            f"{cdap_interaction_coefficients[coefficients.isnull()]}"
        )
        assert not coefficients.isnull().any()
    cdap_interaction_coefficients.coefficient = coefficients

    """
    spec to compute/specify the relative proportions of each activity (M, N, H)
    that should be used to choose activities for additional household members not handled by CDAP
    This spec is handled much like an activitysim logit utility spec,
    EXCEPT that the values computed are relative proportions, not utilities
    (i.e. values are not exponentiated before being normalized to probabilities summing to 1.0)
    """
    cdap_fixed_relative_proportions = simulate.read_model_spec(
        file_name=model_settings["FIXED_RELATIVE_PROPORTIONS_SPEC"]
    )

    add_joint_tour_utility = \
        model_settings.get('ADD_JOINT_TOUR_UTILITY', False)

    if add_joint_tour_utility:
        # Rules and coefficients for generating cdap joint tour specs for different household sizes
        joint_tour_coefficients_file_name = \
            model_settings.get('JOINT_TOUR_COEFFICIENTS', 'cdap_joint_tour_coefficients.csv')
        cdap_joint_tour_coefficients = \
            pd.read_csv(config.config_file_path(joint_tour_coefficients_file_name), comment='#')

    persons_merged = persons_merged.to_frame()

    # add tour-based chunk_id so we can chunk all trips in tour together
    assert "chunk_id" not in persons_merged.columns
    unique_household_ids = persons_merged.household_id.unique()
    household_chunk_ids = pd.Series(
        range(len(unique_household_ids)), index=unique_household_ids
    )
    persons_merged["chunk_id"] = reindex(
        household_chunk_ids, persons_merged.household_id
    )

    constants = config.get_model_constants(model_settings)

    cdap_interaction_coefficients = cdap.preprocess_interaction_coefficients(
        cdap_interaction_coefficients
    )

    # specs are built just-in-time on demand and cached as injectables
    # prebuilding here allows us to write them to the output directory
    # (also when multiprocessing locutor might not see all household sizes)
    logger.info("Pre-building cdap specs")
    for hhsize in range(2, cdap.MAX_HHSIZE + 1):
<<<<<<< HEAD
        spec = cdap.build_cdap_spec(cdap_interaction_coefficients, hhsize, cache=True)
        if inject.get_injectable("locutor", False):
            spec.to_csv(
                config.output_file_path("cdap_spec_%s.csv" % hhsize), index=True
            )
=======
        spec = cdap.build_cdap_spec(cdap_interaction_coefficients, hhsize, cache=True, joint_tour_alt=add_joint_tour_utility)
        if inject.get_injectable('locutor', False):
            spec.to_csv(config.output_file_path('cdap_spec_%s.csv' % hhsize), index=True)
        if add_joint_tour_utility:
            # build cdap joint tour spec
            # joint_spec_dependency = spec.loc[[c for c in spec.index if c.startswith(('M_p', 'N_p', 'H_p'))]]
            joint_spec = cdap.build_cdap_joint_spec(cdap_joint_tour_coefficients, hhsize, cache=True)
            if inject.get_injectable('locutor', False):
                joint_spec.to_csv(config.output_file_path('cdap_joint_spec_%s.csv' % hhsize), index=True)
>>>>>>> 27e7df89

    if estimator:
        estimator.write_model_settings(model_settings, "cdap.yaml")
        estimator.write_spec(model_settings, tag="INDIV_AND_HHSIZE1_SPEC")
        estimator.write_spec(
            model_settings=model_settings, tag="FIXED_RELATIVE_PROPORTIONS_SPEC"
        )
        estimator.write_coefficients(coefficients_df, model_settings)
        estimator.write_table(
            cdap_interaction_coefficients,
            "interaction_coefficients",
            index=False,
            append=False,
        )
        estimator.write_choosers(persons_merged)
        for hhsize in range(2, cdap.MAX_HHSIZE + 1):
            spec = cdap.get_cached_spec(hhsize)
            estimator.write_table(spec, "spec_%s" % hhsize, append=False)

    logger.info("Running cdap_simulate with %d persons", len(persons_merged.index))

<<<<<<< HEAD
    choices = cdap.run_cdap(
        persons=persons_merged,
        person_type_map=person_type_map,
        cdap_indiv_spec=cdap_indiv_spec,
        cdap_interaction_coefficients=cdap_interaction_coefficients,
        cdap_fixed_relative_proportions=cdap_fixed_relative_proportions,
        locals_d=constants,
        chunk_size=chunk_size,
        trace_hh_id=trace_hh_id,
        trace_label=trace_label,
    )
=======
    if add_joint_tour_utility:
        choices, hh_joint = cdap.run_cdap(
            persons=persons_merged,
            person_type_map=person_type_map,
            cdap_indiv_spec=cdap_indiv_spec,
            cdap_interaction_coefficients=cdap_interaction_coefficients,
            cdap_fixed_relative_proportions=cdap_fixed_relative_proportions,
            locals_d=constants,
            chunk_size=chunk_size,
            trace_hh_id=trace_hh_id,
            trace_label=trace_label,
            add_joint_tour_utility=add_joint_tour_utility)
    else:
        choices = cdap.run_cdap(
            persons=persons_merged,
            person_type_map=person_type_map,
            cdap_indiv_spec=cdap_indiv_spec,
            cdap_interaction_coefficients=cdap_interaction_coefficients,
            cdap_fixed_relative_proportions=cdap_fixed_relative_proportions,
            locals_d=constants,
            chunk_size=chunk_size,
            trace_hh_id=trace_hh_id,
            trace_label=trace_label,
            add_joint_tour_utility=add_joint_tour_utility)
>>>>>>> 27e7df89

    if estimator:
        estimator.write_choices(choices)
        choices = estimator.get_survey_values(choices, "persons", "cdap_activity")
        estimator.write_override_choices(choices)
        estimator.end_estimation()

    # - assign results to persons table and annotate
    persons = persons.to_frame()

    choices = choices.reindex(persons.index)
    persons["cdap_activity"] = choices

    expressions.assign_columns(
        df=persons,
        model_settings=model_settings.get("annotate_persons"),
        trace_label=tracing.extend_trace_label(trace_label, "annotate_persons"),
    )

    pipeline.replace_table("persons", persons)

    # - annotate households table
    households = households.to_frame()

    if add_joint_tour_utility:
        hh_joint = hh_joint.reindex(households.index)
        households['has_joint_tour'] = hh_joint

    expressions.assign_columns(
        df=households,
        model_settings=model_settings.get("annotate_households"),
        trace_label=tracing.extend_trace_label(trace_label, "annotate_households"),
    )
    pipeline.replace_table("households", households)

    tracing.print_summary("cdap_activity", persons.cdap_activity, value_counts=True)
    logger.info(
        "cdap crosstabs:\n%s"
        % pd.crosstab(persons.ptype, persons.cdap_activity, margins=True)
    )<|MERGE_RESOLUTION|>--- conflicted
+++ resolved
@@ -111,13 +111,6 @@
     # (also when multiprocessing locutor might not see all household sizes)
     logger.info("Pre-building cdap specs")
     for hhsize in range(2, cdap.MAX_HHSIZE + 1):
-<<<<<<< HEAD
-        spec = cdap.build_cdap_spec(cdap_interaction_coefficients, hhsize, cache=True)
-        if inject.get_injectable("locutor", False):
-            spec.to_csv(
-                config.output_file_path("cdap_spec_%s.csv" % hhsize), index=True
-            )
-=======
         spec = cdap.build_cdap_spec(cdap_interaction_coefficients, hhsize, cache=True, joint_tour_alt=add_joint_tour_utility)
         if inject.get_injectable('locutor', False):
             spec.to_csv(config.output_file_path('cdap_spec_%s.csv' % hhsize), index=True)
@@ -127,7 +120,6 @@
             joint_spec = cdap.build_cdap_joint_spec(cdap_joint_tour_coefficients, hhsize, cache=True)
             if inject.get_injectable('locutor', False):
                 joint_spec.to_csv(config.output_file_path('cdap_joint_spec_%s.csv' % hhsize), index=True)
->>>>>>> 27e7df89
 
     if estimator:
         estimator.write_model_settings(model_settings, "cdap.yaml")
@@ -149,19 +141,6 @@
 
     logger.info("Running cdap_simulate with %d persons", len(persons_merged.index))
 
-<<<<<<< HEAD
-    choices = cdap.run_cdap(
-        persons=persons_merged,
-        person_type_map=person_type_map,
-        cdap_indiv_spec=cdap_indiv_spec,
-        cdap_interaction_coefficients=cdap_interaction_coefficients,
-        cdap_fixed_relative_proportions=cdap_fixed_relative_proportions,
-        locals_d=constants,
-        chunk_size=chunk_size,
-        trace_hh_id=trace_hh_id,
-        trace_label=trace_label,
-    )
-=======
     if add_joint_tour_utility:
         choices, hh_joint = cdap.run_cdap(
             persons=persons_merged,
@@ -186,7 +165,6 @@
             trace_hh_id=trace_hh_id,
             trace_label=trace_label,
             add_joint_tour_utility=add_joint_tour_utility)
->>>>>>> 27e7df89
 
     if estimator:
         estimator.write_choices(choices)
