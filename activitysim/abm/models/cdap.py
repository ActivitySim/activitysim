# ActivitySim
# See full license in LICENSE.txt.
from __future__ import annotations

import logging

import pandas as pd

from activitysim.abm.models.util import cdap
from activitysim.core import (
    config,
    estimation,
    expressions,
    simulate,
    tracing,
    workflow,
)
from activitysim.core.util import reindex

logger = logging.getLogger(__name__)


@workflow.step
def cdap_simulate(
    state: workflow.State,
    persons_merged: pd.DataFrame,
    persons: pd.DataFrame,
    households: pd.DataFrame,
) -> None:
    """
    CDAP stands for Coordinated Daily Activity Pattern, which is a choice of
    high-level activity pattern for each person, in a coordinated way with other
    members of a person's household.

    Because Python requires vectorization of computation, there are some specialized
    routines in the cdap directory of activitysim for this purpose.  This module
    simply applies those utilities using the simulation framework.
    """

    trace_label = "cdap"
    model_settings = state.filesystem.read_model_settings("cdap.yaml")
    trace_hh_id = state.settings.trace_hh_id
    person_type_map = model_settings.get("PERSON_TYPE_MAP", None)
    assert (
        person_type_map is not None
    ), "Expected to find PERSON_TYPE_MAP setting in cdap.yaml"
    estimator = estimation.manager.begin_estimation(state, "cdap")

    cdap_indiv_spec = state.filesystem.read_model_spec(
        file_name=model_settings["INDIV_AND_HHSIZE1_SPEC"]
    )

    coefficients_df = state.filesystem.read_model_coefficients(model_settings)
    cdap_indiv_spec = simulate.eval_coefficients(
        state, cdap_indiv_spec, coefficients_df, estimator
    )

    # Rules and coefficients for generating interaction specs for different household sizes
    interaction_coefficients_file_name = model_settings.get(
        "INTERACTION_COEFFICIENTS", "cdap_interaction_coefficients.csv"
    )
    cdap_interaction_coefficients = pd.read_csv(
        state.filesystem.get_config_file_path(interaction_coefficients_file_name),
        comment="#",
    )

    # replace cdap_interaction_coefficients coefficient labels with numeric values
    # for backward compatibility, use where() to allow hard-coded coefficients and dummy (empty) coefficients_file
    coefficients = cdap_interaction_coefficients.coefficient.map(
        coefficients_df.value.to_dict()
    )
    coefficients = cdap_interaction_coefficients.coefficient.where(
        coefficients.isnull(), coefficients
    )
    coefficients = pd.to_numeric(coefficients, errors="coerce").astype(float)
    if coefficients.isnull().any():
        # show them the offending lines from interaction_coefficients_file
        logger.warning(
            f"bad coefficients in INTERACTION_COEFFICIENTS {interaction_coefficients_file_name}\n"
            f"{cdap_interaction_coefficients[coefficients.isnull()]}"
        )
        assert not coefficients.isnull().any()
    cdap_interaction_coefficients.coefficient = coefficients

    """
    spec to compute/specify the relative proportions of each activity (M, N, H)
    that should be used to choose activities for additional household members not handled by CDAP
    This spec is handled much like an activitysim logit utility spec,
    EXCEPT that the values computed are relative proportions, not utilities
    (i.e. values are not exponentiated before being normalized to probabilities summing to 1.0)
    """
    cdap_fixed_relative_proportions = state.filesystem.read_model_spec(
        file_name=model_settings["FIXED_RELATIVE_PROPORTIONS_SPEC"]
    )

    add_joint_tour_utility = model_settings.get("ADD_JOINT_TOUR_UTILITY", False)

    if add_joint_tour_utility:
        # Rules and coefficients for generating cdap joint tour specs for different household sizes
        joint_tour_coefficients_file_name = model_settings.get(
            "JOINT_TOUR_COEFFICIENTS", "cdap_joint_tour_coefficients.csv"
        )
        cdap_joint_tour_coefficients = pd.read_csv(
<<<<<<< HEAD
            config.config_file_path(joint_tour_coefficients_file_name), comment="#"
        )

    persons_merged = persons_merged.to_frame()
=======
            state.filesystem.get_config_file_path(joint_tour_coefficients_file_name),
            comment="#",
        )
>>>>>>> 180dcca9

    # add tour-based chunk_id so we can chunk all trips in tour together
    assert "chunk_id" not in persons_merged.columns
    unique_household_ids = persons_merged.household_id.unique()
    household_chunk_ids = pd.Series(
        range(len(unique_household_ids)), index=unique_household_ids
    )
    persons_merged["chunk_id"] = reindex(
        household_chunk_ids, persons_merged.household_id
    )

    constants = config.get_model_constants(model_settings)

    cdap_interaction_coefficients = cdap.preprocess_interaction_coefficients(
        cdap_interaction_coefficients
    )

    # specs are built just-in-time on demand and cached as injectables
    # prebuilding here allows us to write them to the output directory
    # (also when multiprocessing locutor might not see all household sizes)
    logger.info("Pre-building cdap specs")
    for hhsize in range(2, cdap.MAX_HHSIZE + 1):
        spec = cdap.build_cdap_spec(
<<<<<<< HEAD
=======
            state,
>>>>>>> 180dcca9
            cdap_interaction_coefficients,
            hhsize,
            cache=True,
            joint_tour_alt=add_joint_tour_utility,
        )
<<<<<<< HEAD
        if inject.get_injectable("locutor", False):
=======
        if state.get_injectable("locutor", False):
>>>>>>> 180dcca9
            spec.to_csv(
                state.get_output_file_path(f"cdap_spec_{hhsize}.csv"), index=True
            )
        if add_joint_tour_utility:
            # build cdap joint tour spec
            # joint_spec_dependency = spec.loc[[c for c in spec.index if c.startswith(('M_p', 'N_p', 'H_p'))]]
            joint_spec = cdap.build_cdap_joint_spec(
<<<<<<< HEAD
                cdap_joint_tour_coefficients, hhsize, cache=True
            )
            if inject.get_injectable("locutor", False):
                joint_spec.to_csv(
                    config.output_file_path("cdap_joint_spec_%s.csv" % hhsize),
=======
                state, cdap_joint_tour_coefficients, hhsize, cache=True
            )
            if state.get_injectable("locutor", False):
                joint_spec.to_csv(
                    state.get_output_file_path(
                        f"cdap_joint_spec_{hhsize}.csv",
                    ),
>>>>>>> 180dcca9
                    index=True,
                )

    if estimator:
        estimator.write_model_settings(model_settings, "cdap.yaml")
        estimator.write_spec(model_settings, tag="INDIV_AND_HHSIZE1_SPEC")
        estimator.write_spec(
            model_settings=model_settings, tag="FIXED_RELATIVE_PROPORTIONS_SPEC"
        )
        estimator.write_coefficients(coefficients_df, model_settings)
        estimator.write_table(
            cdap_interaction_coefficients,
            "interaction_coefficients",
            index=False,
            append=False,
        )
        estimator.write_choosers(persons_merged)
        for hhsize in range(2, cdap.MAX_HHSIZE + 1):
            spec = cdap.get_cached_spec(state, hhsize)
            estimator.write_table(spec, "spec_%s" % hhsize, append=False)

    logger.info("Running cdap_simulate with %d persons", len(persons_merged.index))

    if add_joint_tour_utility:
        choices, hh_joint = cdap.run_cdap(
<<<<<<< HEAD
=======
            state,
>>>>>>> 180dcca9
            persons=persons_merged,
            person_type_map=person_type_map,
            cdap_indiv_spec=cdap_indiv_spec,
            cdap_interaction_coefficients=cdap_interaction_coefficients,
            cdap_fixed_relative_proportions=cdap_fixed_relative_proportions,
            locals_d=constants,
<<<<<<< HEAD
            chunk_size=chunk_size,
=======
            chunk_size=state.settings.chunk_size,
>>>>>>> 180dcca9
            trace_hh_id=trace_hh_id,
            trace_label=trace_label,
            add_joint_tour_utility=add_joint_tour_utility,
        )
    else:
        choices = cdap.run_cdap(
<<<<<<< HEAD
=======
            state,
>>>>>>> 180dcca9
            persons=persons_merged,
            person_type_map=person_type_map,
            cdap_indiv_spec=cdap_indiv_spec,
            cdap_interaction_coefficients=cdap_interaction_coefficients,
            cdap_fixed_relative_proportions=cdap_fixed_relative_proportions,
            locals_d=constants,
<<<<<<< HEAD
            chunk_size=chunk_size,
            trace_hh_id=trace_hh_id,
            trace_label=trace_label,
            add_joint_tour_utility=add_joint_tour_utility,
=======
            chunk_size=state.settings.chunk_size,
            trace_hh_id=trace_hh_id,
            trace_label=trace_label,
>>>>>>> 180dcca9
        )

    if estimator:
        estimator.write_choices(choices)
        choices = estimator.get_survey_values(choices, "persons", "cdap_activity")
        estimator.write_override_choices(choices)
        estimator.end_estimation()

    choices = choices.reindex(persons.index)
    persons["cdap_activity"] = choices

    expressions.assign_columns(
        state,
        df=persons,
        model_settings=model_settings.get("annotate_persons"),
        trace_label=tracing.extend_trace_label(trace_label, "annotate_persons"),
    )

    state.add_table("persons", persons)

    # - annotate households table
<<<<<<< HEAD
    households = households.to_frame()

=======
>>>>>>> 180dcca9
    if add_joint_tour_utility:
        hh_joint = hh_joint.reindex(households.index)
        households["has_joint_tour"] = hh_joint

    expressions.assign_columns(
        state,
        df=households,
        model_settings=model_settings.get("annotate_households"),
        trace_label=tracing.extend_trace_label(trace_label, "annotate_households"),
    )
    state.add_table("households", households)

    tracing.print_summary("cdap_activity", persons.cdap_activity, value_counts=True)
    logger.info(
        "cdap crosstabs:\n%s"
        % pd.crosstab(persons.ptype, persons.cdap_activity, margins=True)
    )<|MERGE_RESOLUTION|>--- conflicted
+++ resolved
@@ -101,16 +101,9 @@
             "JOINT_TOUR_COEFFICIENTS", "cdap_joint_tour_coefficients.csv"
         )
         cdap_joint_tour_coefficients = pd.read_csv(
-<<<<<<< HEAD
-            config.config_file_path(joint_tour_coefficients_file_name), comment="#"
-        )
-
-    persons_merged = persons_merged.to_frame()
-=======
             state.filesystem.get_config_file_path(joint_tour_coefficients_file_name),
             comment="#",
         )
->>>>>>> 180dcca9
 
     # add tour-based chunk_id so we can chunk all trips in tour together
     assert "chunk_id" not in persons_merged.columns
@@ -134,20 +127,13 @@
     logger.info("Pre-building cdap specs")
     for hhsize in range(2, cdap.MAX_HHSIZE + 1):
         spec = cdap.build_cdap_spec(
-<<<<<<< HEAD
-=======
             state,
->>>>>>> 180dcca9
             cdap_interaction_coefficients,
             hhsize,
             cache=True,
             joint_tour_alt=add_joint_tour_utility,
         )
-<<<<<<< HEAD
-        if inject.get_injectable("locutor", False):
-=======
         if state.get_injectable("locutor", False):
->>>>>>> 180dcca9
             spec.to_csv(
                 state.get_output_file_path(f"cdap_spec_{hhsize}.csv"), index=True
             )
@@ -155,13 +141,6 @@
             # build cdap joint tour spec
             # joint_spec_dependency = spec.loc[[c for c in spec.index if c.startswith(('M_p', 'N_p', 'H_p'))]]
             joint_spec = cdap.build_cdap_joint_spec(
-<<<<<<< HEAD
-                cdap_joint_tour_coefficients, hhsize, cache=True
-            )
-            if inject.get_injectable("locutor", False):
-                joint_spec.to_csv(
-                    config.output_file_path("cdap_joint_spec_%s.csv" % hhsize),
-=======
                 state, cdap_joint_tour_coefficients, hhsize, cache=True
             )
             if state.get_injectable("locutor", False):
@@ -169,7 +148,6 @@
                     state.get_output_file_path(
                         f"cdap_joint_spec_{hhsize}.csv",
                     ),
->>>>>>> 180dcca9
                     index=True,
                 )
 
@@ -195,47 +173,30 @@
 
     if add_joint_tour_utility:
         choices, hh_joint = cdap.run_cdap(
-<<<<<<< HEAD
-=======
             state,
->>>>>>> 180dcca9
             persons=persons_merged,
             person_type_map=person_type_map,
             cdap_indiv_spec=cdap_indiv_spec,
             cdap_interaction_coefficients=cdap_interaction_coefficients,
             cdap_fixed_relative_proportions=cdap_fixed_relative_proportions,
             locals_d=constants,
-<<<<<<< HEAD
-            chunk_size=chunk_size,
-=======
             chunk_size=state.settings.chunk_size,
->>>>>>> 180dcca9
             trace_hh_id=trace_hh_id,
             trace_label=trace_label,
             add_joint_tour_utility=add_joint_tour_utility,
         )
     else:
         choices = cdap.run_cdap(
-<<<<<<< HEAD
-=======
             state,
->>>>>>> 180dcca9
             persons=persons_merged,
             person_type_map=person_type_map,
             cdap_indiv_spec=cdap_indiv_spec,
             cdap_interaction_coefficients=cdap_interaction_coefficients,
             cdap_fixed_relative_proportions=cdap_fixed_relative_proportions,
             locals_d=constants,
-<<<<<<< HEAD
-            chunk_size=chunk_size,
-            trace_hh_id=trace_hh_id,
-            trace_label=trace_label,
-            add_joint_tour_utility=add_joint_tour_utility,
-=======
             chunk_size=state.settings.chunk_size,
             trace_hh_id=trace_hh_id,
             trace_label=trace_label,
->>>>>>> 180dcca9
         )
 
     if estimator:
@@ -257,11 +218,6 @@
     state.add_table("persons", persons)
 
     # - annotate households table
-<<<<<<< HEAD
-    households = households.to_frame()
-
-=======
->>>>>>> 180dcca9
     if add_joint_tour_utility:
         hh_joint = hh_joint.reindex(households.index)
         households["has_joint_tour"] = hh_joint
