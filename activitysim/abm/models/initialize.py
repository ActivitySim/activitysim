# ActivitySim
# See full license in LICENSE.txt.
from __future__ import annotations

import logging
import os
import warnings
from typing import Any

from activitysim.abm.tables import disaggregate_accessibility, shadow_pricing
from activitysim.core import chunk, expressions, tracing, workflow
from activitysim.core.configuration.base import PydanticReadable
from activitysim.core.configuration.logit import PreprocessorSettings

# We are using the naming conventions in the mtc_asim.h5 example
# file for our default list. This provides backwards compatibility
# with previous versions of ActivitySim in which only 'input_store'
# is given in the settings file.
DEFAULT_TABLE_LIST = [
    {
        "tablename": "households",
        "h5_tablename": "households",
        "index_col": "household_id",
    },
    {"tablename": "persons", "h5_tablename": "persons", "index_col": "person_id"},
    {"tablename": "land_use", "h5_tablename": "land_use_taz", "index_col": "TAZ"},
]

logger = logging.getLogger(__name__)


def annotate_tables(state: workflow.State, model_settings, trace_label, chunk_sizer):
    """

    Parameters
    ----------
    state : workflow.State
    model_settings :
    trace_label : str
    chunk_sizer : ChunkSizer

    Returns
    -------

    """

    trace_label = tracing.extend_trace_label(trace_label, "annotate_tables")

    chunk_sizer.log_rss(trace_label)

    annotate_tables = model_settings.annotate_tables
    print(annotate_tables)

    if not annotate_tables:
        logger.warning(
            f"{trace_label} - annotate_tables setting is empty - nothing to do!"
        )

    assert isinstance(
        annotate_tables, list
    ), f"annotate_tables settings should be a list but is {type(annotate_tables)}"

    t0 = tracing.print_elapsed_time()

    for table_info in annotate_tables:
        tablename = table_info.tablename

        chunk_sizer.log_rss(f"{trace_label}.pre-get_table.{tablename}")

        df = state.get_dataframe(tablename)
        chunk_sizer.log_df(trace_label, tablename, df)

        # - rename columns
        column_map = table_info.column_map
        if column_map:
            warnings.warn(
                f"Setting 'column_map' has been changed to 'rename_columns'. "
                f"Support for 'column_map' in annotate_tables  will be removed in future versions.",
                FutureWarning,
            )

            logger.info(f"{trace_label} - renaming {tablename} columns {column_map}")
            df.rename(columns=column_map, inplace=True)

        # - annotate
        annotate = table_info.annotate
        if annotate:
            logger.info(f"{trace_label} - annotating {tablename} SPEC {annotate.SPEC}")
            expressions.assign_columns(
                state, df=df, model_settings=annotate, trace_label=trace_label
            )

        chunk_sizer.log_df(trace_label, tablename, df)

        # - write table to pipeline
        state.add_table(tablename, df)

        del df
        chunk_sizer.log_df(trace_label, tablename, None)


class AnnotateTableSettings(PydanticReadable):
    tablename: str
    annotate: PreprocessorSettings
    column_map: dict[str, str] | None = None


class InitializeTableSettings(PydanticReadable):
    """
    Settings for the `initialize_landuse` component.
    """

    annotate_tables: list[AnnotateTableSettings] | None = None
    add_size_tables: bool = True


@workflow.step
def initialize_landuse(
    state: workflow.State,
    model_settings: InitializeTableSettings | None = None,
    model_settings_file_name: str = "initialize_landuse.yaml",
    trace_label: str = "initialize_landuse",
) -> None:
    """
    Initialize the land use table.

    Parameters
    ----------
    state : State

    Returns
    -------
    ?
    """
    # trace_label = "initialize_landuse"
    # settings_filename = "initialize_landuse.yaml"

    with chunk.chunk_log(state, trace_label, base=True) as chunk_sizer:
        if model_settings is None:
            model_settings = InitializeTableSettings.read_settings_file(
                state.filesystem,
                model_settings_file_name,
                mandatory=True,
            )

        annotate_tables(state, model_settings, trace_label, chunk_sizer)

        # instantiate accessibility (must be checkpointed to be be used to slice accessibility)
        accessibility = state.get_dataframe("accessibility")
        chunk_sizer.log_df(trace_label, "accessibility", accessibility)


@workflow.step
def initialize_households(
    state: workflow.State,
    model_settings_file_name: str = "initialize_households.yaml",
    trace_label: str = "initialize_households",
) -> None:

    with chunk.chunk_log(state, trace_label, base=True) as chunk_sizer:
        chunk_sizer.log_rss(f"{trace_label}.inside-yield")

        households = state.get_dataframe("households")
        assert not households._is_view
        chunk_sizer.log_df(trace_label, "households", households)
        del households
        chunk_sizer.log_df(trace_label, "households", None)

        persons = state.get_dataframe("persons")
        assert not persons._is_view
        chunk_sizer.log_df(trace_label, "persons", persons)
        del persons
        chunk_sizer.log_df(trace_label, "persons", None)

        model_settings = InitializeTableSettings.read_settings_file(
            state.filesystem,
            model_settings_file_name,
            mandatory=True,
        )
        annotate_tables(state, model_settings, trace_label, chunk_sizer)

        # - initialize shadow_pricing size tables after annotating household and person tables
        # since these are scaled to model size, they have to be created while single-process
        # this can now be called as a stand alone model step instead, add_size_tables
<<<<<<< HEAD
        add_size_tables = model_settings.add_size_tables
        if add_size_tables:
            # warnings.warn(f"Calling add_size_tables from initialize will be removed in the future.", FutureWarning)
            suffixes = disaggregate_accessibility.disaggregate_suffixes(state)
            shadow_pricing.add_size_tables(state, suffixes)
=======
        # warnings.warn(f"Calling add_size_tables from initialize will be removed in the future.", FutureWarning)
        suffixes = disaggregate_accessibility.disaggregate_suffixes(state)
        shadow_pricing.add_size_tables(state, suffixes)
>>>>>>> 9eaebe47

        # - preload person_windows
        person_windows = state.get_dataframe("person_windows")
        chunk_sizer.log_df(trace_label, "person_windows", person_windows)


@workflow.cached_object
def preload_injectables(state: workflow.State):
    """
    preload bulky injectables up front - stuff that isn't inserted into the pipeline
    """

    logger.info("preload_injectables")

    # FIXME undocumented feature
    if state.settings.write_raw_tables:
        # write raw input tables as csv (before annotation)
        csv_dir = state.get_output_file_path("raw_tables")
        if not os.path.exists(csv_dir):
            os.makedirs(csv_dir)  # make directory if needed

        # default ActivitySim table names and indices
        if state.settings.input_table_list is None:
            raise ValueError(
                "no `input_table_list` found in settings, " "cannot `write_raw_tables`."
            )

        table_names = [t["tablename"] for t in state.settings.input_table_list]
        for t in table_names:
            df = state.get_dataframe(t)
            df.to_csv(os.path.join(csv_dir, "%s.csv" % t), index=True)

    t0 = tracing.print_elapsed_time()

    if state.settings.benchmarking:
        # we don't want to pay for skim_dict inside any model component during
        # benchmarking, so we'll preload skim_dict here.  Preloading is not needed
        # for regular operation, as activitysim components can load-on-demand.
        if state.get_injectable("skim_dict", None) is not None:
            t0 = tracing.print_elapsed_time("preload skim_dict", t0, debug=True)

    return True<|MERGE_RESOLUTION|>--- conflicted
+++ resolved
@@ -111,7 +111,6 @@
     """
 
     annotate_tables: list[AnnotateTableSettings] | None = None
-    add_size_tables: bool = True
 
 
 @workflow.step
@@ -182,17 +181,9 @@
         # - initialize shadow_pricing size tables after annotating household and person tables
         # since these are scaled to model size, they have to be created while single-process
         # this can now be called as a stand alone model step instead, add_size_tables
-<<<<<<< HEAD
-        add_size_tables = model_settings.add_size_tables
-        if add_size_tables:
-            # warnings.warn(f"Calling add_size_tables from initialize will be removed in the future.", FutureWarning)
-            suffixes = disaggregate_accessibility.disaggregate_suffixes(state)
-            shadow_pricing.add_size_tables(state, suffixes)
-=======
         # warnings.warn(f"Calling add_size_tables from initialize will be removed in the future.", FutureWarning)
         suffixes = disaggregate_accessibility.disaggregate_suffixes(state)
         shadow_pricing.add_size_tables(state, suffixes)
->>>>>>> 9eaebe47
 
         # - preload person_windows
         person_windows = state.get_dataframe("person_windows")
