# ActivitySim
# See full license in LICENSE.txt.
import logging

import pandas as pd
import numpy as np

from activitysim.abm.models.util.canonical_ids import MAX_PARTICIPANT_PNUM
from activitysim.core import (
    chunk,
    config,
    expressions,
    inject,
    logit,
    pipeline,
    simulate,
    tracing,
)
from activitysim.core.util import assign_in_place, reindex

from .util import estimation
from .util.overlap import person_time_window_overlap

logger = logging.getLogger(__name__)


def joint_tour_participation_candidates(joint_tours, persons_merged):

    # - only interested in persons from households with joint_tours
    persons_merged = persons_merged[persons_merged.num_hh_joint_tours > 0]

    # person_cols = ['household_id', 'PNUM', 'ptype', 'adult', 'travel_active']
    # household_cols = ['num_hh_joint_tours', 'home_is_urban', 'home_is_rural',
    #                   'car_sufficiency', 'income_in_thousands',
    #                   'num_adults', 'num_children', 'num_travel_active',
    #                   'num_travel_active_adults', 'num_travel_active_children']
    # persons_merged = persons_merged[person_cols + household_cols]

    # - create candidates table
    candidates = pd.merge(
        joint_tours.reset_index().rename(columns={"person_id": "point_person_id"}),
        persons_merged.reset_index().rename(
            columns={persons_merged.index.name: "person_id"}
        ),
        left_on=["household_id"],
        right_on=["household_id"],
    )

    # should have all joint_tours
    assert len(candidates["tour_id"].unique()) == joint_tours.shape[0]

    # - filter out ineligible candidates (adults for children-only tours, and vice-versa)
    eligible = ~(
        ((candidates.composition == "adults") & ~candidates.adult)
        | ((candidates.composition == "children") & candidates.adult)
    )
    candidates = candidates[eligible]

    # - stable (predictable) index
    # if this happens, participant_id may not be unique
    # channel random seeds will overlap at MAX_PARTICIPANT_PNUM (probably not a big deal)
    # and estimation infer will fail
    assert (
        candidates.PNUM.max() < MAX_PARTICIPANT_PNUM
    ), f"max persons.PNUM ({candidates.PNUM.max()}) > MAX_PARTICIPANT_PNUM ({MAX_PARTICIPANT_PNUM})"
    candidates["participant_id"] = (
        candidates[joint_tours.index.name] * MAX_PARTICIPANT_PNUM
    ) + candidates.PNUM
<<<<<<< HEAD
    candidates["participant_id"] = candidates["participant_id"].astype("uint64")
=======
    candidates["participant_id"] = candidates["participant_id"].astype(np.uint64)
>>>>>>> 076a2917
    candidates.set_index(
        "participant_id", drop=True, inplace=True, verify_integrity=True
    )

    return candidates


def get_tour_satisfaction(candidates, participate):

    tour_ids = candidates.tour_id.unique()

    if participate.any():

        candidates = candidates[participate]

        # if this happens, we would need to filter them out!
        assert not ((candidates.composition == "adults") & ~candidates.adult).any()
        assert not ((candidates.composition == "children") & candidates.adult).any()

        # FIXME tour satisfaction - hack
        # annotate_households_cdap.csv says there has to be at least one non-preschooler in household
        # so presumably there also has to be at least one non-preschooler in joint tour
        # participates_in_jtf_model,(num_travel_active > 1) & (num_travel_active_non_preschoolers > 0)
        cols = ["tour_id", "composition", "adult", "person_is_preschool"]

        x = (
            candidates[cols]
            .groupby(["tour_id", "composition"])
            .agg(
                participants=("adult", "size"),
                adults=("adult", "sum"),
                preschoolers=("person_is_preschool", "sum"),
            )
            .reset_index("composition")
        )

        # satisfaction = \
        #     (x.composition == 'adults') & (x.participants > 1) | \
        #     (x.composition == 'children') & (x.participants > 1) & (x.preschoolers < x.participants) | \
        #     (x.composition == 'mixed') & (x.adults > 0) & (x.participants > x.adults)

        satisfaction = (x.composition != "mixed") & (x.participants > 1) | (
            x.composition == "mixed"
        ) & (x.adults > 0) & (x.participants > x.adults)

        satisfaction = satisfaction.reindex(tour_ids).fillna(False).astype(bool)

    else:
        satisfaction = pd.Series(dtype=bool)

    # ensure we return a result for every joint tour, even if no participants
    satisfaction = satisfaction.reindex(tour_ids).fillna(False).astype(bool)

    return satisfaction


def participants_chooser(probs, choosers, spec, trace_label):
    """
    custom alternative to logit.make_choices for simulate.simple_simulate

    Choosing participants for mixed tours is trickier than adult or child tours becuase we
    need at least one adult and one child participant in a mixed tour. We call logit.make_choices
    and then check to see if the tour statisfies this requirement, and rechoose for any that
    fail until all are satisfied.

    In principal, this shold always occur eventually, but we fail after MAX_ITERATIONS,
    just in case there is some failure in program logic (haven't seen this occur.)

    Parameters
    ----------
    probs : pandas.DataFrame
        Rows for choosers and columns for the alternatives from which they
        are choosing. Values are expected to be valid probabilities across
        each row, e.g. they should sum to 1.
    choosers : pandas.dataframe
        simple_simulate choosers df
    spec : pandas.DataFrame
        simple_simulate spec df
        We only need spec so we can know the column index of the 'participate' alternative
        indicating that the participant has been chosen to participate in the tour
    trace_label : str

    Returns
    -------
    choices, rands
        choices, rands as returned by logit.make_choices (in same order as probs)

    """

    assert probs.index.equals(choosers.index)

    # choice is boolean (participate or not)
    model_settings = config.read_model_settings("joint_tour_participation.yaml")

    choice_col = model_settings.get("participation_choice", "participate")
    assert (
        choice_col in spec.columns
    ), "couldn't find participation choice column '%s' in spec"
    PARTICIPATE_CHOICE = spec.columns.get_loc(choice_col)
    MAX_ITERATIONS = model_settings.get("max_participation_choice_iterations", 5000)

    trace_label = tracing.extend_trace_label(trace_label, "participants_chooser")

    candidates = choosers.copy()
    choices_list = []
    rands_list = []

    num_tours_remaining = len(candidates.tour_id.unique())
    logger.info(
        "%s %s joint tours to satisfy.",
        trace_label,
        num_tours_remaining,
    )

    iter = 0
    while candidates.shape[0] > 0:

        iter += 1

        if iter > MAX_ITERATIONS:
            logger.warning(
                "%s max iterations exceeded (%s).", trace_label, MAX_ITERATIONS
            )
            diagnostic_cols = ["tour_id", "household_id", "composition", "adult"]
            unsatisfied_candidates = candidates[diagnostic_cols].join(probs)
            tracing.write_csv(
                unsatisfied_candidates,
                file_name="%s.UNSATISFIED" % trace_label,
                transpose=False,
            )
            print(unsatisfied_candidates.head(20))

            if model_settings.get("FORCE_PARTICIPATION", False):
                logger.warning(
                    f"Forcing joint tour participation for {num_tours_remaining} tours."
                )
                # anybody with probability > 0 is forced to join the joint tour
                probs[choice_col] = np.where(probs[choice_col] > 0, 1, 0)
                non_choice_col = [col for col in probs.columns if col != choice_col][0]
                probs[non_choice_col] = 1 - probs[choice_col]
            else:
                raise RuntimeError(
                    f"{num_tours_remaining} tours could not be satisfied after {iter} iterations"
                )

        choices, rands = logit.make_choices(
            probs, trace_label=trace_label, trace_choosers=choosers
        )
        participate = choices == PARTICIPATE_CHOICE

        # satisfaction indexed by tour_id
        tour_satisfaction = get_tour_satisfaction(candidates, participate)
        num_tours_satisfied_this_iter = tour_satisfaction.sum()

        if (iter > MAX_ITERATIONS) & (
            num_tours_remaining != num_tours_satisfied_this_iter
        ):
            logger.error(
                f"Still do not satisfy participation for {num_tours_remaining - num_tours_satisfied_this_iter} tours."
            )

        if num_tours_satisfied_this_iter > 0:

            num_tours_remaining -= num_tours_satisfied_this_iter

            satisfied = reindex(tour_satisfaction, candidates.tour_id)

            choices_list.append(choices[satisfied])
            rands_list.append(rands[satisfied])

            # remove candidates of satisfied tours
            probs = probs[~satisfied]
            candidates = candidates[~satisfied]

        logger.debug(
            f"{trace_label} iteration {iter} : "
            f"{num_tours_satisfied_this_iter} joint tours satisfied {num_tours_remaining} remaining"
        )

    choices = pd.concat(choices_list)
    rands = pd.concat(rands_list).reindex(choosers.index)

    # reindex choices and rands to match probs and v index
    choices = choices.reindex(choosers.index)
    rands = rands.reindex(choosers.index)
    assert choices.index.equals(choosers.index)
    assert rands.index.equals(choosers.index)

    logger.info(
        "%s %s iterations to satisfy all joint tours.",
        trace_label,
        iter,
    )

    return choices, rands


def annotate_jtp(model_settings, trace_label):

    # - annotate persons
    persons = inject.get_table("persons").to_frame()
    expressions.assign_columns(
        df=persons,
        model_settings=model_settings.get("annotate_persons"),
        trace_label=tracing.extend_trace_label(trace_label, "annotate_persons"),
    )
    pipeline.replace_table("persons", persons)


def add_null_results(model_settings, trace_label):
    logger.info("Skipping %s: joint tours", trace_label)
    # participants table is used downstream in non-joint tour expressions

    PARTICIPANT_COLS = ["tour_id", "household_id", "person_id", "participant_num"]

    participants = pd.DataFrame(columns=PARTICIPANT_COLS)
    participants.index.name = "participant_id"
    pipeline.replace_table("joint_tour_participants", participants)

    # - run annotations
    annotate_jtp(model_settings, trace_label)


@inject.step()
def joint_tour_participation(tours, persons_merged, chunk_size, trace_hh_id):
    """
    Predicts for each eligible person to participate or not participate in each joint tour.
    """
    trace_label = "joint_tour_participation"
    model_settings_file_name = "joint_tour_participation.yaml"
    model_settings = config.read_model_settings(model_settings_file_name)

    tours = tours.to_frame()
    joint_tours = tours[tours.tour_category == "joint"]

    # - if no joint tours
    if joint_tours.shape[0] == 0:
        add_null_results(model_settings, trace_label)
        return

    persons_merged = persons_merged.to_frame()

    # - create joint_tour_participation_candidates table
    candidates = joint_tour_participation_candidates(joint_tours, persons_merged)
    tracing.register_traceable_table("joint_tour_participants", candidates)
    pipeline.get_rn_generator().add_channel("joint_tour_participants", candidates)

    logger.info(
        "Running joint_tours_participation with %d potential participants (candidates)"
        % candidates.shape[0]
    )

    # - preprocessor
    preprocessor_settings = model_settings.get("preprocessor", None)
    if preprocessor_settings:

        locals_dict = {
            "person_time_window_overlap": person_time_window_overlap,
            "persons": persons_merged,
        }

        expressions.assign_columns(
            df=candidates,
            model_settings=preprocessor_settings,
            locals_dict=locals_dict,
            trace_label=trace_label,
        )

    # - simple_simulate

    estimator = estimation.manager.begin_estimation("joint_tour_participation")

    model_spec = simulate.read_model_spec(file_name=model_settings["SPEC"])
    coefficients_df = simulate.read_model_coefficients(model_settings)
    model_spec = simulate.eval_coefficients(model_spec, coefficients_df, estimator)

    nest_spec = config.get_logit_model_settings(model_settings)
    constants = config.get_model_constants(model_settings)

    if estimator:
        estimator.write_model_settings(model_settings, model_settings_file_name)
        estimator.write_spec(model_settings)
        estimator.write_coefficients(coefficients_df, model_settings)
        estimator.write_choosers(candidates)

    # add tour-based chunk_id so we can chunk all trips in tour together
    assert "chunk_id" not in candidates.columns
    unique_household_ids = candidates.household_id.unique()
    household_chunk_ids = pd.Series(
        range(len(unique_household_ids)), index=unique_household_ids
    )
    candidates["chunk_id"] = reindex(household_chunk_ids, candidates.household_id)

    choices = simulate.simple_simulate_by_chunk_id(
        choosers=candidates,
        spec=model_spec,
        nest_spec=nest_spec,
        locals_d=constants,
        chunk_size=chunk_size,
        trace_label=trace_label,
        trace_choice_name="participation",
        custom_chooser=participants_chooser,
        estimator=estimator,
    )

    # choice is boolean (participate or not)
    choice_col = model_settings.get("participation_choice", "participate")
    assert (
        choice_col in model_spec.columns
    ), "couldn't find participation choice column '%s' in spec"
    PARTICIPATE_CHOICE = model_spec.columns.get_loc(choice_col)

    participate = choices == PARTICIPATE_CHOICE

    if estimator:
        estimator.write_choices(choices)

        # we override the 'participate' boolean series, instead of raw alternative index in 'choices' series
        # its value depends on whether the candidate's 'participant_id' is in the joint_tour_participant index
        survey_participants_df = estimator.get_survey_table("joint_tour_participants")
        participate = pd.Series(
            choices.index.isin(survey_participants_df.index.values), index=choices.index
        )

        # but estimation software wants to know the choices value (alternative index)
        choices = participate.replace(
            {True: PARTICIPATE_CHOICE, False: 1 - PARTICIPATE_CHOICE}
        )
        # estimator.write_override_choices(participate)  # write choices as boolean participate
        estimator.write_override_choices(choices)  # write choices as int alt indexes

        estimator.end_estimation()

    # satisfaction indexed by tour_id
    tour_satisfaction = get_tour_satisfaction(candidates, participate)

    assert tour_satisfaction.all()

    candidates["satisfied"] = reindex(tour_satisfaction, candidates.tour_id)

    PARTICIPANT_COLS = ["tour_id", "household_id", "person_id"]
    participants = candidates[participate][PARTICIPANT_COLS].copy()

    # assign participant_num
    # FIXME do we want something smarter than the participant with the lowest person_id?
    participants["participant_num"] = (
        participants.sort_values(by=["tour_id", "person_id"])
        .groupby("tour_id")
        .cumcount()
        + 1
    )

    pipeline.replace_table("joint_tour_participants", participants)

    # drop channel as we aren't using any more (and it has candidates that weren't chosen)
    pipeline.get_rn_generator().drop_channel("joint_tour_participants")

    # - assign joint tour 'point person' (participant_num == 1)
    point_persons = participants[participants.participant_num == 1]
    joint_tours["person_id"] = point_persons.set_index("tour_id").person_id

    # update number_of_participants which was initialized to 1
    joint_tours["number_of_participants"] = participants.groupby("tour_id").size()

    assign_in_place(tours, joint_tours[["person_id", "number_of_participants"]])

    pipeline.replace_table("tours", tours)

    # - run annotations
    annotate_jtp(model_settings, trace_label)

    if trace_hh_id:
        tracing.trace_df(participants, label="joint_tour_participation.participants")

        tracing.trace_df(joint_tours, label="joint_tour_participation.joint_tours")<|MERGE_RESOLUTION|>--- conflicted
+++ resolved
@@ -66,11 +66,7 @@
     candidates["participant_id"] = (
         candidates[joint_tours.index.name] * MAX_PARTICIPANT_PNUM
     ) + candidates.PNUM
-<<<<<<< HEAD
-    candidates["participant_id"] = candidates["participant_id"].astype("uint64")
-=======
     candidates["participant_id"] = candidates["participant_id"].astype(np.uint64)
->>>>>>> 076a2917
     candidates.set_index(
         "participant_id", drop=True, inplace=True, verify_integrity=True
     )
