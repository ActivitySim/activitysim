# ActivitySim
# See full license in LICENSE.txt.
from __future__ import annotations

import logging
from typing import Any

import pandas as pd

from activitysim.abm.models.util.tour_frequency import process_mandatory_tours
from activitysim.core import (
    config,
    estimation,
    expressions,
    simulate,
    tracing,
    workflow,
)
<<<<<<< HEAD
from activitysim.core.configuration.base import MandatoryTourFrequencySettings
=======
from activitysim.core.configuration.base import PreprocessorSettings, PydanticReadable
from activitysim.core.configuration.logit import (
    BaseLogitComponentSettings,
    LogitComponentSettings,
    PreprocessorSettings,
)
>>>>>>> 9eaebe47

logger = logging.getLogger(__name__)


def add_null_results(state, trace_label, mandatory_tour_frequency_settings):
    logger.info("Skipping %s: add_null_results", trace_label)

    persons = state.get_dataframe("persons")
    persons["mandatory_tour_frequency"] = ""

    tours = pd.DataFrame()
    tours["tour_category"] = None
    tours["tour_type"] = None
    tours["person_id"] = None
    tours.index.name = "tour_id"
    state.add_table("tours", tours)

    expressions.assign_columns(
        state,
        df=persons,
        model_settings=mandatory_tour_frequency_settings.get("annotate_persons"),
        trace_label=tracing.extend_trace_label(trace_label, "annotate_persons"),
    )

    state.add_table("persons", persons)


<<<<<<< HEAD
=======
class MandatoryTourFrequencySettings(LogitComponentSettings):
    """
    Settings for the `mandatory_tour_frequency` component.
    """

    preprocessor: PreprocessorSettings | None = None
    """Setting for the preprocessor."""

    annotate_persons: PreprocessorSettings | None = None


>>>>>>> 9eaebe47
@workflow.step
def mandatory_tour_frequency(
    state: workflow.State,
    persons_merged: pd.DataFrame,
    model_settings: MandatoryTourFrequencySettings | None = None,
    model_settings_file_name: str = "mandatory_tour_frequency.yaml",
    trace_label: str = "mandatory_tour_frequency",
) -> None:
    """
    This model predicts the frequency of making mandatory trips (see the
    alternatives above) - these trips include work and school in some combination.
    """

    trace_hh_id = state.settings.trace_hh_id

    if model_settings is None:
        model_settings = MandatoryTourFrequencySettings.read_settings_file(
            state.filesystem,
            model_settings_file_name,
        )

    choosers = persons_merged
    # filter based on results of CDAP
    choosers = choosers[choosers.cdap_activity == "M"]
    logger.info("Running mandatory_tour_frequency with %d persons", len(choosers))

    # - if no mandatory tours
    if choosers.shape[0] == 0:
        add_null_results(state, trace_label, model_settings)
        return

    # - preprocessor
    preprocessor_settings = model_settings.preprocessor
    if preprocessor_settings:
        locals_dict = {}

        expressions.assign_columns(
            state,
            df=choosers,
            model_settings=preprocessor_settings,
            locals_dict=locals_dict,
            trace_label=trace_label,
        )

    estimator = estimation.manager.begin_estimation(state, "mandatory_tour_frequency")

    model_spec = state.filesystem.read_model_spec(file_name=model_settings.SPEC)
    coefficients_df = state.filesystem.read_model_coefficients(model_settings)
    model_spec = simulate.eval_coefficients(
        state, model_spec, coefficients_df, estimator
    )

    nest_spec = config.get_logit_model_settings(model_settings)
    constants = config.get_model_constants(model_settings)

    if estimator:
        estimator.write_spec(model_settings)
        estimator.write_model_settings(model_settings, model_settings_file_name)
        estimator.write_coefficients(coefficients_df, model_settings)
        estimator.write_choosers(choosers)

    choices = simulate.simple_simulate(
        state,
        choosers=choosers,
        spec=model_spec,
        nest_spec=nest_spec,
        locals_d=constants,
        trace_label=trace_label,
        trace_choice_name="mandatory_tour_frequency",
        estimator=estimator,
    )

    # convert indexes to alternative names
    choices = pd.Series(model_spec.columns[choices.values], index=choices.index)

    if estimator:
        estimator.write_choices(choices)
        choices = estimator.get_survey_values(
            choices, "persons", "mandatory_tour_frequency"
        )
        estimator.write_override_choices(choices)
        estimator.end_estimation()

    # - create mandatory tours
    """
    This reprocesses the choice of index of the mandatory tour frequency
    alternatives into an actual dataframe of tours.  Ending format is
    the same as got non_mandatory_tours except trip types are "work" and "school"
    """
    alternatives = simulate.read_model_alts(
        state, "mandatory_tour_frequency_alternatives.csv", set_index="alt"
    )
    choosers["mandatory_tour_frequency"] = choices.reindex(choosers.index)

    mandatory_tours = process_mandatory_tours(
        state, persons=choosers, mandatory_tour_frequency_alts=alternatives
    )

    tours = state.extend_table("tours", mandatory_tours)
    state.tracing.register_traceable_table("tours", mandatory_tours)
    state.get_rn_generator().add_channel("tours", mandatory_tours)

    # - annotate persons
    persons = state.get_dataframe("persons")

    # need to reindex as we only handled persons with cdap_activity == 'M'
    persons["mandatory_tour_frequency"] = (
        choices.reindex(persons.index).fillna("").astype(str)
    )

    expressions.assign_columns(
        state,
        df=persons,
        model_settings=model_settings.annotate_persons,
        trace_label=tracing.extend_trace_label(trace_label, "annotate_persons"),
    )

    state.add_table("persons", persons)

    tracing.print_summary(
        "mandatory_tour_frequency", persons.mandatory_tour_frequency, value_counts=True
    )

    if trace_hh_id:
        state.tracing.trace_df(
            mandatory_tours,
            label="mandatory_tour_frequency.mandatory_tours",
            warn_if_empty=True,
        )

        state.tracing.trace_df(
            persons, label="mandatory_tour_frequency.persons", warn_if_empty=True
        )<|MERGE_RESOLUTION|>--- conflicted
+++ resolved
@@ -16,16 +16,12 @@
     tracing,
     workflow,
 )
-<<<<<<< HEAD
-from activitysim.core.configuration.base import MandatoryTourFrequencySettings
-=======
 from activitysim.core.configuration.base import PreprocessorSettings, PydanticReadable
 from activitysim.core.configuration.logit import (
     BaseLogitComponentSettings,
     LogitComponentSettings,
     PreprocessorSettings,
 )
->>>>>>> 9eaebe47
 
 logger = logging.getLogger(__name__)
 
@@ -53,8 +49,6 @@
     state.add_table("persons", persons)
 
 
-<<<<<<< HEAD
-=======
 class MandatoryTourFrequencySettings(LogitComponentSettings):
     """
     Settings for the `mandatory_tour_frequency` component.
@@ -66,7 +60,6 @@
     annotate_persons: PreprocessorSettings | None = None
 
 
->>>>>>> 9eaebe47
 @workflow.step
 def mandatory_tour_frequency(
     state: workflow.State,
