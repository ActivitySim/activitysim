--- conflicted
+++ resolved
@@ -7,14 +7,8 @@
 from activitysim.core import config, inject, pipeline, simulate, tracing
 from activitysim.core.util import assign_in_place
 
-<<<<<<< HEAD
-from .util import tour_destination
-from .util import estimation
-from .util import annotate
+from .util import estimation, tour_destination, annotate
 
-=======
-from .util import estimation, tour_destination
->>>>>>> f1891430
 
 logger = logging.getLogger(__name__)
 
@@ -49,7 +43,6 @@
 
     # choosers are tours - in a sense tours are choosing their destination
     non_mandatory_tours = tours[tours.tour_category == "non_mandatory"]
-<<<<<<< HEAD
 
     # separating out pure escort school tours
     # they already have their destination set
@@ -62,8 +55,6 @@
         non_mandatory_tours = non_mandatory_tours[
             ~non_mandatory_tours.index.isin(pure_school_escort_tours.index)
         ]
-=======
->>>>>>> f1891430
 
     if non_mandatory_tours.shape[0] == 0:
         tracing.no_results(trace_label)
@@ -106,15 +97,12 @@
 
     non_mandatory_tours["destination"] = choices_df.choice
 
-<<<<<<< HEAD
     # merging back in school escort tours and preserving index
     if pipeline.is_table("school_escort_tours"):
         non_mandatory_tours = pd.concat(
             [pure_school_escort_tours, non_mandatory_tours]
         ).set_index(nm_tour_index)
 
-=======
->>>>>>> f1891430
     assign_in_place(tours, non_mandatory_tours[["destination"]])
 
     if want_logsums:
