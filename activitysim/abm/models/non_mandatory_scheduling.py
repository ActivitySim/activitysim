# ActivitySim
# See full license in LICENSE.txt.
import logging

import pandas as pd

from activitysim.core import tracing
from activitysim.core import config
from activitysim.core import inject
from activitysim.core import pipeline
from activitysim.core import timetable as tt
from activitysim.core import simulate
from activitysim.core import expressions

from .util import estimation
from .util.tour_scheduling import run_tour_scheduling

from .util.vectorize_tour_scheduling import vectorize_tour_scheduling
from activitysim.core.util import assign_in_place


logger = logging.getLogger(__name__)
DUMP = False


@inject.step()
def non_mandatory_tour_scheduling(tours,
                                  persons_merged,
                                  tdd_alts,
                                  chunk_size,
                                  trace_hh_id):
    """
    This model predicts the departure time and duration of each activity for non-mandatory tours
    """

    model_name = 'non_mandatory_tour_scheduling'
    trace_label = model_name

    persons_merged = persons_merged.to_frame()

    tours = tours.to_frame()
    non_mandatory_tours = tours[tours.tour_category == 'non_mandatory']

    # - if no mandatory_tours
    if non_mandatory_tours.shape[0] == 0:
        tracing.no_results(model_name)
        return

    tour_segment_col = None

<<<<<<< HEAD
    if 'SIMULATE_CHOOSER_COLUMNS' in model_settings:
        persons_merged =\
            expressions.filter_chooser_columns(persons_merged,
                                               model_settings['SIMULATE_CHOOSER_COLUMNS'])

    constants = config.get_model_constants(model_settings)
    timetable = inject.get_injectable("timetable")

    # - run preprocessor to annotate choosers
    preprocessor_settings = model_settings.get('preprocessor', None)
    if preprocessor_settings:

        locals_d = {
            'tt': timetable
        }
        if constants is not None:
            locals_d.update(constants)

        expressions.assign_columns(
            df=non_mandatory_tours,
            model_settings=preprocessor_settings,
            locals_dict=locals_d,
            trace_label=trace_label)

    estimator = estimation.manager.begin_estimation('non_mandatory_tour_scheduling')

    model_spec = simulate.read_model_spec(file_name=model_settings['SPEC'])
    coefficients_df = simulate.read_model_coefficients(model_settings)
    model_spec = simulate.eval_coefficients(model_spec, coefficients_df, estimator)

    if estimator:
        estimator.write_model_settings(model_settings, model_settings_file_name)
        estimator.write_spec(model_settings)
        estimator.write_coefficients(coefficients_df, model_settings)
        timetable.begin_transaction(estimator)

    # - non_mandatory tour scheduling is not segmented by tour type
    spec_info = {
        'spec': model_spec,
        'estimator': estimator
    }

    choices = vectorize_tour_scheduling(
        non_mandatory_tours, persons_merged,
        tdd_alts, timetable,
        tour_segments=spec_info,
        tour_segment_col=None,
        model_settings=model_settings,
        chunk_size=chunk_size,
        trace_label=trace_label)

    if estimator:
        estimator.write_choices(choices)
        choices = estimator.get_survey_values(choices, 'tours', 'tdd')
        estimator.write_override_choices(choices)
        estimator.end_estimation()

        # update timetable to reflect the override choices (assign tours in tour_num order)
        timetable.rollback()
        for tour_num, nth_tours in non_mandatory_tours.groupby('tour_num', sort=True):
            timetable.assign(window_row_ids=nth_tours['person_id'], tdds=choices.reindex(nth_tours.index))

    timetable.replace_table()

    # choices are tdd alternative ids
    # we want to add start, end, and duration columns to tours, which we have in tdd_alts table
    choices = pd.merge(choices.to_frame('tdd'), tdd_alts, left_on=['tdd'], right_index=True, how='left')
=======
    choices = run_tour_scheduling(model_name, non_mandatory_tours, persons_merged, tdd_alts,
                                  tour_segment_col, chunk_size, trace_hh_id)
>>>>>>> 9dfe5f51

    assign_in_place(tours, choices)
    pipeline.replace_table("tours", tours)

    # updated df for tracing
    non_mandatory_tours = tours[tours.tour_category == 'non_mandatory']

    tracing.dump_df(DUMP,
                    tt.tour_map(persons_merged, non_mandatory_tours, tdd_alts),
                    trace_label, 'tour_map')

    if trace_hh_id:
        tracing.trace_df(non_mandatory_tours,
                         label=trace_label,
                         slicer='person_id',
                         index_label='tour_id',
                         columns=None,
                         warn_if_empty=True)<|MERGE_RESOLUTION|>--- conflicted
+++ resolved
@@ -48,78 +48,8 @@
 
     tour_segment_col = None
 
-<<<<<<< HEAD
-    if 'SIMULATE_CHOOSER_COLUMNS' in model_settings:
-        persons_merged =\
-            expressions.filter_chooser_columns(persons_merged,
-                                               model_settings['SIMULATE_CHOOSER_COLUMNS'])
-
-    constants = config.get_model_constants(model_settings)
-    timetable = inject.get_injectable("timetable")
-
-    # - run preprocessor to annotate choosers
-    preprocessor_settings = model_settings.get('preprocessor', None)
-    if preprocessor_settings:
-
-        locals_d = {
-            'tt': timetable
-        }
-        if constants is not None:
-            locals_d.update(constants)
-
-        expressions.assign_columns(
-            df=non_mandatory_tours,
-            model_settings=preprocessor_settings,
-            locals_dict=locals_d,
-            trace_label=trace_label)
-
-    estimator = estimation.manager.begin_estimation('non_mandatory_tour_scheduling')
-
-    model_spec = simulate.read_model_spec(file_name=model_settings['SPEC'])
-    coefficients_df = simulate.read_model_coefficients(model_settings)
-    model_spec = simulate.eval_coefficients(model_spec, coefficients_df, estimator)
-
-    if estimator:
-        estimator.write_model_settings(model_settings, model_settings_file_name)
-        estimator.write_spec(model_settings)
-        estimator.write_coefficients(coefficients_df, model_settings)
-        timetable.begin_transaction(estimator)
-
-    # - non_mandatory tour scheduling is not segmented by tour type
-    spec_info = {
-        'spec': model_spec,
-        'estimator': estimator
-    }
-
-    choices = vectorize_tour_scheduling(
-        non_mandatory_tours, persons_merged,
-        tdd_alts, timetable,
-        tour_segments=spec_info,
-        tour_segment_col=None,
-        model_settings=model_settings,
-        chunk_size=chunk_size,
-        trace_label=trace_label)
-
-    if estimator:
-        estimator.write_choices(choices)
-        choices = estimator.get_survey_values(choices, 'tours', 'tdd')
-        estimator.write_override_choices(choices)
-        estimator.end_estimation()
-
-        # update timetable to reflect the override choices (assign tours in tour_num order)
-        timetable.rollback()
-        for tour_num, nth_tours in non_mandatory_tours.groupby('tour_num', sort=True):
-            timetable.assign(window_row_ids=nth_tours['person_id'], tdds=choices.reindex(nth_tours.index))
-
-    timetable.replace_table()
-
-    # choices are tdd alternative ids
-    # we want to add start, end, and duration columns to tours, which we have in tdd_alts table
-    choices = pd.merge(choices.to_frame('tdd'), tdd_alts, left_on=['tdd'], right_index=True, how='left')
-=======
     choices = run_tour_scheduling(model_name, non_mandatory_tours, persons_merged, tdd_alts,
                                   tour_segment_col, chunk_size, trace_hh_id)
->>>>>>> 9dfe5f51
 
     assign_in_place(tours, choices)
     pipeline.replace_table("tours", tours)
