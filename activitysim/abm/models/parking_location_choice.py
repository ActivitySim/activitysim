--- conflicted
+++ resolved
@@ -116,14 +116,10 @@
 
     spec = get_spec_for_segment(model_settings, "SPECIFICATION", segment_name)
 
-<<<<<<< HEAD
-    alt_dest_col_name = model_settings["ALT_DEST_COL_NAME"]
-=======
     coefficients_df = simulate.read_model_coefficients(model_settings)
     spec = simulate.eval_coefficients(spec, coefficients_df, None)
 
     alt_dest_col_name = model_settings['ALT_DEST_COL_NAME']
->>>>>>> 1fd55a12
 
     logger.info("Running trip_destination_simulate with %d trips", len(trips))
 
@@ -299,10 +295,6 @@
     trips_merged_df = trips_merged.to_frame()
     land_use_df = land_use.to_frame()
 
-<<<<<<< HEAD
-    locals_dict = {"network_los": network_los}
-    locals_dict.update(config.get_model_constants(model_settings))
-=======
     locals_dict = {
         'network_los': network_los
     }
@@ -311,7 +303,6 @@
     
     if constants is not None:
         locals_dict.update(constants)
->>>>>>> 1fd55a12
 
     if preprocessor_settings:
         expressions.assign_columns(
