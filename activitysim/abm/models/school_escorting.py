# ActivitySim
# See full license in LICENSE.txt.
from __future__ import annotations

import logging
from typing import Any, Literal

import numpy as np
import pandas as pd

from activitysim.abm.models.util import school_escort_tours_trips
from activitysim.core import (
    config,
    estimation,
    expressions,
    simulate,
    tracing,
    workflow,
)
from activitysim.core.configuration.base import PreprocessorSettings
from activitysim.core.configuration.logit import BaseLogitComponentSettings
from activitysim.core.interaction_simulate import interaction_simulate
from activitysim.core.util import reindex

logger = logging.getLogger(__name__)

# setting global defaults for max number of escortees and escortees in model
NUM_ESCORTEES = 3
NUM_CHAPERONES = 2


def determine_escorting_participants(
    choosers: pd.DataFrame, persons: pd.DataFrame, model_settings: SchoolEscortSettings
):
    """
    Determining which persons correspond to chauffer 1..n and escortee 1..n.
    Chauffers are those with the highest weight given by:
    weight = 100 * person type +  10 * gender + 1*(age > 25)
    and escortees are selected youngest to oldest.

    Choosers are only those households with escortees.
    """
    global NUM_ESCORTEES
    global NUM_CHAPERONES
    NUM_ESCORTEES = model_settings.NUM_ESCORTEES
    NUM_CHAPERONES = model_settings.NUM_CHAPERONES

    ptype_col = model_settings.PERSONTYPE_COLUMN
    sex_col = model_settings.GENDER_COLUMN
    age_col = model_settings.AGE_COLUMN

    escortee_age_cutoff = model_settings.ESCORTEE_AGE_CUTOFF
    chaperone_age_cutoff = model_settings.CHAPERONE_AGE_CUTOFF

    escortees = persons[
        persons.is_student
        & (persons[age_col] < escortee_age_cutoff)
        & (persons.cdap_activity == "M")
    ]
    households_with_escortees = escortees["household_id"]
    if len(households_with_escortees) == 0:
        logger.warning("No households with escortees found!")
    else:
        tot_households = len(choosers)
        choosers = choosers[choosers.index.isin(households_with_escortees)]
        logger.info(
            f"Proceeding with {len(choosers)} households with escortees out of {tot_households} total households"
        )

    # can specify different weights to determine chaperones
    persontype_weight = model_settings.PERSON_WEIGHT
    gender_weight = model_settings.GENDER_WEIGHT
    age_weight = model_settings.AGE_WEIGHT

    # can we move all of these to a config file?
    chaperones = persons[
        (persons[age_col] > chaperone_age_cutoff)
        & persons.household_id.isin(households_with_escortees)
    ]

    chaperones["chaperone_weight"] = (
        (persontype_weight * chaperones[ptype_col].astype("int64"))
        + (gender_weight * np.where(chaperones[sex_col].astype("int64") == 1, 1, 2))
        + (age_weight * np.where(chaperones[age_col].astype("int64") > 25, 1, 0))
    )

    chaperones["chaperone_num"] = (
        chaperones.sort_values("chaperone_weight", ascending=False)
        .groupby("household_id")
        .cumcount()
        + 1
    )
    escortees["escortee_num"] = (
        escortees.sort_values("age", ascending=True).groupby("household_id").cumcount()
        + 1
    )

    participant_columns = []
    for i in range(1, NUM_CHAPERONES + 1):
        choosers["chauf_id" + str(i)] = (
            chaperones[chaperones["chaperone_num"] == i]
            .reset_index()
            .set_index("household_id")
            .reindex(choosers.index)["person_id"]
        )
        participant_columns.append("chauf_id" + str(i))
    for i in range(1, NUM_ESCORTEES + 1):
        choosers["child_id" + str(i)] = (
            escortees[escortees["escortee_num"] == i]
            .reset_index()
            .set_index("household_id")
            .reindex(choosers.index)["person_id"]
        )
        participant_columns.append("child_id" + str(i))

    return choosers, participant_columns


def check_alts_consistency(alts: pd.DataFrame):
    """
    Checking to ensure that the alternatives file is consistent with
    the number of chaperones and escortees set in the model settings.
    """
    for i in range(1, NUM_ESCORTEES + 1):
        chauf_col = f"chauf{i}"
        # The number of chauf columns should equal the number of escortees
        assert chauf_col in alts.columns, f"Missing {chauf_col} in alternatives file"

        # Each escortee should be able to be escorted by each chaperone with ride hail or pure escort
        assert alts[chauf_col].max() == (NUM_CHAPERONES * 2)
    return


def add_prev_choices_to_choosers(
    choosers: pd.DataFrame, choices: pd.Series, alts: pd.DataFrame, stage: str
) -> pd.DataFrame:
    # adding choice details to chooser table
    escorting_choice = "school_escorting_" + stage
    choosers[escorting_choice] = choices

    stage_alts = alts.copy()
    stage_alts.columns = stage_alts.columns + "_" + stage

    choosers = (
        choosers.reset_index()
        .merge(
            stage_alts,
            how="left",
            left_on=escorting_choice,
            right_index=True,
        )
        .set_index("household_id")
    )

    return choosers


def create_bundle_attributes(row):
    """
    Parse a bundle to determine escortee numbers and tour info.
    """
    escortee_str = ""
    escortee_num_str = ""
    school_dests_str = ""
    school_starts_str = ""
    school_ends_str = ""
    school_tour_ids_str = ""
    num_escortees = 0

    for child_num in row["child_order"]:
        child_num = str(child_num)
        child_id = int(row["bundle_child" + child_num])

        if child_id > 0:
            num_escortees += 1
            school_dest = str(int(row["school_destination_child" + child_num]))
            school_start = str(int(row["school_start_child" + child_num]))
            school_end = str(int(row["school_end_child" + child_num]))
            school_tour_id = str(int(row["school_tour_id_child" + child_num]))

            if escortee_str == "":
                escortee_str = str(child_id)
                escortee_num_str = str(child_num)
                school_dests_str = school_dest
                school_starts_str = school_start
                school_ends_str = school_end
                school_tour_ids_str = school_tour_id
            else:
                escortee_str = escortee_str + "_" + str(child_id)
                escortee_num_str = escortee_num_str + "_" + str(child_num)
                school_dests_str = school_dests_str + "_" + school_dest
                school_starts_str = school_starts_str + "_" + school_start
                school_ends_str = school_ends_str + "_" + school_end
                school_tour_ids_str = school_tour_ids_str + "_" + school_tour_id

    row["escortees"] = escortee_str
    row["escortee_nums"] = escortee_num_str
    row["num_escortees"] = num_escortees
    row["school_destinations"] = school_dests_str
    row["school_starts"] = school_starts_str
    row["school_ends"] = school_ends_str
    row["school_tour_ids"] = school_tour_ids_str
    return row


def create_school_escorting_bundles_table(choosers, tours, stage):
    """
    Creates a table that has one row for every school escorting bundle.
    Additional calculations are performed to help facilitate tour and
    trip creation including escortee order, times, etc.

    Parameters
    ----------
    choosers : pd.DataFrame
        households pre-processed for the school escorting model
    tours : pd.Dataframe
        mandatory tours
    stage : str
        inbound or outbound_cond

    Returns
    -------
    bundles : pd.DataFrame
        one school escorting bundle per row
    """
    # want to keep household_id in columns, which is already there if running in estimation mode
    if "household_id" in choosers.columns:
        choosers = choosers.reset_index(drop=True)
    else:
        choosers = choosers.reset_index()
    # creating a row for every school escorting bundle
    choosers = choosers.loc[choosers.index.repeat(choosers["nbundles"])]

    bundles = pd.DataFrame()
    # bundles.index = choosers.index
    bundles["household_id"] = choosers["household_id"]
    bundles["home_zone_id"] = choosers["home_zone_id"]
    bundles["school_escort_direction"] = (
        "outbound" if "outbound" in stage else "inbound"
    )
    bundles["bundle_num"] = bundles.groupby("household_id").cumcount() + 1

    # school escorting direction category
    escort_direction_cat = pd.api.types.CategoricalDtype(
        ["outbound", "inbound"], ordered=False
    )
    bundles["school_escort_direction"] = bundles["school_escort_direction"].astype(
        escort_direction_cat
    )

    # initialize values
    bundles["chauf_type_num"] = 0

    # getting bundle school start times and locations
    school_tours = tours[(tours.tour_type == "school") & (tours.tour_num == 1)]

    school_starts = school_tours.set_index("person_id").start
    school_ends = school_tours.set_index("person_id").end
    school_destinations = school_tours.set_index("person_id").destination
    school_origins = school_tours.set_index("person_id").origin
    school_tour_ids = school_tours.reset_index().set_index("person_id").tour_id

    for child_num in range(1, NUM_ESCORTEES + 1):
        i = str(child_num)
        bundles["bundle_child" + i] = np.where(
            choosers["bundle" + i] == bundles["bundle_num"],
            choosers["child_id" + i],
            -1,
        )
        bundles["chauf_type_num"] = np.where(
            (choosers["bundle" + i] == bundles["bundle_num"]),
            choosers["chauf" + i],
            bundles["chauf_type_num"],
        )
        bundles["time_home_to_school" + i] = np.where(
            (choosers["bundle" + i] == bundles["bundle_num"]),
            choosers["time_home_to_school" + i],
            np.NaN,
        )

        bundles["school_destination_child" + i] = reindex(
            school_destinations, bundles["bundle_child" + i]
        )
        bundles["school_origin_child" + i] = reindex(
            school_origins, bundles["bundle_child" + i]
        )
        bundles["school_start_child" + i] = reindex(
            school_starts, bundles["bundle_child" + i]
        )
        bundles["school_end_child" + i] = reindex(
            school_ends, bundles["bundle_child" + i]
        )
        bundles["school_tour_id_child" + i] = reindex(
            school_tour_ids, bundles["bundle_child" + i]
        )

    # each chauffeur option has ride share or pure escort
    bundles["chauf_num"] = np.ceil(bundles["chauf_type_num"].div(2)).astype(int)

    # getting bundle chauffeur id based on the chauffeur num
    bundles["chauf_id"] = -1
    for i in range(1, NUM_CHAPERONES + 1):
        bundles["chauf_id"] = np.where(
            bundles["chauf_num"] == i,
            choosers["chauf_id" + str(i)],
            bundles["chauf_id"],
        )
    bundles["chauf_id"] = bundles["chauf_id"].astype(int)
    assert (
        bundles["chauf_id"] > 0
    ).all(), "Invalid chauf_id's for school escort bundles!"

    # odd chauf_type_num means ride share, even means pure escort
    # this comes from the way the alternatives file is constructed where chauf_id is
    # incremented for each possible chauffeur and for each tour type
    escort_type_cat = pd.api.types.CategoricalDtype(
        ["pure_escort", "ride_share"], ordered=False
    )
    bundles["escort_type"] = np.where(
        bundles["chauf_type_num"].mod(2) == 1, "ride_share", "pure_escort"
    )
    bundles["escort_type"] = bundles["escort_type"].astype(escort_type_cat)

    # This is just pulled from the pre-processor. Will break if removed or renamed in pre-processor
    # I think this is still a better implmentation than re-calculating here...
    school_time_cols = [
        "time_home_to_school" + str(i) for i in range(1, NUM_ESCORTEES + 1)
    ]
    bundles["outbound_order"] = list(bundles[school_time_cols].values.argsort() + 1)
    bundles["inbound_order"] = list(
        (-1 * bundles[school_time_cols]).values.argsort() + 1
    )  # inbound gets reverse order
    bundles["child_order"] = np.where(
        bundles["school_escort_direction"] == "outbound",
        bundles["outbound_order"],
        bundles["inbound_order"],
    )

    bundles = bundles.apply(lambda row: create_bundle_attributes(row), axis=1)

    # getting chauffer mandatory times
    mandatory_escort_tours = tours[
        (tours.tour_category == "mandatory") & (tours.tour_num == 1)
    ]
    # bundles["first_mand_tour_start_time"] = reindex(
    #     mandatory_escort_tours.set_index("person_id").start, bundles["chauf_id"]
    # )
    # bundles["first_mand_tour_end_time"] = reindex(
    #     mandatory_escort_tours.set_index("person_id").end, bundles["chauf_id"]
    # )
    bundles["first_mand_tour_id"] = reindex(
        mandatory_escort_tours.reset_index().set_index("person_id").tour_id,
        bundles["chauf_id"],
    )
    bundles["first_mand_tour_dest"] = reindex(
        mandatory_escort_tours.reset_index().set_index("person_id").destination,
        bundles["chauf_id"],
    )
    bundles["first_mand_tour_purpose"] = reindex(
        mandatory_escort_tours.reset_index().set_index("person_id").tour_type,
        bundles["chauf_id"],
    )

    bundles["Alt"] = choosers["Alt"]
    bundles["Description"] = choosers["Description"]

    return bundles


class SchoolEscortSettings(BaseLogitComponentSettings, extra="forbid"):
    """
    Settings for the `telecommute_frequency` component.
    """

    preprocessor: PreprocessorSettings | None = None
    """Setting for the preprocessor."""

    ALTS: Any

    NUM_ESCORTEES: int = 3
    NUM_CHAPERONES: int = 2

    PERSONTYPE_COLUMN: str = "ptype"
    GENDER_COLUMN: str = "sex"
    AGE_COLUMN: str = "age"

    ESCORTEE_AGE_CUTOFF: int = 16
    CHAPERONE_AGE_CUTOFF: int = 18

    PERSON_WEIGHT: float = 100.0
    GENDER_WEIGHT: float = 10.0
    AGE_WEIGHT: float = 1.0

    SIMULATE_CHOOSER_COLUMNS: list[str] | None = None

    SPEC: None = None
    """The school escort model does not use this setting."""

    OUTBOUND_SPEC: str = "school_escorting_outbound.csv"
    OUTBOUND_COEFFICIENTS: str = "school_escorting_coefficients_outbound.csv"
    INBOUND_SPEC: str = "school_escorting_inbound.csv"
    INBOUND_COEFFICIENTS: str = "school_escorting_coefficients_inbound.csv"
    OUTBOUND_COND_SPEC: str = "school_escorting_outbound_cond.csv"
    OUTBOUND_COND_COEFFICIENTS: str = "school_escorting_coefficients_outbound_cond.csv"

    preprocessor_outbound: PreprocessorSettings | None = None
    preprocessor_inbound: PreprocessorSettings | None = None
    preprocessor_outbound_cond: PreprocessorSettings | None = None

    no_escorting_alterative: int = 1
    """The alternative number for no escorting. Used to set the choice for households with no escortees."""

    explicit_chunk: int = 0
    """If > 0, use this chunk size instead of adaptive chunking."""

    LOGIT_TYPE: Literal["MNL"] = "MNL"
    """Logit model mathematical form.

    * "MNL"
        Multinomial logit model.
    """


@workflow.step
def school_escorting(
    state: workflow.State,
    households: pd.DataFrame,
    households_merged: pd.DataFrame,
    persons: pd.DataFrame,
    tours: pd.DataFrame,
    model_settings: SchoolEscortSettings | None = None,
    model_settings_file_name: str = "school_escorting.yaml",
    trace_label: str = "school_escorting_simulate",
) -> None:
    """
    school escorting model

    The school escorting model determines whether children are dropped-off at or
    picked-up from school, simultaneously with the driver responsible for
    chauffeuring the children, which children are bundled together on half-tours,
    and the type of tour (pure escort versus rideshare).

    Run iteratively for an outbound choice, an inbound choice, and an outbound choice
    conditional on the inbound choice. The choices for inbound and outbound conditional
    are used to create school escort tours and trips.

    Updates / adds the following tables to the pipeline:

    ::

        - households with school escorting choice
        - tours including pure school escorting
        - school_escort_tours which contains only pure school escort tours
        - school_escort_trips
        - timetable to avoid joint tours scheduled over school escort tours

    """
    if model_settings is None:
        model_settings = SchoolEscortSettings.read_settings_file(
            state.filesystem,
            model_settings_file_name,
        )

    trace_hh_id = state.settings.trace_hh_id

    # FIXME setting index as "Alt" causes crash in estimation mode...
    # happens in joint_tour_frequency_composition too!
    # alts = simulate.read_model_alts(state, model_settings.ALTS, set_index="Alt")
    alts = simulate.read_model_alts(state, model_settings.ALTS, set_index=None)
    alts.index = alts["Alt"].values

    choosers, participant_columns = determine_escorting_participants(
        households_merged, persons, model_settings
    )

    check_alts_consistency(alts)

    constants = config.get_model_constants(model_settings)
    locals_dict = {}
    locals_dict.update(constants)

    school_escorting_stages = ["outbound", "inbound", "outbound_cond"]
    escort_bundles = []
    choices = None
    for stage_num, stage in enumerate(school_escorting_stages):
        stage_trace_label = trace_label + "_" + stage
        estimator = estimation.manager.begin_estimation(
            state,
            model_name="school_escorting_" + stage,
            bundle_name="school_escorting",
        )

        model_spec_raw = state.filesystem.read_model_spec(
            file_name=getattr(model_settings, stage.upper() + "_SPEC")
        )
        coefficients_df = state.filesystem.read_model_coefficients(
            file_name=getattr(model_settings, stage.upper() + "_COEFFICIENTS")
        )
        model_spec = simulate.eval_coefficients(
            state, model_spec_raw, coefficients_df, estimator
        )

        # allow for skipping sharrow entirely in this model with `sharrow_settings.skip: true`
        # or skipping stages selectively with a mapping of the stages to skip
        stage_sharrow_settings = model_settings.sharrow_settings.subcomponent_settings(
            stage.upper()
        )
        # if stage_sharrow_skip:
        #     locals_dict["_sharrow_skip"] = True
        # else:
        #     locals_dict.pop("_sharrow_skip", None)

        # reduce memory by limiting columns if selected columns are supplied
        chooser_columns = model_settings.SIMULATE_CHOOSER_COLUMNS
        if chooser_columns is not None:
            chooser_columns = chooser_columns + participant_columns
            choosers = choosers[chooser_columns]

        # add previous data to stage
        if stage_num >= 1:
            choosers = add_prev_choices_to_choosers(
                choosers, choices, alts, school_escorting_stages[stage_num - 1]
            )

        locals_dict.update(coefficients_df)

        logger.info("Running %s with %d households", stage_trace_label, len(choosers))

        preprocessor_settings = getattr(model_settings, "preprocessor_" + stage, None)
        if preprocessor_settings:
            expressions.assign_columns(
                state,
                df=choosers,
                model_settings=preprocessor_settings,
                locals_dict=locals_dict,
                trace_label=stage_trace_label,
            )

        if estimator:
            estimator.write_model_settings(model_settings, model_settings_file_name)
            estimator.write_spec(model_settings, tag=stage.upper() + "_SPEC")
            estimator.write_coefficients(
                coefficients_df, file_name=stage.upper() + "_COEFFICIENTS"
            )
            estimator.write_choosers(choosers)
            estimator.write_alternatives(alts, bundle_directory=True)

            # FIXME #interaction_simulate_estimation_requires_chooser_id_in_df_column
            #  shuold we do it here or have interaction_simulate do it?
            # chooser index must be duplicated in column or it will be omitted from interaction_dataset
            # estimation requires that chooser_id is either in index or a column of interaction_dataset
            # so it can be reformatted (melted) and indexed by chooser_id and alt_id
            assert choosers.index.name == "household_id"
            assert "household_id" not in choosers.columns
            choosers["household_id"] = choosers.index

            # FIXME set_alt_id - do we need this for interaction_simulate estimation bundle tables?
            estimator.set_alt_id("alt_id")

            estimator.set_chooser_id(choosers.index.name)

        log_alt_losers = state.settings.log_alt_losers

        choices = interaction_simulate(
            state,
            choosers=choosers,
            alternatives=alts,
            spec=model_spec,
            log_alt_losers=log_alt_losers,
            locals_d=locals_dict,
            trace_label=stage_trace_label,
            trace_choice_name="school_escorting_" + stage,
            estimator=estimator,
            explicit_chunk_size=model_settings.explicit_chunk,
            sharrow_settings=stage_sharrow_settings,
        )

        if estimator:
            estimator.write_choices(choices)
            choices = estimator.get_survey_values(
                choices, "households", "school_escorting_" + stage
            )
            estimator.write_override_choices(choices)
            estimator.end_estimation()

        # choices are merged into households by index (household_id)
        # households that do not have an escortee are assigned the no_escorting_alterative
        escorting_choice = "school_escorting_" + stage
        households[escorting_choice] = choices
        households[escorting_choice].fillna(
            model_settings.no_escorting_alterative, inplace=True
        )

        # tracing each step -- outbound, inbound, outbound_cond
        tracing.print_summary(
            escorting_choice, households[escorting_choice], value_counts=True
        )

        if trace_hh_id:
            state.tracing.trace_df(
                households, label=escorting_choice, warn_if_empty=True
            )

        if stage_num >= 1:
            choosers["Alt"] = choices
            choosers = choosers.join(alts.set_index("Alt"), how="left", on="Alt")
            bundles = create_school_escorting_bundles_table(
                choosers[choosers["Alt"] > 1], tours, stage
            )
            escort_bundles.append(bundles)

    escort_bundles = pd.concat(escort_bundles)

<<<<<<< HEAD
    school_escort_tours = school_escort_tours_trips.create_pure_school_escort_tours(
        state, escort_bundles
    )
    chauf_tour_id_map = {
        v: k for k, v in school_escort_tours["bundle_id"].to_dict().items()
    }
    escort_bundles["chauf_tour_id"] = np.where(
        escort_bundles["escort_type"] == "ride_share",
        escort_bundles["first_mand_tour_id"],
        escort_bundles["bundle_id"].map(chauf_tour_id_map),
    )
    assert escort_bundles["chauf_tour_id"].notnull().all(), (
        f"chauf_tour_id is null for {escort_bundles[escort_bundles['chauf_tour_id'].isna()]}. "
        f"Check availability conditions."
    )
=======
    # Only want to create bundles and tours and trips if at least one household has school escorting
    if len(escort_bundles) > 0:
        escort_bundles["bundle_id"] = (
            escort_bundles["household_id"] * 10
            + escort_bundles.groupby("household_id").cumcount()
            + 1
        )
        escort_bundles.sort_values(
            by=["household_id", "school_escort_direction"],
            ascending=[True, False],
            inplace=True,
        )
>>>>>>> 739c2e42

        school_escort_tours = school_escort_tours_trips.create_pure_school_escort_tours(
            state, escort_bundles
        )
        chauf_tour_id_map = {
            v: k for k, v in school_escort_tours["bundle_id"].to_dict().items()
        }
        escort_bundles["chauf_tour_id"] = np.where(
            escort_bundles["escort_type"] == "ride_share",
            escort_bundles["first_mand_tour_id"],
            escort_bundles["bundle_id"].map(chauf_tour_id_map),
        )

        assert (
            escort_bundles["chauf_tour_id"].notnull().all()
        ), f"chauf_tour_id is null for {escort_bundles[escort_bundles['chauf_tour_id'].isna()]}. Check availability conditions."

        tours = school_escort_tours_trips.add_pure_escort_tours(
            tours, school_escort_tours
        )
        tours = school_escort_tours_trips.process_tours_after_escorting_model(
            state, escort_bundles, tours
        )
        school_escort_trips = school_escort_tours_trips.create_school_escort_trips(
            escort_bundles
        )

    else:
        # create empty school escort tours & trips tables to be used downstream
        tours["school_esc_outbound"] = pd.NA
        tours["school_esc_inbound"] = pd.NA
        tours["school_escort_direction"] = pd.NA
        tours["next_pure_escort_start"] = pd.NA
        school_escort_tours = pd.DataFrame(columns=tours.columns)
        trip_cols = [
            "household_id",
            "person_id",
            "tour_id",
            "trip_id",
            "outbound",
            "depart",
            "purpose",
            "destination",
            "escort_participants",
            "chauf_tour_id",
            "primary_purpose",
        ]
        school_escort_trips = pd.DataFrame(columns=trip_cols)

    school_escort_trips["primary_purpose"] = school_escort_trips[
        "primary_purpose"
    ].astype(state.get_dataframe("tours")["tour_type"].dtype)
    school_escort_trips["purpose"] = school_escort_trips["purpose"].astype(
        state.get_dataframe("tours")["tour_type"].dtype
    )

    # update pipeline
    state.add_table("households", households)
    state.add_table("tours", tours)
    state.get_rn_generator().drop_channel("tours")
    state.get_rn_generator().add_channel("tours", tours)
    state.add_table("escort_bundles", escort_bundles)
    # save school escorting tours and trips in pipeline so we can overwrite results from downstream models
    state.add_table("school_escort_tours", school_escort_tours)
    state.add_table("school_escort_trips", school_escort_trips)

    # updating timetable object with pure escort tours so joint tours do not schedule ontop
    timetable = state.get_injectable("timetable")

    # Need to do this such that only one person is in nth_tours
    # thus, looping through tour_category and tour_num
    # including mandatory tours because their start / end times may have
    # changed to match the school escort times
    for tour_category in tours.tour_category.unique():
        for _tour_num, nth_tours in tours[tours.tour_category == tour_category].groupby(
            "tour_num", sort=True
        ):
            timetable.assign(
                window_row_ids=nth_tours["person_id"], tdds=nth_tours["tdd"]
            )

    timetable.replace_table(state)<|MERGE_RESOLUTION|>--- conflicted
+++ resolved
@@ -611,23 +611,6 @@
 
     escort_bundles = pd.concat(escort_bundles)
 
-<<<<<<< HEAD
-    school_escort_tours = school_escort_tours_trips.create_pure_school_escort_tours(
-        state, escort_bundles
-    )
-    chauf_tour_id_map = {
-        v: k for k, v in school_escort_tours["bundle_id"].to_dict().items()
-    }
-    escort_bundles["chauf_tour_id"] = np.where(
-        escort_bundles["escort_type"] == "ride_share",
-        escort_bundles["first_mand_tour_id"],
-        escort_bundles["bundle_id"].map(chauf_tour_id_map),
-    )
-    assert escort_bundles["chauf_tour_id"].notnull().all(), (
-        f"chauf_tour_id is null for {escort_bundles[escort_bundles['chauf_tour_id'].isna()]}. "
-        f"Check availability conditions."
-    )
-=======
     # Only want to create bundles and tours and trips if at least one household has school escorting
     if len(escort_bundles) > 0:
         escort_bundles["bundle_id"] = (
@@ -640,7 +623,6 @@
             ascending=[True, False],
             inplace=True,
         )
->>>>>>> 739c2e42
 
         school_escort_tours = school_escort_tours_trips.create_pure_school_escort_tours(
             state, escort_bundles
