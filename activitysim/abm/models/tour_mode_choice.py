--- conflicted
+++ resolved
@@ -324,21 +324,14 @@
 
     choosers = primary_tours_merged
     final_choices = None
-<<<<<<< HEAD
-=======
     base_trace_label = trace_label
->>>>>>> ac9c5fe3
 
     # iterating tour mode choice with park-and-ride lot choice
     # the first iteration includes all tours
     # subsequent iterations only includes tours that selected a capacitated park-and-ride lot
     for i in range(max_iterations):
         if max_iterations > 1:
-<<<<<<< HEAD
-            trace_label = tracing.extend_trace_label(trace_label, f"i{i}")
-=======
             trace_label = tracing.extend_trace_label(base_trace_label, f"i{i}")
->>>>>>> ac9c5fe3
 
         choices_list = []
         for tour_purpose, tours_segment in choosers.groupby(
