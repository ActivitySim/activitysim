--- conflicted
+++ resolved
@@ -72,15 +72,8 @@
         )
 
     filter_col = model_settings.CHOOSER_FILTER_COLUMN_NAME
-<<<<<<< HEAD
-    if filter_col is None:
-        choosers = persons_merged
-    else:
-        choosers = persons_merged[persons_merged[filter_col]]
-=======
     if filter_col is not None:
         choosers = choosers[choosers[filter_col]]
->>>>>>> 0e23e814
     logger.info("Running %s with %d persons", trace_label, len(choosers))
 
     model_spec = state.filesystem.read_model_spec(model_settings.SPEC)
