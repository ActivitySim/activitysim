# ActivitySim
# See full license in LICENSE.txt.
from builtins import range

import logging

import numpy as np
import pandas as pd

from activitysim.core import tracing
from activitysim.core import config
from activitysim.core import pipeline
from activitysim.core import simulate
from activitysim.core import inject
from activitysim.core import los
from activitysim.core import assign
from activitysim.core import expressions

from activitysim.core.tracing import print_elapsed_time

from activitysim.core.util import reindex
from activitysim.core.util import assign_in_place
<<<<<<< HEAD

from activitysim.core.pathbuilder import TransitVirtualPathBuilder

=======
>>>>>>> 737a93f1
from activitysim.abm.tables.size_terms import tour_destination_size_terms

from activitysim.core.skim_dictionary import DataFrameMatrix

from activitysim.core.interaction_sample_simulate import interaction_sample_simulate
from activitysim.core.interaction_sample import interaction_sample

from .util import estimation

from activitysim.abm.models.util.trip import cleanup_failed_trips
from activitysim.abm.models.util.trip import flag_failed_trip_leg_mates


logger = logging.getLogger(__name__)

NO_DESTINATION = -1

TRIP_ORIG_TAZ = 'TAZ'
ALT_DEST_TAZ = 'ALT_DEST_TAZ'
PRIMARY_DEST_TAZ = 'PRIMARY_DEST_TAZ'
DEST_MAZ = 'dest_maz'


# def get_spec_for_purpose(model_settings, spec_name, purpose, estimator):
#
#     omnibus_spec = simulate.read_model_spec(file_name=model_settings[spec_name])
#
#     spec = omnibus_spec[[purpose]]
#
#     # might as well ignore any spec rows with 0 utility
#     spec = spec[spec.iloc[:, 0] != 0]
#     assert spec.shape[0] > 0
#
#     return spec


def _destination_sample(
        primary_purpose,
        trips,
        alternatives,
        model_settings,
<<<<<<< HEAD
        size_term_matrix,
        skims,
        alt_dest_col_name,
        chunk_size,
        trace_label):
    """

    Note: trips with no viable destination receive no sample rows
    (because we call interaction_sample with allow_zero_probs=True)
    All other trips will have one or more rows with pick_count summing to sample_size

    returns
        choices: pandas.DataFrame

               alt_dest      prob  pick_count
    trip_id
    102829169      2898  0.002333           1
    102829169      2901  0.004976           1
    102829169      3193  0.002628           1
=======
        size_term_matrix, skims,
        estimator,
        chunk_size, trace_hh_id,
        trace_label):
    """

    Returns
    -------
    destination_sample: pandas.dataframe
        choices_df from interaction_sample with (up to) sample_size alts for each chooser row
        index (non unique) is trip_id from trips (duplicated for each alt)
        and columns dest_zone_id, prob, and pick_count

        dest_zone_id: int
            alt identifier from alternatives[<alt_col_name>]
        prob: float
            the probability of the chosen alternative
        pick_count : int
            number of duplicate picks for chooser, alt
>>>>>>> 737a93f1
    """

<<<<<<< HEAD
    spec = get_spec_for_purpose(model_settings, 'DESTINATION_SAMPLE_SPEC', primary_purpose)
    sample_size = model_settings['SAMPLE_SIZE']
=======
    spec = simulate.spec_for_segment(model_settings, spec_id='DESTINATION_SAMPLE_SPEC',
                                     segment_name=primary_purpose, estimator=estimator)

    alt_dest_col_name = model_settings['ALT_DEST_COL_NAME']

    sample_size = model_settings['SAMPLE_SIZE']
    if config.setting('disable_destination_sampling', False) or (estimator and estimator.want_unsampled_alternatives):
        # FIXME interaction_sample will return unsampled complete alternatives with probs and pick_count
        logger.info("Estimation mode for %s using unsampled alternatives short_circuit_choices" % (trace_label,))
        sample_size = 0

    logger.info("Running %s with %d trips", trace_label, trips.shape[0])
>>>>>>> 737a93f1

    locals_dict = config.get_model_constants(model_settings).copy()

    # size_terms of destination zones are purpose-specific, and trips have various purposes
    # so the relevant size_term for each interaction_sample row
    # cannot be determined until after choosers are joined with alternatives
    # (unless we iterate over trip.purpose - which we could, though we are already iterating over trip_num)
    # so, instead, expressions determine row-specific size_term by a call to: size_terms.get(df.alt_dest, df.purpose)
    locals_dict.update({
        'size_terms': size_term_matrix
    })
    locals_dict.update(skims)

    choices = interaction_sample(
        choosers=trips,
        alternatives=alternatives,
        sample_size=sample_size,
        alt_col_name=alt_dest_col_name,
        allow_zero_probs=True,
        spec=spec,
        skims=skims,
        locals_d=locals_dict,
        chunk_size=chunk_size,
        trace_label=trace_label)

    return choices


def destination_sample(
        primary_purpose,
        trips,
        alternatives,
        model_settings,
        size_term_matrix,
        skim_hotel,
        chunk_size,
        trace_label):

    skims = skim_hotel.sample_skims(presample=False)
    alt_dest_col_name = model_settings['ALT_DEST_COL_NAME']

    choices = _destination_sample(
        primary_purpose,
        trips,
        alternatives,
        model_settings,
        size_term_matrix,
        skims,
        alt_dest_col_name,
        chunk_size,
        trace_label)

    return choices


def aggregate_size_term_matrix(maz_size_term_matrix, maz_taz):

    df = maz_size_term_matrix.df
    assert ALT_DEST_TAZ not in df

    dest_taz = df.index.map(maz_taz)
    maz_size_term_matrix = df.groupby(dest_taz).sum()

    maz_size_term_matrix = DataFrameMatrix(maz_size_term_matrix)

    return maz_size_term_matrix


def choose_MAZ_for_TAZ(taz_sample, MAZ_size_terms, trips, network_los, alt_dest_col_name):
    """
    Convert taz_sample table with TAZ zone sample choices to a table with a MAZ zone chosen for each TAZ
    choose MAZ probabilistically (proportionally by size_term) from set of MAZ zones in parent TAZ

    Parameters
    ----------
    taz_sample: dataframe with duplicated index <chooser_id_col> and columns: <alt_dest_col_name>, prob, pick_count
    MAZ_size_terms: dataframe with duplicated index <chooser_id_col> and columns: zone_id, dest_TAZ, size_term

    Returns
    -------
    dataframe with with duplicated index <chooser_id_col> and columns: <alt_dest_col_name>, prob, pick_count
    """

    if len(taz_sample) == 0:
        # it can happen that all trips have no viable destinations (and so are dropped from the sample)
        # in which case we can just return the empty taz_sample, since it has the same columns
        return taz_sample.copy()

    # we had to use alt_dest_col_name as specified in model_settings for interaction_sample
    # because expressions reference it to look up size_terms by trip purpose
    DEST_MAZ = alt_dest_col_name
    DEST_TAZ = f"{alt_dest_col_name}_TAZ"

    taz_sample.rename(columns={alt_dest_col_name: DEST_TAZ}, inplace=True)

    # print(f"taz_sample\n{taz_sample}")
    #            alt_dest_TAZ      prob  pick_count
    # trip_id
    # 4343721              12  0.000054           1
    # 4343721              20  0.001864           2

    taz_choices = taz_sample[[DEST_TAZ, 'prob']].reset_index(drop=False)
    taz_choices = taz_choices.reindex(taz_choices.index.repeat(taz_sample.pick_count)).reset_index(drop=True)

    # print(f"taz_choices\n{taz_choices}")
    #         trip_id  alt_dest_TAZ      prob
    # 0       4343721            12  0.000054
    # 1       4343721            20  0.001864
    # 2       4343721            20  0.001864

    # print(f"MAZ_size_terms\n{MAZ_size_terms.df}")
    #           work  escort  shopping  eatout  othmaint  social  othdiscr   univ
    # alt_dest
    # 2         31.0   9.930     0.042   0.258     0.560   0.520    10.856  0.042
    # 3          0.0   3.277     0.029   0.000     0.029   0.029     7.308  0.029
    # 4          0.0   1.879     0.023   0.000     0.023   0.023     5.796  0.023

    # just to make it clear we are siloing choices by chooser_id
    chooser_id_col = taz_sample.index.name  # should be canonical chooser index name (e.g. 'trip_id')

    # for random_for_df, we need df with de-duplicated chooser canonical index
    chooser_df = pd.DataFrame(index=taz_sample.index[~taz_sample.index.duplicated()])
    num_choosers = len(chooser_df)
    assert chooser_df.index.name == chooser_id_col

    # to make choices, <taz_sample_size> rands for each chooser (one rand for each sampled TAZ)
    # taz_sample_size will be model_settings['SAMPLE_SIZE'] samples, except if we are estimating
    taz_sample_size = taz_choices.groupby(chooser_id_col)[DEST_TAZ].count().max()

    # taz_choices index values should be contiguous
    assert (taz_choices[chooser_id_col] == np.repeat(chooser_df.index, taz_sample_size)).all()

    #FIXME need to trace dests and rands

    # we need to choose a MAZ for each DEST_TAZ choice
    # probability of choosing MAZ based on MAZ size_term fraction of TAZ total
    # there will be a different set (and number) of candidate MAZs for each TAZ
    # (preserve index, which will have duplicates as result of join)

    maz_taz = network_los.maz_taz_df[['MAZ', 'TAZ']].rename(columns={'TAZ': DEST_TAZ, 'MAZ': DEST_MAZ})
    maz_sizes = pd.merge(taz_choices[[chooser_id_col, DEST_TAZ]].reset_index(),
                         maz_taz,
                         how='left', on=DEST_TAZ).set_index('index')

    purpose = maz_sizes['trip_id'].map(trips.purpose)  # size term varies by purpose
    maz_sizes['size_term'] = MAZ_size_terms.get(maz_sizes[DEST_MAZ], purpose)

    # print(f"maz_sizes\n{maz_sizes}")
    #          trip_id  alt_dest_TAZ  alt_dest  size_term
    # index
    # 0        4343721            12      3445      0.019
    # 0        4343721            12     11583      0.017
    # 0        4343721            12     21142      0.020

    # number of DEST_TAZ candidates per chooser
    maz_counts = maz_sizes.groupby(maz_sizes.index).size().values
    # print(maz_counts)

    # max number of MAZs for any TAZ
    max_maz_count = maz_counts.max()
    # print(f"max_maz_count {max_maz_count}")

    # offsets of the first and last rows of each chooser in sparse interaction_utilities
    last_row_offsets = maz_counts.cumsum()
    first_row_offsets = np.insert(last_row_offsets[:-1], 0, 0)

    # repeat the row offsets once for each dummy utility to insert
    # (we want to insert dummy utilities at the END of the list of alternative utilities)
    # inserts is a list of the indices at which we want to do the insertions
    inserts = np.repeat(last_row_offsets, max_maz_count - maz_counts)

    # insert zero filler to pad each alternative set to same size
    padded_maz_sizes = np.insert(maz_sizes.size_term.values, inserts, 0.0)
    padded_maz_sizes = padded_maz_sizes.reshape(-1, max_maz_count)

    # prob array with one row TAZ_choice, one column per alternative
    row_sums = padded_maz_sizes.sum(axis=1)
    maz_probs = np.divide(padded_maz_sizes, row_sums.reshape(-1, 1))
    assert maz_probs.shape == (num_choosers * taz_sample_size, max_maz_count)

    rands = pipeline.get_rn_generator().random_for_df(chooser_df, n=taz_sample_size).reshape(-1, 1)
    assert len(rands) == num_choosers * taz_sample_size
    assert len(rands) == maz_probs.shape[0]

    # make choices
    # positions is array with the chosen alternative represented as a column index in probs
    # which is an integer between zero and max_maz_count
    positions = np.argmax((maz_probs.cumsum(axis=1) - rands) > 0.0, axis=1)

    # shouldn't have chosen any of the dummy pad positions
    assert (positions < maz_counts).all()

    taz_choices[DEST_MAZ] = maz_sizes[DEST_MAZ].take(positions + first_row_offsets)
    maz_probs = maz_probs[np.arange(maz_probs.shape[0]), positions]

    taz_choices['prob'] *= maz_probs

    taz_choices = \
        taz_choices.groupby([chooser_id_col, DEST_MAZ]).agg(prob=('prob', 'max'), pick_count=('prob', 'count'))

    taz_choices.reset_index(level=DEST_MAZ, inplace=True)

    return taz_choices


def destination_presample(
        primary_purpose,
        trips,
        alternatives,
        model_settings,
        size_term_matrix,
        skim_hotel,
        network_los,
        chunk_size, trace_hh_id,
        trace_label):

    trace_label = tracing.extend_trace_label(trace_label, 'presample')

    logger.info(f"{trace_label} destination_presample")

    alt_dest_col_name = model_settings['ALT_DEST_COL_NAME']
    maz_taz = network_los.maz_taz_df[['MAZ', 'TAZ']].set_index('MAZ').TAZ

    TAZ_size_term_matrix = aggregate_size_term_matrix(size_term_matrix, maz_taz)

    TRIP_ORIGIN = model_settings['TRIP_ORIGIN']
    PRIMARY_DEST = model_settings['PRIMARY_DEST']
    trips = trips.copy()

    trips[TRIP_ORIGIN] = trips[TRIP_ORIGIN].map(maz_taz)
    trips[PRIMARY_DEST] = trips[PRIMARY_DEST].map(maz_taz)

    # alternatives is just an empty dataframe indexed by maz with index name <alt_dest_col_name>
    # but logically, we are aggregating so lets do it, as there is no particular gain in being clever
    alternatives = alternatives.groupby(alternatives.index.map(maz_taz)).sum()

    skims = skim_hotel.sample_skims(presample=True)

    taz_sample = _destination_sample(
        primary_purpose,
        trips,
        alternatives,
        model_settings,
        TAZ_size_term_matrix,
        skims,
        alt_dest_col_name,
        chunk_size,
        trace_label)

    # choose a MAZ for each DEST_TAZ choice, choice probability based on MAZ size_term fraction of TAZ total
    maz_sample = choose_MAZ_for_TAZ(taz_sample, size_term_matrix, trips, network_los, alt_dest_col_name)

    assert alt_dest_col_name in maz_sample

    return maz_sample


def trip_destination_sample(
        primary_purpose,
        trips,
        alternatives,
        model_settings,
        size_term_matrix,
        skim_hotel,
        chunk_size, trace_hh_id,
        trace_label):
    """

    Returns
    -------
    destination_sample: pandas.dataframe
        choices_df from interaction_sample with (up to) sample_size alts for each chooser row
        index (non unique) is trip_id from trips (duplicated for each alt)
        and columns dest_zone_id, prob, and pick_count

        dest_zone_id: int
            alt identifier from alternatives[<alt_col_name>]
        prob: float
            the probability of the chosen alternative
        pick_count : int
            number of duplicate picks for chooser, alt
    """
    trace_label = tracing.extend_trace_label(trace_label, 'trip_destination_sample')

    assert len(trips) > 0
    assert len(alternatives) > 0

    # by default, enable presampling for multizone systems, unless they disable it in settings file
    network_los = inject.get_injectable('network_los')
    pre_sample_taz = not (network_los.zone_system == los.ONE_ZONE)
    if pre_sample_taz and not config.setting('want_dest_choice_presampling', True):
        pre_sample_taz = False
        logger.info(f"Disabled destination zone presampling for {trace_label} "
                    f"because 'want_dest_choice_presampling' setting is False")

    if pre_sample_taz:

        logger.info("Running %s trip_destination_presample with %d trips" % (trace_label, len(trips)))

        choices = destination_presample(
            primary_purpose,
            trips,
            alternatives,
            model_settings,
            size_term_matrix,
            skim_hotel,
            network_los,
            chunk_size, trace_hh_id,
            trace_label)

    else:
        choices = destination_sample(
            primary_purpose,
            trips,
            alternatives,
            model_settings,
            size_term_matrix,
            skim_hotel,
            chunk_size,
            trace_label)

    return choices


def compute_ood_logsums(
        choosers,
        logsum_settings,
        nest_spec, logsum_spec,
        od_skims,
        locals_dict,
        chunk_size,
        trace_label):
    """
    Compute one (of two) out-of-direction logsums for destination alternatives

    Will either be trip_origin -> alt_dest or alt_dest -> primary_dest
    """

    locals_dict.update(od_skims)

    expressions.annotate_preprocessors(
        choosers, locals_dict, od_skims,
        logsum_settings,
        trace_label)

    logsums = simulate.simple_simulate_logsums(
        choosers,
        logsum_spec,
        nest_spec,
        skims=od_skims,
        locals_d=locals_dict,
        chunk_size=chunk_size,
        trace_label=trace_label)

    assert logsums.index.equals(choosers.index)

    # FIXME not strictly necessary, but would make trace files more legible?
    # logsums = logsums.replace(-np.inf, -999)

    return logsums


def compute_logsums(
        primary_purpose,
        trips,
        destination_sample,
        tours_merged,
        model_settings,
        skim_hotel,
        chunk_size,
        trace_label):
    """
    Calculate mode choice logsums using the same recipe as for trip_mode_choice, but do it twice
    for each alternative since we need out-of-direction logsum
    (i.e . origin to alt_dest, and alt_dest to half-tour destination)

    Returns
    -------
        adds od_logsum and dp_logsum columns to trips (in place)
    """
    trace_label = tracing.extend_trace_label(trace_label, 'compute_logsums')
    logger.info("Running %s with %d samples", trace_label, destination_sample.shape[0])

    # FIXME should pass this in?
    network_los = inject.get_injectable('network_los')

    # - trips_merged - merge trips and tours_merged
    trips_merged = pd.merge(
        trips,
        tours_merged,
        left_on='tour_id',
        right_index=True,
        how="left")
    assert trips_merged.index.equals(trips.index)

    # - choosers - merge destination_sample and trips_merged
    # re/set index because pandas merge does not preserve left index if it has duplicate values!
    choosers = pd.merge(destination_sample,
                        trips_merged.reset_index(),
                        left_index=True,
                        right_on='trip_id',
                        how="left",
                        suffixes=('', '_r')).set_index('trip_id')
    assert choosers.index.equals(destination_sample.index)

    logsum_settings = config.read_model_settings(model_settings['LOGSUM_SETTINGS'])
    coefficients = simulate.get_segment_coefficients(logsum_settings, primary_purpose)

    nest_spec = config.get_logit_model_settings(logsum_settings)
    nest_spec = simulate.eval_nest_coefficients(nest_spec, coefficients, trace_label)

    logsum_spec = simulate.read_model_spec(file_name=logsum_settings['SPEC'])
    logsum_spec = simulate.eval_coefficients(logsum_spec, coefficients, estimator=None)

    locals_dict = {}
    locals_dict.update(config.get_model_constants(logsum_settings))

    # coefficients can appear in expressions
    locals_dict.update(coefficients)

    if network_los.zone_system == los.THREE_ZONE:
        # TVPB constants can appear in expressions
        locals_dict.update(network_los.setting('TVPB_SETTINGS.tour_mode_choice.CONSTANTS'))

    skims = skim_hotel.logsum_skims()
    if network_los.zone_system == los.THREE_ZONE:
        # TVPB constants can appear in expressions
        locals_dict.update(network_los.setting('TVPB_SETTINGS.tour_mode_choice.CONSTANTS'))

    # - od_logsums
    od_skims = {
        'ORIGIN': model_settings['TRIP_ORIGIN'],
        'DESTINATION': model_settings['ALT_DEST_COL_NAME'],
        "odt_skims": skims['odt_skims'],
        "dot_skims": skims['dot_skims'],
        "od_skims": skims['od_skims'],
    }
    if network_los.zone_system == los.THREE_ZONE:
        od_skims.update({
            'tvpb_logsum_odt':  skims['tvpb_logsum_odt'],
            'tvpb_logsum_dot': skims['tvpb_logsum_dot']
        })
    destination_sample['od_logsum'] = compute_ood_logsums(
        choosers,
        logsum_settings,
        nest_spec, logsum_spec,
        od_skims,
        locals_dict,
        chunk_size,
        trace_label=tracing.extend_trace_label(trace_label, 'od'))

    # - dp_logsums
    dp_skims = {
        'ORIGIN': model_settings['ALT_DEST_COL_NAME'],
        'DESTINATION': model_settings['PRIMARY_DEST'],
        "odt_skims": skims['dpt_skims'],
        "dot_skims": skims['pdt_skims'],
        "od_skims": skims['dp_skims'],
    }
    if network_los.zone_system == los.THREE_ZONE:
        dp_skims.update({
            'tvpb_logsum_odt':  skims['tvpb_logsum_dpt'],
            'tvpb_logsum_dot': skims['tvpb_logsum_pdt']
        })

    destination_sample['dp_logsum'] = compute_ood_logsums(
        choosers,
        logsum_settings,
        nest_spec, logsum_spec,
        dp_skims,
        locals_dict,
        chunk_size,
        trace_label=tracing.extend_trace_label(trace_label, 'dp'))

    return destination_sample


def trip_destination_simulate(
        primary_purpose,
        trips,
        destination_sample,
        model_settings,
        want_logsums,
<<<<<<< HEAD
        size_term_matrix,
        skim_hotel,
=======
        size_term_matrix, skims,
        estimator,
>>>>>>> 737a93f1
        chunk_size, trace_hh_id,
        trace_label):
    """
    Chose destination from destination_sample (with od_logsum and dp_logsum columns added)


    Returns
    -------
    choices - pandas.Series
        destination alt chosen
    """
    trace_label = tracing.extend_trace_label(trace_label, 'trip_dest_simulate')

    spec = simulate.spec_for_segment(model_settings, spec_id='DESTINATION_SPEC',
                                     segment_name=primary_purpose, estimator=estimator)

    if estimator:
        estimator.write_choosers(trips)

    alt_dest_col_name = model_settings['ALT_DEST_COL_NAME']

    logger.info("Running trip_destination_simulate with %d trips", len(trips))

    skims = skim_hotel.sample_skims(presample=False)

    locals_dict = config.get_model_constants(model_settings).copy()
    locals_dict.update({
        'size_terms': size_term_matrix
    })
    locals_dict.update(skims)

    destinations = interaction_sample_simulate(
        choosers=trips,
        alternatives=destination_sample,
        spec=spec,
        choice_column=alt_dest_col_name,
        want_logsums=want_logsums,
        allow_zero_probs=True, zero_prob_choice_val=NO_DESTINATION,
        skims=skims,
        locals_d=locals_dict,
        chunk_size=chunk_size,
        trace_label=trace_label,
        trace_choice_name='trip_dest',
        estimator=estimator)

    if not want_logsums:
        # for consistency, always return a dataframe with canonical column name
        assert isinstance(destinations, pd.Series)
        destinations = destinations.to_frame('choice')

    if estimator:
        # need to overwrite choices here before any failed choices are suppressed
        estimator.write_choices(destinations.choice)

        destinations.choice = estimator.get_survey_values(destinations.choice, 'trips', 'destination')
        estimator.write_override_choices(destinations.choice)

    # drop any failed zero_prob destinations
    if (destinations.choice == NO_DESTINATION).any():
        # logger.debug("dropping %s failed destinations", (destinations == NO_DESTINATION).sum())
        destinations = destinations[destinations.choice != NO_DESTINATION]

    return destinations


def choose_trip_destination(
        primary_purpose,
        trips,
        alternatives,
        tours_merged,
        model_settings,
        want_logsums,
        want_sample_table,
<<<<<<< HEAD
        size_term_matrix, skim_hotel,
=======
        size_term_matrix, skims,
        estimator,
>>>>>>> 737a93f1
        chunk_size, trace_hh_id,
        trace_label):

    logger.info("choose_trip_destination %s with %d trips", trace_label, trips.shape[0])

    t0 = print_elapsed_time()

    # - trip_destination_sample
    destination_sample = trip_destination_sample(
        primary_purpose=primary_purpose,
        trips=trips,
        alternatives=alternatives,
        model_settings=model_settings,
<<<<<<< HEAD
        size_term_matrix=size_term_matrix,
        skim_hotel=skim_hotel,
=======
        size_term_matrix=size_term_matrix, skims=skims,
        estimator=estimator,
>>>>>>> 737a93f1
        chunk_size=chunk_size, trace_hh_id=trace_hh_id,
        trace_label=trace_label)

    dropped_trips = ~trips.index.isin(destination_sample.index.unique())
    if dropped_trips.any():
        logger.warning("%s trip_destination_sample %s trips "
                       "without viable destination alternatives" %
                       (trace_label, dropped_trips.sum()))
        trips = trips[~dropped_trips]

    t0 = print_elapsed_time("%s.trip_destination_sample" % trace_label, t0)

    if trips.empty:
        return pd.Series(index=trips.index).to_frame('choice'), None

    # - compute logsums
    destination_sample = compute_logsums(
        primary_purpose=primary_purpose,
        trips=trips,
        destination_sample=destination_sample,
        tours_merged=tours_merged,
        model_settings=model_settings,
        skim_hotel=skim_hotel,
        chunk_size=chunk_size,
        trace_label=trace_label)

    t0 = print_elapsed_time("%s.compute_logsums" % trace_label, t0)

    # - trip_destination_simulate
    destinations = trip_destination_simulate(
        primary_purpose=primary_purpose,
        trips=trips,
        destination_sample=destination_sample,
        model_settings=model_settings,
        want_logsums=want_logsums,
<<<<<<< HEAD
        size_term_matrix=size_term_matrix,
        skim_hotel=skim_hotel,
=======
        size_term_matrix=size_term_matrix, skims=skims,
        estimator=estimator,
>>>>>>> 737a93f1
        chunk_size=chunk_size, trace_hh_id=trace_hh_id,
        trace_label=trace_label)

    dropped_trips = ~trips.index.isin(destinations.index)
    if dropped_trips.any():
        logger.warning("%s trip_destination_simulate %s trips "
                       "without viable destination alternatives" %
                       (trace_label, dropped_trips.sum()))

    if want_sample_table:
        # FIXME - sample_table
        destination_sample.set_index(model_settings['ALT_DEST_COL_NAME'], append=True, inplace=True)
    else:
        destination_sample = None

    t0 = print_elapsed_time("%s.trip_destination_simulate" % trace_label, t0)

    return destinations, destination_sample


<<<<<<< HEAD
class SkimHotel(object):
=======
def wrap_skims(model_settings, trace_label):
    """
    wrap skims of trip destination using origin, dest column names from model settings.
    Various of these are used by destination_sample, compute_logsums, and destination_simulate
    so we create them all here with canonical names.
>>>>>>> 737a93f1

    def __init__(self, model_settings, network_los, trace_label):

<<<<<<< HEAD
        self.model_settings = model_settings
        self.trace_label = tracing.extend_trace_label(trace_label, 'skim_hotel')
=======
    odt_skims - Skim3dWrapper: trip origin, trip alt_dest, time_of_day
    dot_skims - Skim3dWrapper: trip alt_dest, trip origin, time_of_day
    dpt_skims - Skim3dWrapper: trip alt_dest, trip primary_dest, time_of_day
    pdt_skims - Skim3dWrapper: trip primary_dest,trip alt_dest, time_of_day
    od_skims - SkimWrapper: trip origin, trip alt_dest
    dp_skims - SkimWrapper: trip alt_dest, trip primary_dest
>>>>>>> 737a93f1

        self.network_los = network_los
        self.zone_system = network_los.zone_system

    def sample_skims(self, presample):

<<<<<<< HEAD
        o = self.model_settings['TRIP_ORIGIN']
        d = self.model_settings['ALT_DEST_COL_NAME']
        p = self.model_settings['PRIMARY_DEST']
=======
    network_los = inject.get_injectable('network_los')
    skim_dict = network_los.get_default_skim_dict()
>>>>>>> 737a93f1

        if presample:
            assert not (self.zone_system == los.ONE_ZONE)
            skim_dict = self.network_los.get_skim_dict('taz')
        else:
            skim_dict = self.network_los.get_default_skim_dict()

<<<<<<< HEAD
        skims = {
            "od_skims": skim_dict.wrap(o, d),
            "dp_skims": skim_dict.wrap(d, p)
        }
        return skims

    def logsum_skims(self):

        o = self.model_settings['TRIP_ORIGIN']
        d = self.model_settings['ALT_DEST_COL_NAME']
        p = self.model_settings['PRIMARY_DEST']
        skim_dict = self.network_los.get_default_skim_dict()

        skims = {
            "odt_skims": skim_dict.wrap_3d(orig_key=o, dest_key=d, dim3_key='trip_period'),
            "dot_skims": skim_dict.wrap_3d(orig_key=d, dest_key=o, dim3_key='trip_period'),
            "dpt_skims": skim_dict.wrap_3d(orig_key=d, dest_key=p, dim3_key='trip_period'),
            "pdt_skims": skim_dict.wrap_3d(orig_key=p, dest_key=d, dim3_key='trip_period'),
            "od_skims": skim_dict.wrap(o, d),
            "dp_skims": skim_dict.wrap(d, p),
        }

        if self.zone_system == los.THREE_ZONE:
            # fixme - is this a lightweight object?
            tvpb = self.network_los.tvpb

            tvpb_logsum_odt = tvpb.wrap_logsum(orig_key=o, dest_key=d,
                                               tod_key='trip_period', segment_key='demographic_segment',
                                               trace_label=self.trace_label, tag='tvpb_logsum_odt')
            tvpb_logsum_dot = tvpb.wrap_logsum(orig_key=d, dest_key=o,
                                               tod_key='trip_period', segment_key='demographic_segment',
                                               trace_label=self.trace_label, tag='tvpb_logsum_dot')
            tvpb_logsum_dpt = tvpb.wrap_logsum(orig_key=d, dest_key=p,
                                               tod_key='trip_period', segment_key='demographic_segment',
                                               trace_label=self.trace_label, tag='tvpb_logsum_dpt')
            tvpb_logsum_pdt = tvpb.wrap_logsum(orig_key=p, dest_key=d,
                                               tod_key='trip_period', segment_key='demographic_segment',
                                               trace_label=self.trace_label, tag='tvpb_logsum_pdt')

            skims.update({
                'tvpb_logsum_odt': tvpb_logsum_odt,
                'tvpb_logsum_dot': tvpb_logsum_dot,
                'tvpb_logsum_dpt': tvpb_logsum_dpt,
                'tvpb_logsum_pdt': tvpb_logsum_pdt
            })

        return skims
=======
    skims = {
        "odt_skims": skim_dict.wrap_3d(orig_key=o, dest_key=d, dim3_key='trip_period'),
        "dot_skims": skim_dict.wrap_3d(orig_key=d, dest_key=o, dim3_key='trip_period'),
        "dpt_skims": skim_dict.wrap_3d(orig_key=d, dest_key=p, dim3_key='trip_period'),
        "pdt_skims": skim_dict.wrap_3d(orig_key=p, dest_key=d, dim3_key='trip_period'),
        "od_skims": skim_dict.wrap(o, d),
        "dp_skims": skim_dict.wrap(d, p),
    }

    if network_los.zone_system == los.THREE_ZONE:
        # fixme - is this a lightweight object?
        tvpb = network_los.tvpb

        tvpb_logsum_odt = tvpb.wrap_logsum(orig_key=o, dest_key=d,
                                           tod_key='trip_period', segment_key='demographic_segment',
                                           trace_label=trace_label, tag='tvpb_logsum_odt')
        tvpb_logsum_dot = tvpb.wrap_logsum(orig_key=d, dest_key=o,
                                           tod_key='trip_period', segment_key='demographic_segment',
                                           trace_label=trace_label, tag='tvpb_logsum_dot')
        tvpb_logsum_dpt = tvpb.wrap_logsum(orig_key=d, dest_key=p,
                                           tod_key='trip_period', segment_key='demographic_segment',
                                           trace_label=trace_label, tag='tvpb_logsum_dpt')
        tvpb_logsum_pdt = tvpb.wrap_logsum(orig_key=p, dest_key=d,
                                           tod_key='trip_period', segment_key='demographic_segment',
                                           trace_label=trace_label, tag='tvpb_logsum_pdt')

        skims.update({
            'tvpb_logsum_odt': tvpb_logsum_odt,
            'tvpb_logsum_dot': tvpb_logsum_dot,
            'tvpb_logsum_dpt': tvpb_logsum_dpt,
            'tvpb_logsum_pdt': tvpb_logsum_pdt
        })

    return skims
>>>>>>> 737a93f1


def run_trip_destination(
        trips,
        tours_merged,
        estimator,
        chunk_size, trace_hh_id,
        trace_label,
        fail_some_trips_for_testing=False):
    """
    trip destination - main functionality separated from model step so it can be called iteratively

    Run the trip_destination model, assigning destinations for each (intermediate) trip
    (last trips already have a destination - either the tour primary destination or Home)

    Set trip destination and origin columns, and a boolean failed flag for any failed trips
    (destination for flagged failed trips will be set to -1)

    Parameters
    ----------
    trips
    tours_merged
    want_sample_table
    chunk_size
    trace_hh_id
    trace_label

    Returns
    -------

    """

    model_settings_file_name = 'trip_destination.yaml'
    model_settings = config.read_model_settings(model_settings_file_name)
    preprocessor_settings = model_settings.get('preprocessor', None)
    logsum_settings = config.read_model_settings(model_settings['LOGSUM_SETTINGS'])

    logsum_column_name = model_settings.get('DEST_CHOICE_LOGSUM_COLUMN_NAME')
    want_logsums = logsum_column_name is not None

    sample_table_name = model_settings.get('DEST_CHOICE_SAMPLE_TABLE_NAME')
    want_sample_table = config.setting('want_dest_choice_sample_tables') and sample_table_name is not None

    land_use = inject.get_table('land_use')
    size_terms = inject.get_injectable('size_terms')
    network_los = inject.get_injectable('network_los')
<<<<<<< HEAD
=======

    trips = trips.sort_index()
    trips['next_trip_id'] = np.roll(trips.index, -1)
    trips.next_trip_id = trips.next_trip_id.where(trips.trip_num < trips.trip_count, 0)
>>>>>>> 737a93f1

    # - initialize trip origin and destination to those of half-tour
    # (we will sequentially adjust intermediate trips origin and destination as we choose them)
    tour_destination = reindex(tours_merged.destination, trips.tour_id).astype(np.int64)
    tour_origin = reindex(tours_merged.origin, trips.tour_id).astype(np.int64)
    trips['destination'] = np.where(trips.outbound, tour_destination, tour_origin)
    trips['origin'] = np.where(trips.outbound, tour_origin, tour_destination)
    trips['failed'] = False

    if estimator:
        # need to check or override non-intermediate trip destination
        # should check consistency of survey trips origin, destination with parent tour and subsequent/prior trip?
        # FIXME if not consistent, do we fail or override? (seems weird to override them to bad values?)

        # expect all the same trips
        survey_trips = estimator.get_survey_table('trips').sort_index()
        assert survey_trips.index.equals(trips.index)

        first = (survey_trips.trip_num == 1)
        last = (survey_trips.trip_num == trips.trip_count)

        # expect survey's outbound first trip origin to be same as half tour origin
        assert (survey_trips.origin[survey_trips.outbound & first]
                == tour_origin[survey_trips.outbound & first]).all()
        # expect outbound last trip destination to be same as half tour destination
        assert (survey_trips.destination[survey_trips.outbound & last]
                == tour_destination[survey_trips.outbound & last]).all()

        # expect inbound first trip origin to be same as half tour destination
        assert (survey_trips.origin[~survey_trips.outbound & first]
                == tour_destination[~survey_trips.outbound & first]).all()
        # expect inbound last trip destination to be same as half tour origin
        assert (survey_trips.destination[~survey_trips.outbound & last]
                == tour_origin[~survey_trips.outbound & last]).all()

    # - filter tours_merged (AFTER copying destination and origin columns to trips)
    # tours_merged is used for logsums, we filter it here upfront to save space and time
    tours_merged_cols = logsum_settings['TOURS_MERGED_CHOOSER_COLUMNS']
    redundant_cols = model_settings.get('REDUNDANT_TOURS_MERGED_CHOOSER_COLUMNS', [])
    if redundant_cols:
        tours_merged_cols = [c for c in tours_merged_cols if c not in redundant_cols]

    tours_merged = tours_merged[tours_merged_cols]

    # - skims
<<<<<<< HEAD
    skim_hotel = SkimHotel(model_settings, network_los, trace_label)
=======
    skims = wrap_skims(model_settings, trace_label)
>>>>>>> 737a93f1

    # - size_terms and alternatives
    alternatives = tour_destination_size_terms(land_use, size_terms, 'trip')

    # DataFrameMatrix alows us to treat dataframe as virtual a 2-D array, indexed by zone_id, purpose
    # e.g. size_terms.get(df.dest_zone_id, df.purpose)
    # returns a series of size_terms for each chooser's dest_zone_id and purpose with chooser index
    size_term_matrix = DataFrameMatrix(alternatives)

    # don't need size terms in alternatives, just zone_id index
    alternatives = alternatives.drop(alternatives.columns, axis=1)
    alternatives.index.name = model_settings['ALT_DEST_COL_NAME']

    sample_list = []

    # - process intermediate trips in ascending trip_num order
    intermediate = trips.trip_num < trips.trip_count
    if intermediate.any():

        first_trip_num = trips[intermediate].trip_num.min()
        last_trip_num = trips[intermediate].trip_num.max()

        # iterate over trips in ascending trip_num order
        for trip_num in range(first_trip_num, last_trip_num + 1):

            nth_trips = trips[intermediate & (trips.trip_num == trip_num)]
            nth_trace_label = tracing.extend_trace_label(trace_label, 'trip_num_%s' % trip_num)

            locals_dict = {
                'network_los': network_los
            }
            locals_dict.update(config.get_model_constants(model_settings))

            # - annotate nth_trips
            if preprocessor_settings:
                expressions.assign_columns(
                    df=nth_trips,
                    model_settings=preprocessor_settings,
                    locals_dict=locals_dict,
                    trace_label=nth_trace_label)

            logger.info("Running %s with %d trips", nth_trace_label, nth_trips.shape[0])

            # - choose destination for nth_trips, segmented by primary_purpose
            choices_list = []
            for primary_purpose, trips_segment in nth_trips.groupby('primary_purpose'):
                choices, destination_sample = choose_trip_destination(
                    primary_purpose,
                    trips_segment,
                    alternatives,
                    tours_merged,
                    model_settings,
                    want_logsums,
                    want_sample_table,
<<<<<<< HEAD
                    size_term_matrix, skim_hotel,
=======
                    size_term_matrix, skims,
                    estimator,
>>>>>>> 737a93f1
                    chunk_size, trace_hh_id,
                    trace_label=tracing.extend_trace_label(nth_trace_label, primary_purpose))

                choices_list.append(choices)
                if want_sample_table:
                    assert destination_sample is not None
                    sample_list.append(destination_sample)

            destinations_df = pd.concat(choices_list)

            if fail_some_trips_for_testing:
                if len(destinations_df) > 0:
                    destinations_df = destinations_df.drop(destinations_df.index[0])

            failed_trip_ids = nth_trips.index.difference(destinations_df.index)
            if failed_trip_ids.any():
                logger.warning("%s sidelining %s trips without viable destination alternatives" %
                               (nth_trace_label, failed_trip_ids.shape[0]))
                next_trip_ids = nth_trips.next_trip_id.reindex(failed_trip_ids)
                trips.loc[failed_trip_ids, 'failed'] = True
                trips.loc[failed_trip_ids, 'destination'] = -1
                trips.loc[next_trip_ids, 'origin'] = trips.loc[failed_trip_ids].origin.values

            if len(destinations_df) == 0:
                assert failed_trip_ids.all()
                logger.warning(f"all {len(nth_trips)} {primary_purpose} trip_num {trip_num} trips failed")

            if len(destinations_df) > 0:
                # - assign choices to this trip's destinations
                # if estimator, then the choices will already have been overridden by trip_destination_simulate
                # because we need to overwrite choices before any failed choices are suppressed
                assign_in_place(trips, destinations_df.choice.to_frame('destination'))
                if want_logsums:
                    assert 'logsum' in destinations_df.columns
                    assign_in_place(trips, destinations_df.logsum.to_frame(logsum_column_name))

                # - assign choice to next trip's origin
                destinations_df.index = nth_trips.next_trip_id.reindex(destinations_df.index)
                assign_in_place(trips, destinations_df.choice.to_frame('origin'))

    del trips['next_trip_id']

    if len(sample_list) > 0:
        save_sample_df = pd.concat(sample_list)
    else:
        # this could happen if no intermediate trips, or if no saved sample desired
        save_sample_df = None

    return trips, save_sample_df


@inject.step()
def trip_destination(
        trips,
        tours_merged,
        chunk_size, trace_hh_id):
    """
    Choose a destination for all 'intermediate' trips based on trip purpose.

    Final trips already have a destination (the primary tour destination for outbound trips,
    and home for inbound trips.)


    """
    trace_label = 'trip_destination'

    model_settings_file_name = 'trip_destination.yaml'
    model_settings = config.read_model_settings(model_settings_file_name)

    CLEANUP = model_settings.get('CLEANUP', True)
    fail_some_trips_for_testing = model_settings.get('fail_some_trips_for_testing', False)

    trips_df = trips.to_frame()
    tours_merged_df = tours_merged.to_frame()

    estimator = estimation.manager.begin_estimation('trip_destination')

    if estimator:
        estimator.write_coefficients(model_settings=model_settings)
        # estimator.write_spec(model_settings, tag='SAMPLE_SPEC')
        estimator.write_spec(model_settings, tag='SPEC')
        estimator.set_alt_id(model_settings["ALT_DEST_COL_NAME"])
        estimator.write_table(inject.get_injectable('size_terms'), 'size_terms', append=False)
        estimator.write_table(inject.get_table('land_use').to_frame(), 'landuse', append=False)
        estimator.write_model_settings(model_settings, model_settings_file_name)

    logger.info("Running %s with %d trips", trace_label, trips_df.shape[0])

    trips_df, save_sample_df = run_trip_destination(
        trips_df,
        tours_merged_df,
        estimator=estimator,
        chunk_size=chunk_size,
        trace_hh_id=trace_hh_id,
        trace_label=trace_label,
        fail_some_trips_for_testing=fail_some_trips_for_testing)

    # testing feature t0 make sure at least one trip fails so trip_purpose_and_destination model is run
    if config.setting('testing_fail_trip_destination', False) and not trips_df.failed.any():
        if (trips_df.trip_num < trips_df.trip_count).sum() == 0:
            raise RuntimeError(f"can't honor 'testing_fail_trip_destination' setting because no intermediate trips")

        fail_o = trips_df[trips_df.trip_num < trips_df.trip_count].origin.max()
        trips_df.failed = (trips_df.origin == fail_o) & \
                          (trips_df.trip_num < trips_df.trip_count)

    if trips_df.failed.any():
        logger.warning("%s %s failed trips", trace_label, trips_df.failed.sum())
        if inject.get_injectable('pipeline_file_prefix', None):
            file_name = f"{trace_label}_failed_trips_{inject.get_injectable('pipeline_file_prefix')}"
        else:
            file_name = f"{trace_label}_failed_trips"
        logger.info("writing failed trips to %s", file_name)
        tracing.write_csv(trips_df[trips_df.failed], file_name=file_name, transpose=False)

    if estimator:
        estimator.end_estimation()
        # no trips should have failed since we overwrite choices and sample should have not failed trips
        assert not trips_df.failed.any()

    if CLEANUP:

        if trips_df.failed.any():
            flag_failed_trip_leg_mates(trips_df, 'failed')

            if save_sample_df is not None:
                save_sample_df.drop(trips_df.index[trips_df.failed], level='trip_id', inplace=True)

            trips_df = cleanup_failed_trips(trips_df)

        trips_df.drop(columns='failed', inplace=True, errors='ignore')

    pipeline.replace_table("trips", trips_df)

    if trace_hh_id:
        tracing.trace_df(trips_df,
                         label=trace_label,
                         slicer='trip_id',
                         index_label='trip_id',
                         warn_if_empty=True)

    if save_sample_df is not None:
        # might be none if want_sample_table but there are no intermediate trips
        # expect samples only for intermediate trip destinations

        assert len(save_sample_df.index.get_level_values(0).unique()) == \
               len(trips_df[trips_df.trip_num < trips_df.trip_count])

        sample_table_name = model_settings.get('DEST_CHOICE_SAMPLE_TABLE_NAME')
        assert sample_table_name is not None

        logger.info("adding %s samples to %s" % (len(save_sample_df), sample_table_name))

        # lest they try to put tour samples into the same table
        if pipeline.is_table(sample_table_name):
            raise RuntimeError("sample table %s already exists" % sample_table_name)
        pipeline.extend_table(sample_table_name, save_sample_df)<|MERGE_RESOLUTION|>--- conflicted
+++ resolved
@@ -20,12 +20,9 @@
 
 from activitysim.core.util import reindex
 from activitysim.core.util import assign_in_place
-<<<<<<< HEAD
 
 from activitysim.core.pathbuilder import TransitVirtualPathBuilder
 
-=======
->>>>>>> 737a93f1
 from activitysim.abm.tables.size_terms import tour_destination_size_terms
 
 from activitysim.core.skim_dictionary import DataFrameMatrix
@@ -47,19 +44,6 @@
 ALT_DEST_TAZ = 'ALT_DEST_TAZ'
 PRIMARY_DEST_TAZ = 'PRIMARY_DEST_TAZ'
 DEST_MAZ = 'dest_maz'
-
-
-# def get_spec_for_purpose(model_settings, spec_name, purpose, estimator):
-#
-#     omnibus_spec = simulate.read_model_spec(file_name=model_settings[spec_name])
-#
-#     spec = omnibus_spec[[purpose]]
-#
-#     # might as well ignore any spec rows with 0 utility
-#     spec = spec[spec.iloc[:, 0] != 0]
-#     assert spec.shape[0] > 0
-#
-#     return spec
 
 
 def _destination_sample(
@@ -67,10 +51,10 @@
         trips,
         alternatives,
         model_settings,
-<<<<<<< HEAD
         size_term_matrix,
         skims,
         alt_dest_col_name,
+        estimator,
         chunk_size,
         trace_label):
     """
@@ -87,46 +71,16 @@
     102829169      2898  0.002333           1
     102829169      2901  0.004976           1
     102829169      3193  0.002628           1
-=======
-        size_term_matrix, skims,
-        estimator,
-        chunk_size, trace_hh_id,
-        trace_label):
-    """
-
-    Returns
-    -------
-    destination_sample: pandas.dataframe
-        choices_df from interaction_sample with (up to) sample_size alts for each chooser row
-        index (non unique) is trip_id from trips (duplicated for each alt)
-        and columns dest_zone_id, prob, and pick_count
-
-        dest_zone_id: int
-            alt identifier from alternatives[<alt_col_name>]
-        prob: float
-            the probability of the chosen alternative
-        pick_count : int
-            number of duplicate picks for chooser, alt
->>>>>>> 737a93f1
-    """
-
-<<<<<<< HEAD
-    spec = get_spec_for_purpose(model_settings, 'DESTINATION_SAMPLE_SPEC', primary_purpose)
-    sample_size = model_settings['SAMPLE_SIZE']
-=======
+    """
+
     spec = simulate.spec_for_segment(model_settings, spec_id='DESTINATION_SAMPLE_SPEC',
                                      segment_name=primary_purpose, estimator=estimator)
-
-    alt_dest_col_name = model_settings['ALT_DEST_COL_NAME']
 
     sample_size = model_settings['SAMPLE_SIZE']
     if config.setting('disable_destination_sampling', False) or (estimator and estimator.want_unsampled_alternatives):
         # FIXME interaction_sample will return unsampled complete alternatives with probs and pick_count
         logger.info("Estimation mode for %s using unsampled alternatives short_circuit_choices" % (trace_label,))
         sample_size = 0
-
-    logger.info("Running %s with %d trips", trace_label, trips.shape[0])
->>>>>>> 737a93f1
 
     locals_dict = config.get_model_constants(model_settings).copy()
 
@@ -162,6 +116,7 @@
         model_settings,
         size_term_matrix,
         skim_hotel,
+        estimator,
         chunk_size,
         trace_label):
 
@@ -176,6 +131,7 @@
         size_term_matrix,
         skims,
         alt_dest_col_name,
+        estimator,
         chunk_size,
         trace_label)
 
@@ -340,6 +296,7 @@
         size_term_matrix,
         skim_hotel,
         network_los,
+        estimator,
         chunk_size, trace_hh_id,
         trace_label):
 
@@ -373,6 +330,7 @@
         TAZ_size_term_matrix,
         skims,
         alt_dest_col_name,
+        estimator,
         chunk_size,
         trace_label)
 
@@ -391,6 +349,7 @@
         model_settings,
         size_term_matrix,
         skim_hotel,
+        estimator,
         chunk_size, trace_hh_id,
         trace_label):
     """
@@ -434,6 +393,7 @@
             size_term_matrix,
             skim_hotel,
             network_los,
+            estimator,
             chunk_size, trace_hh_id,
             trace_label)
 
@@ -445,6 +405,7 @@
             model_settings,
             size_term_matrix,
             skim_hotel,
+            estimator,
             chunk_size,
             trace_label)
 
@@ -610,13 +571,9 @@
         destination_sample,
         model_settings,
         want_logsums,
-<<<<<<< HEAD
         size_term_matrix,
         skim_hotel,
-=======
-        size_term_matrix, skims,
         estimator,
->>>>>>> 737a93f1
         chunk_size, trace_hh_id,
         trace_label):
     """
@@ -690,12 +647,8 @@
         model_settings,
         want_logsums,
         want_sample_table,
-<<<<<<< HEAD
         size_term_matrix, skim_hotel,
-=======
-        size_term_matrix, skims,
         estimator,
->>>>>>> 737a93f1
         chunk_size, trace_hh_id,
         trace_label):
 
@@ -709,13 +662,9 @@
         trips=trips,
         alternatives=alternatives,
         model_settings=model_settings,
-<<<<<<< HEAD
         size_term_matrix=size_term_matrix,
         skim_hotel=skim_hotel,
-=======
-        size_term_matrix=size_term_matrix, skims=skims,
         estimator=estimator,
->>>>>>> 737a93f1
         chunk_size=chunk_size, trace_hh_id=trace_hh_id,
         trace_label=trace_label)
 
@@ -751,13 +700,9 @@
         destination_sample=destination_sample,
         model_settings=model_settings,
         want_logsums=want_logsums,
-<<<<<<< HEAD
         size_term_matrix=size_term_matrix,
         skim_hotel=skim_hotel,
-=======
-        size_term_matrix=size_term_matrix, skims=skims,
         estimator=estimator,
->>>>>>> 737a93f1
         chunk_size=chunk_size, trace_hh_id=trace_hh_id,
         trace_label=trace_label)
 
@@ -778,43 +723,21 @@
     return destinations, destination_sample
 
 
-<<<<<<< HEAD
 class SkimHotel(object):
-=======
-def wrap_skims(model_settings, trace_label):
-    """
-    wrap skims of trip destination using origin, dest column names from model settings.
-    Various of these are used by destination_sample, compute_logsums, and destination_simulate
-    so we create them all here with canonical names.
->>>>>>> 737a93f1
 
     def __init__(self, model_settings, network_los, trace_label):
 
-<<<<<<< HEAD
         self.model_settings = model_settings
         self.trace_label = tracing.extend_trace_label(trace_label, 'skim_hotel')
-=======
-    odt_skims - Skim3dWrapper: trip origin, trip alt_dest, time_of_day
-    dot_skims - Skim3dWrapper: trip alt_dest, trip origin, time_of_day
-    dpt_skims - Skim3dWrapper: trip alt_dest, trip primary_dest, time_of_day
-    pdt_skims - Skim3dWrapper: trip primary_dest,trip alt_dest, time_of_day
-    od_skims - SkimWrapper: trip origin, trip alt_dest
-    dp_skims - SkimWrapper: trip alt_dest, trip primary_dest
->>>>>>> 737a93f1
 
         self.network_los = network_los
         self.zone_system = network_los.zone_system
 
     def sample_skims(self, presample):
 
-<<<<<<< HEAD
         o = self.model_settings['TRIP_ORIGIN']
         d = self.model_settings['ALT_DEST_COL_NAME']
         p = self.model_settings['PRIMARY_DEST']
-=======
-    network_los = inject.get_injectable('network_los')
-    skim_dict = network_los.get_default_skim_dict()
->>>>>>> 737a93f1
 
         if presample:
             assert not (self.zone_system == los.ONE_ZONE)
@@ -822,7 +745,6 @@
         else:
             skim_dict = self.network_los.get_default_skim_dict()
 
-<<<<<<< HEAD
         skims = {
             "od_skims": skim_dict.wrap(o, d),
             "dp_skims": skim_dict.wrap(d, p)
@@ -870,42 +792,78 @@
             })
 
         return skims
-=======
-    skims = {
-        "odt_skims": skim_dict.wrap_3d(orig_key=o, dest_key=d, dim3_key='trip_period'),
-        "dot_skims": skim_dict.wrap_3d(orig_key=d, dest_key=o, dim3_key='trip_period'),
-        "dpt_skims": skim_dict.wrap_3d(orig_key=d, dest_key=p, dim3_key='trip_period'),
-        "pdt_skims": skim_dict.wrap_3d(orig_key=p, dest_key=d, dim3_key='trip_period'),
-        "od_skims": skim_dict.wrap(o, d),
-        "dp_skims": skim_dict.wrap(d, p),
-    }
-
-    if network_los.zone_system == los.THREE_ZONE:
-        # fixme - is this a lightweight object?
-        tvpb = network_los.tvpb
-
-        tvpb_logsum_odt = tvpb.wrap_logsum(orig_key=o, dest_key=d,
-                                           tod_key='trip_period', segment_key='demographic_segment',
-                                           trace_label=trace_label, tag='tvpb_logsum_odt')
-        tvpb_logsum_dot = tvpb.wrap_logsum(orig_key=d, dest_key=o,
-                                           tod_key='trip_period', segment_key='demographic_segment',
-                                           trace_label=trace_label, tag='tvpb_logsum_dot')
-        tvpb_logsum_dpt = tvpb.wrap_logsum(orig_key=d, dest_key=p,
-                                           tod_key='trip_period', segment_key='demographic_segment',
-                                           trace_label=trace_label, tag='tvpb_logsum_dpt')
-        tvpb_logsum_pdt = tvpb.wrap_logsum(orig_key=p, dest_key=d,
-                                           tod_key='trip_period', segment_key='demographic_segment',
-                                           trace_label=trace_label, tag='tvpb_logsum_pdt')
-
-        skims.update({
-            'tvpb_logsum_odt': tvpb_logsum_odt,
-            'tvpb_logsum_dot': tvpb_logsum_dot,
-            'tvpb_logsum_dpt': tvpb_logsum_dpt,
-            'tvpb_logsum_pdt': tvpb_logsum_pdt
-        })
-
-    return skims
->>>>>>> 737a93f1
+
+
+class SkimHotel(object):
+
+    def __init__(self, model_settings, network_los, trace_label):
+
+        self.model_settings = model_settings
+        self.trace_label = tracing.extend_trace_label(trace_label, 'skim_hotel')
+
+        self.network_los = network_los
+        self.zone_system = network_los.zone_system
+
+    def sample_skims(self, presample):
+
+        o = self.model_settings['TRIP_ORIGIN']
+        d = self.model_settings['ALT_DEST_COL_NAME']
+        p = self.model_settings['PRIMARY_DEST']
+
+        if presample:
+            assert not (self.zone_system == los.ONE_ZONE)
+            skim_dict = self.network_los.get_skim_dict('taz')
+        else:
+            skim_dict = self.network_los.get_default_skim_dict()
+
+        skims = {
+            "od_skims": skim_dict.wrap(o, d),
+            "dp_skims": skim_dict.wrap(d, p)
+        }
+        return skims
+
+    def logsum_skims(self):
+
+        o = self.model_settings['TRIP_ORIGIN']
+        d = self.model_settings['ALT_DEST_COL_NAME']
+        p = self.model_settings['PRIMARY_DEST']
+        skim_dict = self.network_los.get_default_skim_dict()
+
+        skims = {
+            "odt_skims": skim_dict.wrap_3d(orig_key=o, dest_key=d, dim3_key='trip_period'),
+            "dot_skims": skim_dict.wrap_3d(orig_key=d, dest_key=o, dim3_key='trip_period'),
+            "dpt_skims": skim_dict.wrap_3d(orig_key=d, dest_key=p, dim3_key='trip_period'),
+            "pdt_skims": skim_dict.wrap_3d(orig_key=p, dest_key=d, dim3_key='trip_period'),
+            "od_skims": skim_dict.wrap(o, d),
+            "dp_skims": skim_dict.wrap(d, p),
+        }
+
+        if self.zone_system == los.THREE_ZONE:
+            # fixme - is this a lightweight object?
+            tvpb = self.network_los.tvpb
+
+            tvpb_logsum_odt = tvpb.wrap_logsum(orig_key=o, dest_key=d,
+                                               tod_key='trip_period', segment_key='demographic_segment',
+                                               trace_label=self.trace_label, tag='tvpb_logsum_odt')
+            tvpb_logsum_dot = tvpb.wrap_logsum(orig_key=d, dest_key=o,
+                                               tod_key='trip_period', segment_key='demographic_segment',
+                                               trace_label=self.trace_label, tag='tvpb_logsum_dot')
+            tvpb_logsum_dpt = tvpb.wrap_logsum(orig_key=d, dest_key=p,
+                                               tod_key='trip_period', segment_key='demographic_segment',
+                                               trace_label=self.trace_label, tag='tvpb_logsum_dpt')
+            tvpb_logsum_pdt = tvpb.wrap_logsum(orig_key=p, dest_key=d,
+                                               tod_key='trip_period', segment_key='demographic_segment',
+                                               trace_label=self.trace_label, tag='tvpb_logsum_pdt')
+
+            skims.update({
+                'tvpb_logsum_odt': tvpb_logsum_odt,
+                'tvpb_logsum_dot': tvpb_logsum_dot,
+                'tvpb_logsum_dpt': tvpb_logsum_dpt,
+                'tvpb_logsum_pdt': tvpb_logsum_pdt
+            })
+
+        return skims
+
 
 
 def run_trip_destination(
@@ -952,13 +910,10 @@
     land_use = inject.get_table('land_use')
     size_terms = inject.get_injectable('size_terms')
     network_los = inject.get_injectable('network_los')
-<<<<<<< HEAD
-=======
 
     trips = trips.sort_index()
     trips['next_trip_id'] = np.roll(trips.index, -1)
     trips.next_trip_id = trips.next_trip_id.where(trips.trip_num < trips.trip_count, 0)
->>>>>>> 737a93f1
 
     # - initialize trip origin and destination to those of half-tour
     # (we will sequentially adjust intermediate trips origin and destination as we choose them)
@@ -1004,11 +959,7 @@
     tours_merged = tours_merged[tours_merged_cols]
 
     # - skims
-<<<<<<< HEAD
     skim_hotel = SkimHotel(model_settings, network_los, trace_label)
-=======
-    skims = wrap_skims(model_settings, trace_label)
->>>>>>> 737a93f1
 
     # - size_terms and alternatives
     alternatives = tour_destination_size_terms(land_use, size_terms, 'trip')
@@ -1063,12 +1014,8 @@
                     model_settings,
                     want_logsums,
                     want_sample_table,
-<<<<<<< HEAD
                     size_term_matrix, skim_hotel,
-=======
-                    size_term_matrix, skims,
                     estimator,
->>>>>>> 737a93f1
                     chunk_size, trace_hh_id,
                     trace_label=tracing.extend_trace_label(nth_trace_label, primary_purpose))
 
