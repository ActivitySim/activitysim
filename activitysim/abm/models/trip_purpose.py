# ActivitySim
# See full license in LICENSE.txt.
import logging
from operator import index

import numpy as np
import pandas as pd

<<<<<<< HEAD
from activitysim.core import logit
from activitysim.core import config
from activitysim.core import inject
from activitysim.core import tracing
from activitysim.core import chunk
from activitysim.core import pipeline
from activitysim.core import expressions
from activitysim.core import simulate
from activitysim.core.util import reindex
=======
from activitysim.core import (
    chunk,
    config,
    expressions,
    inject,
    logit,
    pipeline,
    simulate,
    tracing,
)

>>>>>>> f1891430
from .util import estimation
from .util.school_escort_tours_trips import split_out_school_escorting_trips

logger = logging.getLogger(__name__)


PROBS_JOIN_COLUMNS = ["primary_purpose", "outbound", "person_type"]


def map_coefficients(spec, coefficients):
    if isinstance(coefficients, pd.DataFrame):
        assert "value" in coefficients.columns
        coefficients = coefficients["value"].to_dict()

    assert isinstance(
        coefficients, dict
    ), "map_coefficients doesn't grok type of coefficients: %s" % (type(coefficients))

    for c in spec.columns:
        if c == simulate.SPEC_LABEL_NAME:
            continue
        spec[c] = spec[c].map(coefficients).astype(np.float32)

    assert not spec.isnull().any()

    return spec


def choose_intermediate_trip_purpose(
    trips,
    probs_spec,
    estimator,
    probs_join_cols,
    use_depart_time,
    trace_hh_id,
    trace_label,
):
    """
    chose purpose for intermediate trips based on probs_spec
    which assigns relative weights (summing to 1) to the possible purpose choices

    Returns
    -------
    purpose: pandas.Series of purpose (str) indexed by trip_id
    """

    non_purpose_cols = probs_join_cols.copy()
    if use_depart_time:
        non_purpose_cols += ["depart_range_start", "depart_range_end"]
    purpose_cols = [c for c in probs_spec.columns if c not in non_purpose_cols]

    num_trips = len(trips.index)
    have_trace_targets = trace_hh_id and tracing.has_trace_targets(trips)

    # probs should sum to 1 across rows
    sum_probs = probs_spec[purpose_cols].sum(axis=1)
    probs_spec.loc[:, purpose_cols] = probs_spec.loc[:, purpose_cols].div(
        sum_probs, axis=0
    )

    # left join trips to probs (there may be multiple rows per trip for multiple depart ranges)
    choosers = pd.merge(
        trips.reset_index(), probs_spec, on=probs_join_cols, how="left"
    ).set_index("trip_id")
    chunk.log_df(trace_label, "choosers", choosers)

    if use_depart_time:

        # select the matching depart range (this should result on in exactly one chooser row per trip)
        chooser_probs = (choosers.start >= choosers["depart_range_start"]) & (
            choosers.start <= choosers["depart_range_end"]
        )

        # if we failed to match a row in probs_spec
        if chooser_probs.sum() < num_trips:

            # this can happen if the spec doesn't have probs for the trips matching a trip's probs_join_cols
            missing_trip_ids = trips.index[
                ~trips.index.isin(choosers.index[chooser_probs])
            ].values
            unmatched_choosers = choosers[choosers.index.isin(missing_trip_ids)]
            unmatched_choosers = unmatched_choosers[
                ["person_id", "start"] + non_purpose_cols
            ]

            # join to persons for better diagnostics
            persons = inject.get_table("persons").to_frame()
            persons_cols = [
                "age",
                "is_worker",
                "is_student",
                "is_gradeschool",
                "is_highschool",
                "is_university",
            ]
            unmatched_choosers = pd.merge(
                unmatched_choosers,
                persons[[col for col in persons_cols if col in persons.columns]],
                left_on="person_id",
                right_index=True,
                how="left",
            )

            file_name = "%s.UNMATCHED_PROBS" % trace_label
            logger.error(
                "%s %s of %s intermediate trips could not be matched to probs based on join columns  %s"
                % (trace_label, len(unmatched_choosers), len(choosers), probs_join_cols)
            )
            logger.info(
                "Writing %s unmatched choosers to %s"
                % (
                    len(unmatched_choosers),
                    file_name,
                )
            )
            tracing.write_csv(unmatched_choosers, file_name=file_name, transpose=False)
            raise RuntimeError(
                "Some trips could not be matched to probs based on join columns %s."
                % probs_join_cols
            )

        # select the matching depart range (this should result on in exactly one chooser row per trip)
        choosers = choosers[chooser_probs]

    # choosers should now match trips row for row
    assert choosers.index.identical(trips.index)

    if estimator:
        probs_cols = list(probs_spec.columns)
        print(choosers[probs_cols])
        estimator.write_table(choosers[probs_cols], "probs", append=True)

    choices, rands = logit.make_choices(
        choosers[purpose_cols], trace_label=trace_label, trace_choosers=choosers
    )

    if have_trace_targets:
        tracing.trace_df(
            choices, "%s.choices" % trace_label, columns=[None, "trip_purpose"]
        )
        tracing.trace_df(rands, "%s.rands" % trace_label, columns=[None, "rand"])

    choices = choices.map(pd.Series(purpose_cols))
    return choices


def run_trip_purpose(trips_df, estimator, chunk_size, trace_hh_id, trace_label):
    """
    trip purpose - main functionality separated from model step so it can be called iteratively

    For each intermediate stop on a tour (i.e. trip other than the last trip outbound or inbound)
    each trip is assigned a purpose based on an observed frequency distribution

    The distribution should always be segmented by tour purpose and tour direction. By default it is also
    segmented by person type. The join columns can be overwritten using the "probs_join_cols" parameter in
    the model settings. The model will attempt to segment by trip depart time as well if necessary
    and depart time ranges are specified in the probability lookup table.

    Returns
    -------
    purpose: pandas.Series of purpose (str) indexed by trip_id
    """

    # uniform across trip_purpose
    chunk_tag = "trip_purpose"

    model_settings_file_name = "trip_purpose.yaml"
    model_settings = config.read_model_settings(model_settings_file_name)

    probs_join_cols = model_settings.get("probs_join_cols", PROBS_JOIN_COLUMNS)

    spec_file_name = model_settings.get("PROBS_SPEC", "trip_purpose_probs.csv")
    probs_spec = pd.read_csv(config.config_file_path(spec_file_name), comment="#")
    # FIXME for now, not really doing estimation for probabilistic model - just overwriting choices
    # besides, it isn't clear that named coefficients would be helpful if we had some form of estimation
    # coefficients_df = simulate.read_model_coefficients(model_settings)
    # probs_spec = map_coefficients(probs_spec, coefficients_df)

    if estimator:
        estimator.write_spec(model_settings, tag="PROBS_SPEC")
        estimator.write_model_settings(model_settings, model_settings_file_name)
        # estimator.write_coefficients(coefficients_df, model_settings)

    result_list = []

    # - last trip of outbound tour gets primary_purpose
    last_trip = trips_df.trip_num == trips_df.trip_count
    purpose = trips_df.primary_purpose[last_trip & trips_df.outbound]
    result_list.append(purpose)
    logger.info("assign purpose to %s last outbound trips", purpose.shape[0])

    # - last trip of inbound tour gets home (or work for atwork subtours)
    purpose = trips_df.primary_purpose[last_trip & ~trips_df.outbound]
    purpose = pd.Series(
        np.where(purpose == "atwork", "work", "home"), index=purpose.index
    )
    result_list.append(purpose)
    logger.info("assign purpose to %s last inbound trips", purpose.shape[0])

    # - intermediate stops (non-last trips) purpose assigned by probability table
    trips_df = trips_df[~last_trip]
    logger.info("assign purpose to %s intermediate trips", trips_df.shape[0])

    preprocessor_settings = model_settings.get("preprocessor", None)
    if preprocessor_settings:
        locals_dict = config.get_model_constants(model_settings)
        expressions.assign_columns(
            df=trips_df,
            model_settings=preprocessor_settings,
            locals_dict=locals_dict,
            trace_label=trace_label,
        )

    use_depart_time = model_settings.get("use_depart_time", True)

    for i, trips_chunk, chunk_trace_label in chunk.adaptive_chunked_choosers(
        trips_df, chunk_size, chunk_tag, trace_label
    ):
        choices = choose_intermediate_trip_purpose(
            trips_chunk,
            probs_spec,
            estimator,
            probs_join_cols=probs_join_cols,
            use_depart_time=use_depart_time,
            trace_hh_id=trace_hh_id,
            trace_label=chunk_trace_label,
        )

        result_list.append(choices)

        chunk.log_df(trace_label, f"result_list", result_list)

    if len(result_list) > 1:
        choices = pd.concat(result_list)

    return choices


@inject.step()
def trip_purpose(trips, chunk_size, trace_hh_id):

    """
    trip purpose model step - calls run_trip_purpose to run the actual model

    adds purpose column to trips
    """
    trace_label = "trip_purpose"

    trips_df = trips.to_frame()

<<<<<<< HEAD
    if pipeline.is_table("school_escort_trips"):
        school_escort_trips = pipeline.get_table("school_escort_trips")
        # separate out school escorting trips to exclude them from the model and estimation data bundle
        trips_df, se_trips_df, full_trips_index = split_out_school_escorting_trips(
            trips_df, school_escort_trips
        )

=======
>>>>>>> f1891430
    estimator = estimation.manager.begin_estimation("trip_purpose")
    if estimator:
        chooser_cols_for_estimation = [
            "person_id",
            "household_id",
            "tour_id",
            "trip_num",
        ]
        estimator.write_choosers(trips_df[chooser_cols_for_estimation])

    choices = run_trip_purpose(
        trips_df,
        estimator,
        chunk_size=chunk_size,
        trace_hh_id=trace_hh_id,
        trace_label=trace_label,
    )

    if estimator:
        estimator.write_choices(choices)
        choices = estimator.get_survey_values(
            choices, "trips", "purpose"
        )  # override choices
        estimator.write_override_choices(choices)
        estimator.end_estimation()

    trips_df["purpose"] = choices
<<<<<<< HEAD

    if pipeline.is_table("school_escort_trips"):
        # setting purpose for school escort trips
        se_trips_df["purpose"] = reindex(school_escort_trips.purpose, se_trips_df.index)
        # merge trips back together preserving index order
        trips_df = pd.concat([trips_df, se_trips_df])
        trips_df = trips_df.reindex(full_trips_index)
=======
>>>>>>> f1891430

    # we should have assigned a purpose to all trips
    assert not trips_df.purpose.isnull().any()

    pipeline.replace_table("trips", trips_df)

    if trace_hh_id:
        tracing.trace_df(
            trips_df,
            label=trace_label,
            slicer="trip_id",
            index_label="trip_id",
            warn_if_empty=True,
        )<|MERGE_RESOLUTION|>--- conflicted
+++ resolved
@@ -6,17 +6,6 @@
 import numpy as np
 import pandas as pd
 
-<<<<<<< HEAD
-from activitysim.core import logit
-from activitysim.core import config
-from activitysim.core import inject
-from activitysim.core import tracing
-from activitysim.core import chunk
-from activitysim.core import pipeline
-from activitysim.core import expressions
-from activitysim.core import simulate
-from activitysim.core.util import reindex
-=======
 from activitysim.core import (
     chunk,
     config,
@@ -26,9 +15,9 @@
     pipeline,
     simulate,
     tracing,
+    reindex,
 )
 
->>>>>>> f1891430
 from .util import estimation
 from .util.school_escort_tours_trips import split_out_school_escorting_trips
 
@@ -279,7 +268,6 @@
 
     trips_df = trips.to_frame()
 
-<<<<<<< HEAD
     if pipeline.is_table("school_escort_trips"):
         school_escort_trips = pipeline.get_table("school_escort_trips")
         # separate out school escorting trips to exclude them from the model and estimation data bundle
@@ -287,8 +275,6 @@
             trips_df, school_escort_trips
         )
 
-=======
->>>>>>> f1891430
     estimator = estimation.manager.begin_estimation("trip_purpose")
     if estimator:
         chooser_cols_for_estimation = [
@@ -316,7 +302,6 @@
         estimator.end_estimation()
 
     trips_df["purpose"] = choices
-<<<<<<< HEAD
 
     if pipeline.is_table("school_escort_trips"):
         # setting purpose for school escort trips
@@ -324,8 +309,6 @@
         # merge trips back together preserving index order
         trips_df = pd.concat([trips_df, se_trips_df])
         trips_df = trips_df.reindex(full_trips_index)
-=======
->>>>>>> f1891430
 
     # we should have assigned a purpose to all trips
     assert not trips_df.purpose.isnull().any()
