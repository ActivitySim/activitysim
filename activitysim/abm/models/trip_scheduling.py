--- conflicted
+++ resolved
@@ -19,11 +19,8 @@
 from activitysim.abm.models.util.trip import failed_trip_cohorts
 from activitysim.abm.models.util.trip import cleanup_failed_trips
 
-<<<<<<< HEAD
 from activitysim.abm.models.util import estimation
-=======
 from .util import probabilistic_scheduling as ps
->>>>>>> fa04532f
 
 
 logger = logging.getLogger(__name__)
@@ -46,12 +43,8 @@
 FAILFIX_DROP_AND_CLEANUP = 'drop_and_cleanup'
 FAILFIX_DEFAULT = FAILFIX_CHOOSE_MOST_INITIAL
 
-<<<<<<< HEAD
-PROBS_JOIN_COLUMNS = ['primary_purpose', 'outbound', 'tour_hour', 'trip_num']
-=======
 PROBS_JOIN_COLUMNS_DEPARTURE_BASED = ['primary_purpose', 'outbound', 'tour_hour', 'trip_num']
 PROBS_JOIN_COLUMNS_DURATION_BASED = ['outbound', 'stop_num']
->>>>>>> fa04532f
 
 
 def set_tour_hour(trips, tours):
@@ -184,78 +177,11 @@
     choices: pd.Series
         time periods depart choices, one per trip (except for trips with zero probs)
     """
-<<<<<<< HEAD
-
-    depart_alt_base = model_settings.get('DEPART_ALT_BASE')
-
-    probs_cols = [c for c in probs_spec.columns if c not in PROBS_JOIN_COLUMNS]
-
-    # left join trips to probs (there may be multiple rows per trip for multiple depart ranges)
-    choosers = pd.merge(trips.reset_index(), probs_spec, on=PROBS_JOIN_COLUMNS,
-                        how='left').set_index('trip_id')
-    chunk.log_df(trace_label, "choosers", choosers)
-
-    if trace_hh_id and tracing.has_trace_targets(trips):
-        tracing.trace_df(choosers, '%s.choosers' % trace_label)
-
-    # choosers should now match trips row for row
-    assert choosers.index.is_unique
-    assert len(choosers.index) == len(trips.index)
-
-    # zero out probs outside earliest-latest window
-    chooser_probs = clip_probs(trips, choosers[probs_cols], model_settings)
-    chunk.log_df(trace_label, "chooser_probs", chooser_probs)
-
-    if first_trip_in_leg:
-        # probs should sum to 1 unless all zero
-        chooser_probs = chooser_probs.div(chooser_probs.sum(axis=1), axis=0).fillna(0)
-
-    # probs should sum to 1 with residual probs resulting in choice of 'fail'
-    chooser_probs['fail'] = 1 - chooser_probs.sum(axis=1).clip(0, 1)
-    chunk.log_df(trace_label, "chooser_probs", chooser_probs)
-
-    if trace_hh_id and tracing.has_trace_targets(trips):
-        tracing.trace_df(chooser_probs, '%s.chooser_probs' % trace_label)
-
-    choices, rands = logit.make_choices(chooser_probs, trace_label=trace_label, trace_choosers=choosers)
-
-    chunk.log_df(trace_label, "choices", choices)
-    chunk.log_df(trace_label, "rands", rands)
-
-    if trace_hh_id and tracing.has_trace_targets(trips):
-        tracing.trace_df(choices, '%s.choices' % trace_label, columns=[None, 'depart'])
-        tracing.trace_df(rands, '%s.rands' % trace_label, columns=[None, 'rand'])
-
-    # convert alt choice index to depart time (setting failed choices to -1)
-    failed = (choices == chooser_probs.columns.get_loc('fail'))
-    choices = (choices + depart_alt_base).where(~failed, -1)
-
-    chunk.log_df(trace_label, "failed", failed)
-
-    # report failed trips while we have the best diagnostic info
-    if report_failed_trips and failed.any():
-        report_bad_choices(
-            bad_row_map=failed,
-            df=choosers,
-            filename='failed_choosers',
-            trace_label=trace_label,
-            trace_choosers=None)
-
-    # trace before removing failures
-    if trace_hh_id and tracing.has_trace_targets(trips):
-        tracing.trace_df(choices, '%s.choices' % trace_label, columns=[None, 'depart'])
-        tracing.trace_df(rands, '%s.rands' % trace_label, columns=[None, 'rand'])
-
-    # remove any failed choices
-    if failed.any():
-        choices = choices[~failed]
-=======
         
     choices, failed = ps.make_scheduling_choices(
         trips, scheduling_mode, probs_spec, probs_join_cols,
         depart_alt_base, first_trip_in_leg, report_failed_trips.
         trace_label, trace_hh_id)
->>>>>>> fa04532f
 
     assert (choices >= trips.earliest[~failed]).all()
     assert (choices <= trips.latest[~failed]).all()
@@ -304,10 +230,6 @@
     # logger.debug("%s scheduling %s trips" % (trace_label, trips.shape[0]))
 
     assert len(trips) > 0
-<<<<<<< HEAD
-
-=======
->>>>>>> fa04532f
     assert (trips.outbound == outbound).all()
 
     result_list = []
@@ -352,27 +274,12 @@
         nth_trace_label = tracing.extend_trace_label(trace_label, 'num_%s' % i)
 
         with chunk.chunk_log(nth_trace_label):
-<<<<<<< HEAD
-            choices = schedule_nth_trips(
-                nth_trips,
-                probs_spec,
-                model_settings,
-                first_trip_in_leg=first_trip_in_leg,
-                report_failed_trips=last_iteration,
-                trace_hh_id=trace_hh_id,
-                trace_label=nth_trace_label)
-
-        # if outbound, this trip's depart constrains next trip's earliest depart option
-        # if inbound, we are handling in reverse order, so it constrains latest depart instead
-        ADJUST_NEXT_DEPART_COL = 'earliest' if outbound else 'latest'
-=======
             choices = ps.make_scheduling_choices(
                 nth_trips, scheduling_mode, probs_spec, probs_join_cols,
                 depart_alt_base, first_trip_in_leg,
                 report_failed_trips=last_iteration,
                 trace_hh_id=trace_hh_id,
                 trace_label=nth_trace_label)
->>>>>>> fa04532f
 
         # most initial departure (when no choice was made because all probs were zero)
         if last_iteration and (failfix == FAILFIX_CHOOSE_MOST_INITIAL):
@@ -399,50 +306,6 @@
     return choices
 
 
-<<<<<<< HEAD
-def trip_scheduling_calc_row_size(trips, spec, trace_label):
-
-    sizer = chunk.RowSizeEstimator(trace_label)
-
-    # NOTE we chunk chunk_id
-    # scale row_size by average number of chooser rows per chunk_id
-    num_choosers = trips['chunk_id'].max() + 1
-    rows_per_chunk_id = len(trips) / num_choosers
-
-    # only non-initial trips require scheduling, segment handing first such trip in tour will use most space
-    outbound_chooser = (trips.trip_num == 2) & trips.outbound & (trips.primary_purpose != 'atwork')
-    inbound_chooser = (trips.trip_num == trips.trip_count-1) & ~trips.outbound & (trips.primary_purpose != 'atwork')
-
-    # furthermore, inbound and outbound are scheduled independently
-    if outbound_chooser.sum() > inbound_chooser.sum():
-        is_chooser = outbound_chooser
-        logger.debug(f"{trace_label} {is_chooser.sum()} outbound_choosers of {len(trips)} require scheduling")
-    else:
-        is_chooser = inbound_chooser
-        logger.debug(f"{trace_label} {is_chooser.sum()} inbound_choosers of {len(trips)} require scheduling")
-
-    chooser_fraction = is_chooser.sum()/len(trips)
-    logger.debug(f"{trace_label} chooser_fraction {chooser_fraction *100}%")
-
-    chooser_row_size = len(trips.columns) + len(spec.columns) - len(PROBS_JOIN_COLUMNS)
-    sizer.add_elements(chooser_fraction * chooser_row_size, 'choosers')
-
-    # might be clipped to fewer but this is worst case
-    chooser_probs_row_size = len(spec.columns) - len(PROBS_JOIN_COLUMNS)
-    sizer.add_elements(chooser_fraction * chooser_probs_row_size, 'chooser_probs')
-
-    sizer.add_elements(chooser_fraction, 'choices')
-    sizer.add_elements(chooser_fraction, 'rands')
-    sizer.add_elements(chooser_fraction, 'failed')
-
-    row_size = sizer.get_hwm()
-    row_size = row_size * rows_per_chunk_id
-
-    return row_size
-
-
-=======
->>>>>>> fa04532f
 def run_trip_scheduling(
         trips,
         tours,
@@ -454,17 +317,12 @@
         trace_hh_id,
         trace_label):
 
-<<<<<<< HEAD
-    row_size = chunk_size and trip_scheduling_calc_row_size(trips, probs_spec, trace_label)
-
-=======
     set_tour_hour(trips, tours)
     set_stop_num(trips)
 
     row_size = chunk_size and ps.calc_row_size(
             trips, prob_spec, probs_join_cols, trace_label, 'trip')
 
->>>>>>> fa04532f
     # only non-initial trips require scheduling, segment handing first such trip in tour will use most space
     # is_outbound_chooser = (trips.trip_num > 1) & trips.outbound & (trips.primary_purpose != 'atwork')
     # is_inbound_chooser = (trips.trip_num < trips.trip_count) & ~trips.outbound & (trips.primary_purpose != 'atwork')
@@ -488,10 +346,6 @@
                         trace_label=leg_trace_label)
                 result_list.append(choices)
 
-<<<<<<< HEAD
-        if (~trips_chunk.outbound).any():
-            leg_trace_label = tracing.extend_trace_label(chunk_trace_label, 'inbound')
-=======
             # departure time of last outbound trips must constrain
             # departure times for initial inbound trips
             update_tour_earliest(trips_chunk, choices)
@@ -500,7 +354,6 @@
         if (~trips_chunk.outbound).any():
             leg_trace_label = tracing.extend_trace_label(chunk_trace_label, 'inbound')
             
->>>>>>> fa04532f
             with chunk.chunk_log(leg_trace_label):
                 choices = \
                     schedule_trips_in_leg(
@@ -598,12 +451,9 @@
 
     # add tour-based chunk_id so we can chunk all trips in tour together
     trips_df['chunk_id'] = reindex(pd.Series(list(range(len(tours))), tours.index), trips_df.tour_id)
-<<<<<<< HEAD
 
     assert 'DEPART_ALT_BASE' in model_settings
     failfix = model_settings.get(FAILFIX, FAILFIX_DEFAULT)
-=======
->>>>>>> fa04532f
 
     max_iterations = model_settings.get('MAX_ITERATIONS', 1)
     assert max_iterations > 0
