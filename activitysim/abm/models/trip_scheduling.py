# ActivitySim
# See full license in LICENSE.txt.
from __future__ import annotations

import logging
import warnings
from builtins import range

import numpy as np
import pandas as pd

from activitysim.abm.models.util import probabilistic_scheduling as ps
from activitysim.abm.models.util.school_escort_tours_trips import (
    split_out_school_escorting_trips,
)
from activitysim.abm.models.util.trip import cleanup_failed_trips, failed_trip_cohorts
<<<<<<< HEAD
from activitysim.core import chunk, config, expressions, inject, pipeline, tracing
from activitysim.core.util import reindex

from .util import probabilistic_scheduling as ps
from .util.school_escort_tours_trips import split_out_school_escorting_trips

=======
from activitysim.core import chunk, config, estimation, expressions, tracing, workflow
from activitysim.core.util import reindex

>>>>>>> 180dcca9
logger = logging.getLogger(__name__)

"""
StopDepartArrivePeriodModel

StopDepartArriveProportions.csv
tourpurp,isInbound,interval,trip,p1,p2,p3,p4,p5...p40

"""

NO_TRIP_ID = 0
NO_DEPART = 0

DEPART_ALT_BASE = "DEPART_ALT_BASE"

FAILFIX = "FAILFIX"
FAILFIX_CHOOSE_MOST_INITIAL = "choose_most_initial"
FAILFIX_DROP_AND_CLEANUP = "drop_and_cleanup"
FAILFIX_DEFAULT = FAILFIX_CHOOSE_MOST_INITIAL

DEPARTURE_MODE = "departure"
DURATION_MODE = "stop_duration"
RELATIVE_MODE = "relative"
PROBS_JOIN_COLUMNS_DEPARTURE_BASED = [
    "primary_purpose",
    "outbound",
    "tour_hour",
    "trip_num",
]
PROBS_JOIN_COLUMNS_DURATION_BASED = ["outbound", "stop_num"]
PROBS_JOIN_COLUMNS_RELATIVE_BASED = ["outbound", "periods_left"]


def _logic_version(model_settings):
    logic_version = model_settings.get("logic_version", None)
    if logic_version is None:
        warnings.warn(
            "The trip_scheduling component now has a logic_version setting "
            "to control how the scheduling rules are applied.  The default "
            "logic_version is currently set at `1` but may be moved up in "
            "the future. Explicitly set `logic_version` to 2 in the model "
            "settings to upgrade your model logic now, or set it to 1 to "
            "suppress this message.",
            FutureWarning,
        )
        logic_version = 1
    return logic_version


def set_tour_hour(trips, tours):
    """
    add columns 'tour_hour', 'earliest', 'latest' to trips

    Parameters
    ----------
    trips: pd.DataFrame
    tours: pd.DataFrame

    Returns
    -------
    modifies trips in place
    """

    # all trips must depart between tour start and end
    trips["earliest"] = reindex(tours.start, trips.tour_id)
    trips["latest"] = reindex(tours.end, trips.tour_id)

    # tour_hour is start for outbound trips, and end for inbound trips
    trips["tour_hour"] = np.where(
        trips.outbound, trips["earliest"], trips["latest"]
    ).astype(np.int8)

    # subtours indexed by parent_tour_id
    subtours = tours.loc[
        tours.primary_purpose == "atwork",
        ["tour_num", "tour_count", "parent_tour_id", "start", "end"],
    ]

    subtours.parent_tour_id = subtours.parent_tour_id.astype(np.int64)
    subtours = subtours.set_index("parent_tour_id")
    subtours = subtours.astype(np.int16)  # remaining columns are all small ints

    # bool series
    trip_has_subtours = trips.tour_id.isin(subtours.index)

    outbound = trip_has_subtours & trips.outbound
    trips.loc[outbound, "latest"] = reindex(
        subtours[subtours.tour_num == 1]["start"], trips[outbound].tour_id
    )

    inbound = trip_has_subtours & ~trips.outbound
    trips.loc[inbound, "earliest"] = reindex(
        subtours[subtours.tour_num == subtours.tour_count]["end"],
        trips[inbound].tour_id,
    )


def set_stop_num(trips):
    """
    Convert trip_num to stop_num in order to work with duration-based
    probs that are keyed on stop num. For outbound trips, trip n chooses
    the duration of stop n-1 (the trip origin). For inbound trips, trip n
    chooses the duration of stop n (the trip destination). This means
    outbound trips technically choose a departure time while inbound trips
    choose an arrival.
    """
    trips["stop_num"] = trips["trip_num"] - 1
    trips["stop_num"] = trips.stop_num.where(trips["outbound"], trips["trip_num"])


def update_tour_earliest(trips, outbound_choices, logic_version: int):
    """
    Updates "earliest" column for inbound trips based on
    the maximum outbound trip departure time of the tour.
    This is done to ensure inbound trips do not depart
    before the last outbound trip of a tour.

    Parameters
    ----------
    trips: pd.DataFrame
    outbound_choices: pd.Series
        time periods depart choices, one per trip (except for trips with
        zero probs)
    logic_version : int
        Logic version 1 is the original ActivitySim implementation, which
        sets the "earliest" value to the max outbound departure for all
        inbound trips, regardless of what that max outbound departure value
        is (even if it is NA).  Logic version 2 introduces a change whereby
        that assignment is only made if the max outbound departure value is
        not NA.

    Returns
    -------
    modifies trips in place
    """
    # append outbound departure times to trips
    tmp_trips = trips.copy()
    tmp_trips["outbound_departure"] = outbound_choices.reindex(tmp_trips.index)

    # get max outbound trip departure times for all person-tours
    max_outbound_person_departures = tmp_trips.groupby(["person_id", "tour_id"])[
        "outbound_departure"
    ].max()
    max_outbound_person_departures.name = "max_outbound_departure"

    # append max outbound trip departure times to trips
    tmp_trips = tmp_trips.merge(
        max_outbound_person_departures,
        left_on=["person_id", "tour_id"],
        right_index=True,
    )

    # set the trips "earliest" column equal to the max outbound departure
    # time for all inbound trips. preserve values that were used for outbound trips
    # FIXME - extra logic added because max_outbound_departure can be NA if previous failed trip was removed
    if logic_version == 1:
        tmp_trips["earliest"] = tmp_trips["earliest"].where(
            tmp_trips["outbound"], tmp_trips["max_outbound_departure"]
        )
    elif logic_version > 1:
        tmp_trips["earliest"] = np.where(
            ~tmp_trips["outbound"] & ~tmp_trips["max_outbound_departure"].isna(),
            tmp_trips["max_outbound_departure"],
            tmp_trips["earliest"],
        )
    else:
        raise ValueError(f"bad logic_version: {logic_version}")

    trips["earliest"] = tmp_trips["earliest"].reindex(trips.index)

    return


def schedule_trips_in_leg(
    state: workflow.State,
    outbound,
    trips,
    probs_spec,
    model_settings,
    is_last_iteration,
    trace_label,
    *,
    chunk_sizer: chunk.ChunkSizer,
):
    """

    Parameters
    ----------
    state
    outbound
    trips
    probs_spec
    depart_alt_base
    is_last_iteration
    trace_label

    Returns
    -------
    choices: pd.Series
        depart choice for trips, indexed by trip_id
    """

    failfix = model_settings.get(FAILFIX, FAILFIX_DEFAULT)
    depart_alt_base = model_settings.get("DEPART_ALT_BASE", 0)
    scheduling_mode = model_settings.get("scheduling_mode", "departure")
    preprocessor_settings = model_settings.get("preprocessor", None)

    if scheduling_mode == "departure":
        probs_join_cols = model_settings.get(
            "probs_join_cols", PROBS_JOIN_COLUMNS_DEPARTURE_BASED
        )
    elif scheduling_mode == "stop_duration":
        probs_join_cols = model_settings.get(
            "probs_join_cols", PROBS_JOIN_COLUMNS_DURATION_BASED
        )
    elif scheduling_mode == "relative":
        probs_join_cols = model_settings.get(
            "probs_join_cols", PROBS_JOIN_COLUMNS_RELATIVE_BASED
        )
    else:
        logger.error(
            "Invalid scheduling mode specified: {0}.".format(scheduling_mode),
            "Please select one of ['departure', 'stop_duration', 'relative'] and try again.",
        )
        raise ValueError(f"Invalid scheduling mode specified: {scheduling_mode}")

    # logger.debug("%s scheduling %s trips" % (trace_label, trips.shape[0]))

    assert len(trips) > 0
    assert (trips.outbound == outbound).all()

    result_list = []

    # trips to/from tour origin or atwork get tour_hour departure times
    # no need to schedule them if there are no intermediate stops
    to_from_tour_orig = (
        (trips.trip_num == 1) if outbound else (trips.trip_num == trips.trip_count)
    )
    do_not_schedule = to_from_tour_orig | (trips.primary_purpose == "atwork")
    choices = trips.tour_hour[do_not_schedule]

    if do_not_schedule.all():
        return choices

    result_list.append(choices)
    trips = trips[~do_not_schedule]

    # add next_trip_id temp column, and specificy departure constraint column to update
    trips = trips.sort_index()
    if outbound or scheduling_mode == DURATION_MODE:
        trips["next_trip_id"] = np.roll(trips.index, -1)
        is_final = trips.trip_num == trips.trip_count
        # each trip's depart constrains next trip's earliest depart option
        ADJUST_NEXT_DEPART_COL = "earliest"
    else:
        trips["next_trip_id"] = np.roll(trips.index, 1)
        is_final = trips.trip_num == 1
        # if inbound, we are handling in reverse order, so each choice
        # constrains latest depart of the preceding trip
        ADJUST_NEXT_DEPART_COL = "latest"
    trips.next_trip_id = trips.next_trip_id.where(~is_final, NO_TRIP_ID)

<<<<<<< HEAD
    network_los = inject.get_injectable("network_los")
=======
    network_los = state.get_injectable("network_los")
>>>>>>> 180dcca9
    locals_dict = {"network_los": network_los}
    locals_dict.update(config.get_model_constants(model_settings))

    first_trip_in_leg = True
    for i in range(trips.trip_num.min(), trips.trip_num.max() + 1):
        nth_trace_label = tracing.extend_trace_label(trace_label, "num_%s" % i)

        # - annotate trips
        if preprocessor_settings:
            expressions.assign_columns(
<<<<<<< HEAD
=======
                state,
>>>>>>> 180dcca9
                df=trips,
                model_settings=preprocessor_settings,
                locals_dict=locals_dict,
                trace_label=nth_trace_label,
            )

        if (
            outbound
            or (scheduling_mode == DURATION_MODE)
            or (scheduling_mode == RELATIVE_MODE)
        ):
            # iterate in ascending trip_num order
            nth_trips = trips[trips.trip_num == i]
        else:
            # iterate over inbound trips in descending trip_num order, skipping the final trip
            nth_trips = trips[trips.trip_num == trips.trip_count - i]

        choices = ps.make_scheduling_choices(
            state,
            nth_trips,
            scheduling_mode,
            probs_spec,
            probs_join_cols,
            depart_alt_base,
            first_trip_in_leg=first_trip_in_leg,
            report_failed_trips=is_last_iteration,
            trace_label=nth_trace_label,
            chunk_sizer=chunk_sizer,
        )

        # most initial departure (when no choice was made because all probs were zero)
        if is_last_iteration and (failfix == FAILFIX_CHOOSE_MOST_INITIAL):
            choices = choices.reindex(nth_trips.index)
            logger.warning(
                "%s coercing %s depart choices to most initial"
                % (nth_trace_label, choices.isna().sum())
            )
            choices = choices.fillna(trips[ADJUST_NEXT_DEPART_COL])

        if scheduling_mode == RELATIVE_MODE:
            # choices are relative to the previous departure time
            choices = nth_trips.earliest + choices
            # need to update the departure time based on the choice
            logic_version = _logic_version(model_settings)
            if logic_version == 1:
                raise ValueError(
                    "cannot use logic version 1 with 'relative' scheduling mode"
                )
            update_tour_earliest(trips, choices, logic_version)

        # adjust allowed depart range of next trip
        has_next_trip = nth_trips.next_trip_id != NO_TRIP_ID
        if has_next_trip.any():
            next_trip_ids = nth_trips.next_trip_id[has_next_trip]
            # patch choice any trips with next_trips that weren't scheduled
            trips.loc[next_trip_ids, ADJUST_NEXT_DEPART_COL] = (
                choices.reindex(next_trip_ids.index)
                .fillna(trips[ADJUST_NEXT_DEPART_COL])
                .values
            )

        result_list.append(choices)

        chunk_sizer.log_df(trace_label, "result_list", result_list)

        first_trip_in_leg = False

    if len(result_list) > 1:
        choices = pd.concat(result_list)

    return choices


def run_trip_scheduling(
    state: workflow.State,
    trips_chunk,
    tours,
    probs_spec,
    model_settings,
    estimator,
    is_last_iteration,
    trace_label,
    *,
    chunk_sizer: chunk.ChunkSizer,
):
    set_tour_hour(trips_chunk, tours)
    set_stop_num(trips_chunk)

    # only non-initial trips require scheduling, segment handing first such trip in tour will use most space
    # is_outbound_chooser = (trips.trip_num > 1) & trips.outbound & (trips.primary_purpose != 'atwork')
    # is_inbound_chooser = (trips.trip_num < trips.trip_count) & ~trips.outbound & (trips.primary_purpose != 'atwork')
    # num_choosers = (is_inbound_chooser | is_outbound_chooser).sum()

    result_list = []

    if trips_chunk.outbound.any():
        leg_chunk = trips_chunk[trips_chunk.outbound]
        leg_trace_label = tracing.extend_trace_label(trace_label, "outbound")
        choices = schedule_trips_in_leg(
            state,
            outbound=True,
            trips=leg_chunk,
            probs_spec=probs_spec,
            model_settings=model_settings,
            is_last_iteration=is_last_iteration,
            trace_label=leg_trace_label,
            chunk_sizer=chunk_sizer,
        )
        result_list.append(choices)

        chunk_sizer.log_df(trace_label, "result_list", result_list)

        # departure time of last outbound trips must constrain
        # departure times for initial inbound trips
        update_tour_earliest(trips_chunk, choices, _logic_version(model_settings))

    if (~trips_chunk.outbound).any():
        leg_chunk = trips_chunk[~trips_chunk.outbound]
        leg_trace_label = tracing.extend_trace_label(trace_label, "inbound")
        choices = schedule_trips_in_leg(
            state,
            outbound=False,
            trips=leg_chunk,
            probs_spec=probs_spec,
            model_settings=model_settings,
            is_last_iteration=is_last_iteration,
            trace_label=leg_trace_label,
            chunk_sizer=chunk_sizer,
        )
        result_list.append(choices)

        chunk_sizer.log_df(trace_label, "result_list", result_list)

    choices = pd.concat(result_list)

    return choices


<<<<<<< HEAD
@inject.step()
def trip_scheduling(trips, tours, chunk_size, trace_hh_id):
=======
@workflow.step(copy_tables=False)
def trip_scheduling(
    state: workflow.State,
    trips: pd.DataFrame,
    tours: pd.DataFrame,
) -> None:
>>>>>>> 180dcca9
    """
    Trip scheduling assigns depart times for trips within the start, end limits of the tour.

    The algorithm is simplistic:

    The first outbound trip starts at the tour start time, and subsequent outbound trips are
    processed in trip_num order, to ensure that subsequent trips do not depart before the
    trip that preceeds them.

    Inbound trips are handled similarly, except in reverse order, starting with the last trip,
    and working backwards to ensure that inbound trips do not depart after the trip that
    succeeds them.

    The probability spec assigns probabilities for depart times, but those possible departs must
    be clipped to disallow depart times outside the tour limits, the departs of prior trips, and
    in the case of work tours, the start/end times of any atwork subtours.

    Scheduling can fail if the probability table assigns zero probabilities to all the available
    depart times in a trip's depart window. (This could be avoided by giving every window a small
    probability, rather than zero, but the existing mtctm1 prob spec does not do this. I believe
    this is due to the its having been generated from a small household travel survey sample
    that lacked any departs for some time periods.)

    Rescheduling the trips that fail (along with their inbound or outbound leg-mates) can sometimes
    fix this problem, if it was caused by an earlier trip's depart choice blocking a subsequent
    trip's ability to schedule a depart within the resulting window. But it can also happen if
    a tour is very short (e.g. one time period) and the prob spec having a zero probability for
    that tour hour.

    Therefore we need to handle trips that could not be scheduled. There are two ways (at least)
    to solve this problem:

    1) choose_most_initial
    simply assign a depart time to the trip, even if it has a zero probability. It makes
    most sense, in this case, to assign the 'most initial' depart time, so that subsequent trips
    are minimally impacted. This can be done in the final iteration, thus affecting only the
    trips that could no be scheduled by the standard approach

    2) drop_and_cleanup
    drop trips that could no be scheduled, and adjust their leg mates, as is done for failed
    trips in trip_destination.

    Which option is applied is determined by the FAILFIX model setting

    """
    trace_label = "trip_scheduling"
    model_settings_file_name = "trip_scheduling.yaml"
    model_settings = state.filesystem.read_model_settings(model_settings_file_name)

    trips_df = trips.copy()

    if state.is_table("school_escort_trips"):
        school_escort_trips = state.get_dataframe("school_escort_trips")
        # separate out school escorting trips to exclude them from the model and estimation data bundle
        trips_df, se_trips_df, full_trips_index = split_out_school_escorting_trips(
            trips_df, school_escort_trips
        )
        non_se_trips_df = trips_df

    # add columns 'tour_hour', 'earliest', 'latest' to trips
    set_tour_hour(trips_df, tours)

    # trip_scheduling is a probabilistic model ane we don't support estimation,
    # but we do need to override choices in estimation mode
    estimator = estimation.manager.begin_estimation(state, "trip_scheduling")
    if estimator:
        estimator.write_spec(model_settings, tag="PROBS_SPEC")
        estimator.write_model_settings(model_settings, model_settings_file_name)
        chooser_cols_for_estimation = [
            "person_id",
            "household_id",
            "tour_id",
            "trip_num",
            "trip_count",
            "primary_purpose",
            "outbound",
            "earliest",
            "latest",
            "tour_hour",
        ]
        estimator.write_choosers(trips_df[chooser_cols_for_estimation])

    probs_spec_file = model_settings.get("PROBS_SPEC", "trip_scheduling_probs.csv")
<<<<<<< HEAD
    logger.debug(f"probs_spec_file: {config.config_file_path(probs_spec_file)}")
    probs_spec = pd.read_csv(config.config_file_path(probs_spec_file), comment="#")
=======
    probs_spec = pd.read_csv(
        state.filesystem.get_config_file_path(probs_spec_file), comment="#"
    )
>>>>>>> 180dcca9
    # FIXME for now, not really doing estimation for probabilistic model - just overwriting choices
    # besides, it isn't clear that named coefficients would be helpful if we had some form of estimation
    # coefficients_df = state.filesystem.read_model_coefficients(model_settings)
    # probs_spec = map_coefficients(probs_spec, coefficients_df)

    # add tour-based chunk_id so we can chunk all trips in tour together
    trips_df["chunk_id"] = reindex(
        pd.Series(list(range(len(tours))), tours.index), trips_df.tour_id
    )

    assert "DEPART_ALT_BASE" in model_settings
    failfix = model_settings.get(FAILFIX, FAILFIX_DEFAULT)

    max_iterations = model_settings.get("MAX_ITERATIONS", 1)
    assert max_iterations > 0

    choices_list = []

    for (
        chunk_i,
        trips_chunk,
        chunk_trace_label,
        chunk_sizer,
    ) in chunk.adaptive_chunked_choosers_by_chunk_id(
        state, trips_df, trace_label, trace_label
    ):
        i = 0
        while (i < max_iterations) and not trips_chunk.empty:
            # only chunk log first iteration since memory use declines with each iteration
<<<<<<< HEAD
            with chunk.chunk_log(trace_label) if i == 0 else chunk.chunk_log_skip():
=======
            with chunk.chunk_log(
                state, trace_label
            ) if i == 0 else chunk.chunk_log_skip():
>>>>>>> 180dcca9
                i += 1
                is_last_iteration = i == max_iterations

                trace_label_i = tracing.extend_trace_label(trace_label, "i%s" % i)
                logger.info(
                    "%s scheduling %s trips within chunk %s",
                    trace_label_i,
                    trips_chunk.shape[0],
                    chunk_i,
                )

                choices = run_trip_scheduling(
                    state,
                    trips_chunk,
                    tours,
                    probs_spec,
                    model_settings,
                    estimator=estimator,
                    is_last_iteration=is_last_iteration,
                    trace_label=trace_label_i,
                    chunk_sizer=chunk_sizer,
                )

                # boolean series of trips whose individual trip scheduling failed
                failed = choices.reindex(trips_chunk.index).isnull()
                logger.info("%s %s failed", trace_label_i, failed.sum())

                if (failed.sum() > 0) & (
                    model_settings.get("scheduling_mode") == "relative"
                ):
                    raise RuntimeError("failed trips with relative scheduling mode")

                if not is_last_iteration:
                    # boolean series of trips whose leg scheduling failed
                    failed_cohorts = failed_trip_cohorts(trips_chunk, failed)
                    trips_chunk = trips_chunk[failed_cohorts]
                    choices = choices[~failed_cohorts]

                choices_list.append(choices)

    trips_df = trips.copy()

    if state.is_table("school_escort_trips"):
        # separate out school escorting trips to exclude them from the model and estimation data bundle
        trips_df, se_trips_df, full_trips_index = split_out_school_escorting_trips(
            trips_df, school_escort_trips
        )
        non_se_trips_df = trips_df

    choices = pd.concat(choices_list)
    choices = choices.reindex(trips_df.index)

    if estimator:
        estimator.write_choices(choices)
        choices = estimator.get_survey_values(
            choices, "trips", "depart"
        )  # override choices
        estimator.write_override_choices(choices)
        estimator.end_estimation()
        assert not choices.isnull().any()

    if choices.isnull().any():
        logger.warning(
            "%s of %s trips could not be scheduled after %s iterations"
            % (choices.isnull().sum(), trips_df.shape[0], i)
        )

        if failfix != FAILFIX_DROP_AND_CLEANUP:
            raise RuntimeError(
                "%s setting '%s' not enabled in settings"
                % (FAILFIX, FAILFIX_DROP_AND_CLEANUP)
            )

        trips_df["failed"] = choices.isnull()
        trips_df = cleanup_failed_trips(trips_df)
        choices = choices.reindex(trips_df.index)

    trips_df["depart"] = choices

    if state.is_table("school_escort_trips"):
        # setting destination for school escort trips
        se_trips_df["depart"] = reindex(school_escort_trips.depart, se_trips_df.index)
        non_se_trips_df["depart"] = reindex(trips_df.depart, non_se_trips_df.index)
        # merge trips back together
        full_trips_df = pd.concat([non_se_trips_df, se_trips_df])
        full_trips_df["depart"] = full_trips_df["depart"].astype(int)
        # want to preserve the original order, but first need to remove trips that were dropped
        new_full_trips_index = full_trips_index[
            full_trips_index.isin(trips_df.index)
            | full_trips_index.isin(se_trips_df.index)
        ]
        trips_df = full_trips_df.reindex(new_full_trips_index)

    assert not trips_df.depart.isnull().any()

    state.add_table("trips", trips_df)<|MERGE_RESOLUTION|>--- conflicted
+++ resolved
@@ -14,18 +14,9 @@
     split_out_school_escorting_trips,
 )
 from activitysim.abm.models.util.trip import cleanup_failed_trips, failed_trip_cohorts
-<<<<<<< HEAD
-from activitysim.core import chunk, config, expressions, inject, pipeline, tracing
-from activitysim.core.util import reindex
-
-from .util import probabilistic_scheduling as ps
-from .util.school_escort_tours_trips import split_out_school_escorting_trips
-
-=======
 from activitysim.core import chunk, config, estimation, expressions, tracing, workflow
 from activitysim.core.util import reindex
 
->>>>>>> 180dcca9
 logger = logging.getLogger(__name__)
 
 """
@@ -288,11 +279,7 @@
         ADJUST_NEXT_DEPART_COL = "latest"
     trips.next_trip_id = trips.next_trip_id.where(~is_final, NO_TRIP_ID)
 
-<<<<<<< HEAD
-    network_los = inject.get_injectable("network_los")
-=======
     network_los = state.get_injectable("network_los")
->>>>>>> 180dcca9
     locals_dict = {"network_los": network_los}
     locals_dict.update(config.get_model_constants(model_settings))
 
@@ -303,10 +290,7 @@
         # - annotate trips
         if preprocessor_settings:
             expressions.assign_columns(
-<<<<<<< HEAD
-=======
                 state,
->>>>>>> 180dcca9
                 df=trips,
                 model_settings=preprocessor_settings,
                 locals_dict=locals_dict,
@@ -445,17 +429,12 @@
     return choices
 
 
-<<<<<<< HEAD
-@inject.step()
-def trip_scheduling(trips, tours, chunk_size, trace_hh_id):
-=======
 @workflow.step(copy_tables=False)
 def trip_scheduling(
     state: workflow.State,
     trips: pd.DataFrame,
     tours: pd.DataFrame,
 ) -> None:
->>>>>>> 180dcca9
     """
     Trip scheduling assigns depart times for trips within the start, end limits of the tour.
 
@@ -539,14 +518,9 @@
         estimator.write_choosers(trips_df[chooser_cols_for_estimation])
 
     probs_spec_file = model_settings.get("PROBS_SPEC", "trip_scheduling_probs.csv")
-<<<<<<< HEAD
-    logger.debug(f"probs_spec_file: {config.config_file_path(probs_spec_file)}")
-    probs_spec = pd.read_csv(config.config_file_path(probs_spec_file), comment="#")
-=======
     probs_spec = pd.read_csv(
         state.filesystem.get_config_file_path(probs_spec_file), comment="#"
     )
->>>>>>> 180dcca9
     # FIXME for now, not really doing estimation for probabilistic model - just overwriting choices
     # besides, it isn't clear that named coefficients would be helpful if we had some form of estimation
     # coefficients_df = state.filesystem.read_model_coefficients(model_settings)
@@ -576,13 +550,9 @@
         i = 0
         while (i < max_iterations) and not trips_chunk.empty:
             # only chunk log first iteration since memory use declines with each iteration
-<<<<<<< HEAD
-            with chunk.chunk_log(trace_label) if i == 0 else chunk.chunk_log_skip():
-=======
             with chunk.chunk_log(
                 state, trace_label
             ) if i == 0 else chunk.chunk_log_skip():
->>>>>>> 180dcca9
                 i += 1
                 is_last_iteration = i == max_iterations
 
