--- conflicted
+++ resolved
@@ -14,13 +14,9 @@
 logger = logging.getLogger(__name__)
 
 
-<<<<<<< HEAD
-def annotate_tours(model_settings, trace_label, locals_dict={}):
-=======
 def annotate_tours(
     state: workflow.State, model_settings, trace_label, locals_dict=None
 ):
->>>>>>> 180dcca9
     """
     Add columns to the tours table in the pipeline according to spec.
 
@@ -42,13 +38,9 @@
     state.add_table("tours", tours)
 
 
-<<<<<<< HEAD
-def annotate_trips(model_settings, trace_label, locals_dict={}):
-=======
 def annotate_trips(
     state: workflow.State, model_settings, trace_label, locals_dict=None
 ):
->>>>>>> 180dcca9
     """
     Add columns to the trips table in the pipeline according to spec.
 
