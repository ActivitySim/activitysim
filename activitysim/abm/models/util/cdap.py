--- conflicted
+++ resolved
@@ -691,20 +691,6 @@
     if trace_hh_id:
 
         if hhsize > 1:
-<<<<<<< HEAD
-            tracing.trace_df(choosers, '%s.hhsize%d_choosers' % (trace_label, hhsize),
-                             column_labels=['expression', 'person'])
-
-        tracing.trace_df(utils, '%s.hhsize%d_utils' % (trace_label, hhsize),
-                         column_labels=['expression', 'household'])
-        if not config.setting("freeze_unobserved_utilities", False):
-            tracing.trace_df(probs, '%s.hhsize%d_probs' % (trace_label, hhsize),
-                             column_labels=['expression', 'household'])
-        tracing.trace_df(choices, '%s.hhsize%d_activity_choices' % (trace_label, hhsize),
-                         column_labels=['expression', 'household'])
-        tracing.trace_df(rands, '%s.hhsize%d_rands' % (trace_label, hhsize),
-                         columns=[None, 'rand'])
-=======
             tracing.trace_df(
                 choosers,
                 "%s.hhsize%d_choosers" % (trace_label, hhsize),
@@ -716,11 +702,12 @@
             "%s.hhsize%d_utils" % (trace_label, hhsize),
             column_labels=["expression", "household"],
         )
-        tracing.trace_df(
-            probs,
-            "%s.hhsize%d_probs" % (trace_label, hhsize),
-            column_labels=["expression", "household"],
-        )
+        if not config.setting("freeze_unobserved_utilities", False):
+            tracing.trace_df(
+                probs,
+                "%s.hhsize%d_probs" % (trace_label, hhsize),
+                column_labels=["expression", "household"],
+            )
         tracing.trace_df(
             choices,
             "%s.hhsize%d_activity_choices" % (trace_label, hhsize),
@@ -729,7 +716,6 @@
         tracing.trace_df(
             rands, "%s.hhsize%d_rands" % (trace_label, hhsize), columns=[None, "rand"]
         )
->>>>>>> ae7fa438
 
     return choices
 
