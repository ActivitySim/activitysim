# ActivitySim
# See full license in LICENSE.txt.
import logging
import itertools
import os

import numpy as np
import pandas as pd
from zbox import toolz as tz, gen

from activitysim.core import simulate
from activitysim.core import pipeline

from activitysim.core import chunk
from activitysim.core import logit
from activitysim.core import tracing
from activitysim.core import inject
from activitysim.core import config

logger = logging.getLogger(__name__)

# FIXME - this allows us to turn some dev debug table dump code on and off - eventually remove?
# DUMP = False

_persons_index_ = 'person_id'
_hh_index_ = 'household_id'
_hh_size_ = 'hhsize'

_hh_id_ = 'household_id'
_ptype_ = 'ptype'
_age_ = 'age'

# For clarity, the named constant MAX_HHSIZE refers to the cdap 5 person threshold figure.
MAX_HHSIZE = 5

MAX_INTERACTION_CARDINALITY = 3


def set_hh_index(df):

    # index on household_id, not person_id
    df.set_index(_hh_id_, inplace=True)
    df.index.name = _hh_index_


def add_pn(col, pnum):
    """
    return the canonical column name for the indiv_util column or columns
    in merged hh_chooser df for individual with cdap_rank pnum

    e.g. M_p1, ptype_p2 but leave _hh_id_ column unchanged
    """
    if type(col) is str:
        return col if col == _hh_id_ else '%s_p%s' % (col, pnum)
    elif isinstance(col, (list, tuple)):
        return [c if c == _hh_id_ else '%s_p%s' % (c, pnum) for c in col]
    else:
        raise RuntimeError("add_pn col not list or str")


def assign_cdap_rank(persons, person_type_map, trace_hh_id=None, trace_label=None):
    """
    Assign an integer index, cdap_rank, to each household member. (Starting with 1, not 0)

    Modifies persons df in place

    The cdap_rank order is important, because cdap only assigns activities to the first
    MAX_HHSIZE persons in each household.

    This will preferentially be two working adults and the three youngest children.

    Rank is assigned starting at 1. This necessitates some care indexing, but is preferred as
    it follows the convention of 1-based pnums in expression files.

    According to the documentation of reOrderPersonsForCdap in mtctm2.abm.ctramp
    HouseholdCoordinatedDailyActivityPatternModel:

    "Method reorders the persons in the household for use with the CDAP model,
    which only explicitly models the interaction of five persons in a HH. Priority
    in the reordering is first given to full time workers (up to two), then to
    part time workers (up to two workers, of any type), then to children (youngest
    to oldest, up to three). If the method is called for a household with less
    than 5 people, the cdapPersonArray is the same as the person array."

    We diverge from the above description in that a cdap_rank is assigned to all persons,
    including 'extra' household members, whose activity is assigned subsequently.
    The pair _hh_id_, cdap_rank will uniquely identify each household member.

    Parameters
    ----------
    persons : pandas.DataFrame
        Table of persons data. Must contain columns _hh_size_, _hh_id_, _ptype_, _age_

    Returns
    -------
    cdap_rank : pandas.Series
        integer cdap_rank of every person, indexed on _persons_index_
    """

    # transient categories used to categorize persons in cdap_rank before assigning final rank
    RANK_WORKER = 1
    RANK_CHILD = 2
    RANK_BACKFILL = 3
    RANK_UNASSIGNED = 9
    persons['cdap_rank'] = RANK_UNASSIGNED

    # choose up to 2 workers, preferring full over part, older over younger
    workers = \
        persons.loc[persons[_ptype_].isin(person_type_map['WORKER']), [_hh_id_, _ptype_]]\
        .sort_values(by=[_hh_id_, _ptype_], ascending=[True, True])\
        .groupby(_hh_id_).head(2)
    # tag the selected workers
    persons.loc[workers.index, 'cdap_rank'] = RANK_WORKER
    del workers

    # choose up to 3, preferring youngest
    children = \
        persons.loc[persons[_ptype_].isin(person_type_map['CHILD']), [_hh_id_, _ptype_, _age_]]\
        .sort_values(by=[_hh_id_, _ptype_], ascending=[True, True])\
        .groupby(_hh_id_).head(3)
    # tag the selected children
    persons.loc[children.index, 'cdap_rank'] = RANK_CHILD
    del children

    # choose up to MAX_HHSIZE, preferring anyone already chosen
    # others = \
    #     persons[[_hh_id_, 'cdap_rank']]\
    #     .sort_values(by=[_hh_id_, 'cdap_rank'], ascending=[True, True])\
    #     .groupby(_hh_id_).head(MAX_HHSIZE)

    # choose up to MAX_HHSIZE, choosing randomly
    others = persons[[_hh_id_, 'cdap_rank']].copy()
    others['random_order'] = pipeline.get_rn_generator().random_for_df(persons)
    others = \
        others\
        .sort_values(by=[_hh_id_, 'random_order'], ascending=[True, True])\
        .groupby(_hh_id_).head(MAX_HHSIZE)

    # tag the backfilled persons
    persons.loc[others[others.cdap_rank == RANK_UNASSIGNED].index, 'cdap_rank'] \
        = RANK_BACKFILL
    del others

    # assign person number in cdapPersonArray preference order
    # i.e. convert cdap_rank from category to index in order of category rank within household
    # groupby rank() is slow, so we compute rank artisanally
    # save time by sorting only the columns we need (persons is big, and sort moves data)
    p = persons[[_hh_id_, 'cdap_rank', _age_]]\
        .sort_values(by=[_hh_id_, 'cdap_rank', _age_], ascending=[True, True, True])
    rank = p.groupby(_hh_id_).size().map(range)
    rank = [item+1 for sublist in rank for item in sublist]
    p['cdap_rank'] = rank
    persons['cdap_rank'] = p['cdap_rank']  # assignment aligns on index values

    # if DUMP:
    #     tracing.trace_df(persons, '%s.DUMP.cdap_person_array' % trace_label,
    #                      transpose=False, slicer='NONE')

    if trace_hh_id:
        tracing.trace_df(persons, '%s.cdap_rank' % trace_label)

    return persons['cdap_rank']


def individual_utilities(
        persons,
        cdap_indiv_spec,
        locals_d,
        trace_hh_id=None, trace_label=None):
    """
    Calculate CDAP utilities for all individuals.

    Parameters
    ----------
    persons : pandas.DataFrame
        DataFrame of individual persons data.
    cdap_indiv_spec : pandas.DataFrame
        CDAP spec applied to individuals.

    Returns
    -------
    utilities : pandas.DataFrame
        Will have index of `persons` and columns for each of the alternatives.
        plus some 'useful columns' [_hh_id_, _ptype_, 'cdap_rank', _hh_size_]

    """

    # calculate single person utilities
    indiv_utils = simulate.eval_utilities(cdap_indiv_spec, persons, locals_d, trace_label=trace_label)

    # add columns from persons to facilitate building household interactions
    useful_columns = [_hh_id_, _ptype_, 'cdap_rank', _hh_size_]
    indiv_utils[useful_columns] = persons[useful_columns]

    if trace_hh_id:
        tracing.trace_df(indiv_utils, '%s.indiv_utils' % trace_label,
                         column_labels=['activity', 'person'])

    return indiv_utils


def preprocess_interaction_coefficients(interaction_coefficients):
    """
    The input cdap_interaction_coefficients.csv file has three columns:

    activity
        A single character activity type name (M, N, or H)

    interaction_ptypes
        List of ptypes in the interaction (in order of increasing ptype)
        Stars `(***)` instead of ptypes means the interaction applies to all ptypes in that size hh.

    coefficient
        The coefficient to apply for all hh interactions for this activity and set of ptypes

    To facilitate building the spec for a given hh ssize, we add two additional columns:

    cardinality
        the number of persons in the interaction (e.g. 3 for a 3-way interaction)

    slug
        a human friendly efficient name so we can dump a readable spec trace file for debugging
        this slug is then replaced with the numerical coefficient value prior to evaluation
    """

    # make a copy
    coefficients = interaction_coefficients.copy()

    if not coefficients['activity'].isin(['M', 'N', 'H']).all():
        msg = "Error in cdap_interaction_coefficients at row %s. Expect only M, N, or H!" \
              % coefficients[~coefficients['activity'].isin(['M', 'N', 'H'])].index.values
        raise RuntimeError(msg)

    coefficients['cardinality'] = coefficients['interaction_ptypes'].astype(str).str.len()

    wildcards = coefficients.interaction_ptypes == coefficients.cardinality.map(lambda x: x*'*')
    coefficients.loc[wildcards, 'interaction_ptypes'] = ''

    coefficients['slug'] = \
        coefficients['activity'] * coefficients['cardinality'] \
        + coefficients['interaction_ptypes'].astype(str)

    return coefficients


def cached_spec_name(hhsize):
    return 'cdap_spec_%s' % hhsize


def get_cached_spec(hhsize):

    spec_name = cached_spec_name(hhsize)

    spec = inject.get_injectable(spec_name, None)
    if spec is not None:
        logger.info("build_cdap_spec returning cached injectable spec %s", spec_name)
        return spec

    # this is problematic for multiprocessing and since we delete csv files in output_dir
    # at the start of every run, doesn't provide any benefit in single-processing as the
    # cached spec will be available as an injectable to subsequent chunks

    # # try data dir
    # if os.path.exists(config.output_file_path(spec_name)):
    #     spec_path = config.output_file_path(spec_name)
    #     logger.info("build_cdap_spec reading cached spec %s from %s", spec_name, spec_path)
    #     return pd.read_csv(spec_path, index_col='Expression')

    return None


def cache_spec(hhsize, spec):
    spec_name = cached_spec_name(hhsize)
    # cache as injectable
    inject.add_injectable(spec_name, spec)


def build_cdap_spec(interaction_coefficients, hhsize,
                    trace_spec=False, trace_label=None, cache=True):
    """
    Build a spec file for computing utilities of alternative household member interaction patterns
    for households of specified size.

    We generate this spec automatically from a table of rules and coefficients because the
    interaction rules are fairly simple and can be expressed compactly whereas
    there is a lot of redundancy between the spec files for different household sizes, as well as
    in the vectorized expression of the interaction alternatives within the spec file itself

    interaction_coefficients has five columns:
        activity
            A single character activity type name (M, N, or H)
        interaction_ptypes
            List of ptypes in the interaction (in order of increasing ptype) or empty for wildcards
            (meaning that the interaction applies to all ptypes in that size hh)
        cardinality
            the number of persons in the interaction (e.g. 3 for a 3-way interaction)
        slug
            a human friendly efficient name so we can dump a readable spec trace file for debugging
            this slug is replaced with the numerical coefficient value after we dump the trace file
        coefficient
            The coefficient to apply for all hh interactions for this activity and set of ptypes

    The generated spec will have the eval expression in the index, and a utility column for each
    alternative (e.g. ['HH', 'HM', 'HN', 'MH', 'MM', 'MN', 'NH', 'NM', 'NN'] for hhsize 2)

    In order to be able to dump the spec in a human-friendly fashion to facilitate debugging the
    cdap_interaction_coefficients table, we first populate utility columns in the spec file
    with the coefficient slugs, dump the spec file, and then replace the slugs with coefficients.

    Parameters
    ----------
    interaction_coefficients : pandas.DataFrame
        Rules and coefficients for generating interaction specs for different household sizes
    hhsize : int
        household size for which the spec should be built.

    Returns
    -------
    spec: pandas.DataFrame

    """

    t0 = tracing.print_elapsed_time()

    # if DUMP:
    #     # dump the interaction_coefficients table because it has been preprocessed
    #     tracing.trace_df(interaction_coefficients,
    #                      '%s.hhsize%d_interaction_coefficients' % (trace_label, hhsize),
    #                      transpose=False, slicer='NONE')

    # cdap spec is same for all households of MAX_HHSIZE and greater
    hhsize = min(hhsize, MAX_HHSIZE)

    if cache:
        spec = get_cached_spec(hhsize)
        if spec is not None:
            return spec

    expression_name = "Expression"

    # generate a list of activity pattern alternatives for this hhsize
    # e.g. ['HH', 'HM', 'HN', 'MH', 'MM', 'MN', 'NH', 'NM', 'NN'] for hhsize=2
    alternatives = [''.join(tup) for tup in itertools.product('HMN', repeat=hhsize)]

    # spec df has expression column plus a column for each alternative
    spec = pd.DataFrame(columns=[expression_name] + alternatives)

    # Before processing the interaction_coefficients, we add add rows to the spec to carry
    # the alternative utilities previously computed for each individual into all hh alternative
    # columns in which the individual assigned that alternative. The Expression column contains
    # the name of the choosers column with that individuals utility for the individual alternative
    # and the hh alternative columns that should receive that utility are given a value of 1
    # e.g. M_p1 is a column in choosers with the individual utility to person p1 of alternative M
    #   Expression   MM   MN   MH   NM   NN   NH   HM   HN   HH
    #         M_p1  1.0  1.0  1.0  0.0  0.0  0.0  0.0  0.0  0.0
    #         N_p1  0.0  0.0  0.0  1.0  1.0  1.0  0.0  0.0  0.0
    for pnum in range(1, hhsize+1):
        for activity in ['M', 'N', 'H']:

            new_row_index = len(spec)
            spec.loc[new_row_index, expression_name] = add_pn(activity, pnum)

            # list of alternative columns where person pnum has expression activity
            # e.g. for M_p1 we want the columns where activity M is in position p1
            alternative_columns = [alt for alt in alternatives if alt[pnum - 1] == activity]
            spec.loc[new_row_index, alternative_columns] = 1

    # ignore rows whose cardinality exceeds hhsize
    relevant_rows = interaction_coefficients.cardinality <= hhsize

    # for each row in the interaction_coefficients table
    for row in interaction_coefficients[relevant_rows].itertuples():

        # if it is a wildcard all_people interaction
        if not row.interaction_ptypes:

            # wildcard interactions only apply if the interaction includes all household members
            # this will be the case if the cardinality of the wildcard equals the hhsize
            # conveniently, the slug is given the name of the alternative column (e.g. HHHH)

            # conveniently, for wildcards, the slug has been assigned the name of the alternative
            # (e.g. HHHH) that it applies to, since the interaction includes all household members
            # and there are no ptypes to append to it

            # FIXME - should we be doing this for greater than HH_MAXSIZE households?
            if row.slug in alternatives:
                spec.loc[len(spec), [expression_name, row.slug]] = ['1', row.slug]

            continue

        if not (0 <= row.cardinality <= MAX_INTERACTION_CARDINALITY):
            raise RuntimeError("Bad row cardinality %d for %s" % (row.cardinality, row.slug))

        # for all other interaction rules, we need to generate a row in the spec for each
        # possible combination of interacting persons
        # e.g. for (1, 2), (1,3), (2,3) for a coefficient with cardinality 2 in hhsize 3
        for tup in itertools.combinations(list(range(1, hhsize+1)), row.cardinality):

            # determine the name of the chooser column with the ptypes for this interaction
            if row.cardinality == 1:
                interaction_column = "ptype_p%d" % tup[0]
            else:
                # column named (e.g.) p1_p3 for an interaction between p1 and p3
                interaction_column = '_'.join(['p%s' % pnum for pnum in tup])

            # build expression that evaluates True iff the interaction is between specified ptypes
            # (e.g.) p1_p3==13 for an interaction between p1 and p3 of ptypes 1 and 3 (or 3 and1 )
            expression = "%s==%s" % (interaction_column, row.interaction_ptypes)

            # create list of columns with names matching activity for each of the persons in tup
            # e.g. ['MMM', 'MMN', 'MMH'] for an interaction between p1 and p3 with activity 'M'
            # alternative_columns = \
            #     filter(lambda alt: all([alt[p - 1] == row.activity for p in tup]), alternatives)
            alternative_columns = \
                [alt for alt in alternatives if all([alt[p - 1] == row.activity for p in tup])]

            # a row for this interaction may already exist,
            # e.g. if there are rules for both HH13 and MM13, we don't need to add rows for both
            # since they are triggered by the same expressions (e.g. p1_p2==13, p1_p3=13,...)
            existing_row_index = (spec[expression_name] == expression)
            if (existing_row_index).any():
                # if the rows exist, simply update the appropriate alternative columns in spec
                spec.loc[existing_row_index, alternative_columns] = row.slug
                spec.loc[existing_row_index, expression_name] = expression
            else:
                # otherwise, add a new row to spec
                new_row_index = len(spec)
                spec.loc[new_row_index, alternative_columns] = row.slug
                spec.loc[new_row_index, expression_name] = expression

    # eval expression goes in the index
    spec.set_index(expression_name, inplace=True)

    simulate.uniquify_spec_index(spec)

    if trace_spec:
        tracing.trace_df(spec, '%s.hhsize%d_spec' % (trace_label, hhsize),
                         transpose=False, slicer='NONE')

    # replace slug with coefficient
    d = interaction_coefficients.set_index('slug')['coefficient'].to_dict()
    for c in spec.columns:
        spec[c] =\
            spec[c].map(lambda x: d.get(x, x or 0.0)).fillna(0)

    if trace_spec:
        tracing.trace_df(spec, '%s.hhsize%d_spec_patched' % (trace_label, hhsize),
                         transpose=False, slicer='NONE')

    if cache:
        cache_spec(hhsize, spec)

    t0 = tracing.print_elapsed_time("build_cdap_spec hh_size %s" % hhsize, t0)

    return spec


def add_interaction_column(choosers, p_tup):
    """
    Add an interaction column in place to choosers, listing the ptypes of the persons in p_tup

    The name of the interaction column will be determined by the cdap_ranks from p_tup,
    and the rows in the column contain the ptypes of those persons in that household row.

    For instance, for p_tup = (1,3) choosers interaction column name will be 'p1_p3'

    For a household where person 1 is part-time worker (ptype=2) and person 3 is infant (ptype 8)
    the corresponding row value interaction code will be 28

    We take advantage of the fact that interactions are symmetrical to simplify spec expressions:
    We name the interaction_column in increasing pnum (cdap_rank) order (p1_p2 and not p3_p1)
    And we format row values in increasing ptype order (28 and not 82)
    This simplifies the spec expressions as we don't have to test for p1_p3 == 28 | p1_p3 == 82

    Parameters
    ----------
    choosers : pandas.DataFrame
        household choosers, indexed on _hh_index_
        choosers should contain columns ptype_p1, ptype_p2 for each cdap_rank person in hh

    p_tup : int tuple
        tuple specifying the cdap_ranks for the interaction column
        p_tup = (1,3) means persons with cdap_rank 1 and 3

    Returns
    -------

    """

    # Since ptypes are always between 1 and 8, we represent the interaction as an integer (24)
    # rather than as a string ('24')
    # FIXME - check that coding interactions as integers is in fact faster then coding as strings

    if p_tup != tuple(sorted(p_tup)):
        raise RuntimeError("add_interaction_column tuple not sorted" % p_tup)

    # FIXME - this could be made more elegant and efficient
    # I couldn't figure out a good way to do this in pandas, but we want to do something like:
    # choosers['p1_p3'] = choosers['ptype_p1'].astype(str) + choosers['ptype_p3'].astype(str)

    dest_col = '_'.join(['p%s' % pnum for pnum in p_tup])

    # build a string concatenating the ptypes of the persons in the order they appear in p_tup
    choosers[dest_col] = choosers[add_pn('ptype', p_tup[0])].astype(str)
    for pnum in p_tup[1:]:
        choosers[dest_col] = choosers[dest_col] + choosers[add_pn('ptype', pnum)].astype(str)

    # sort the list of ptypes so it is in increasing ptype order, then convert to int
    choosers[dest_col] = choosers[dest_col].apply(lambda x: ''.join(sorted(x))).astype(int)


def hh_choosers(indiv_utils, hhsize):
    """
    Build a chooser table for calculating house utilities for all households of specified hhsize

    The choosers table will have one row per household with columns containing the indiv_utils
    for all non-extra (i.e. cdap_rank <- MAX_HHSIZE) persons. That makes 3 columns for each
    individual. e.g. the utilities of person with cdap_rank 1 will be included as M_p1, N_p1, H_p1

    The chooser table will also contain interaction columns for all possible interactions involving
    from 2 to 3 persons (actually MAX_INTERACTION_CARDINALITY, which is currently 3).

    The interaction columns list the ptypes of the persons in the interaction set, sorted by ptype.
    For instance the interaction between persons with cdap_rank 1 and three and ptypes will
    be listed in a column named 'p1_p3' and for a household where persons p1 and p3 are 2 and 4
    will a row value of 24 in the p1_p3 column.

    Parameters
    ----------
    indiv_utils : pandas.DataFrame
        CDAP utilities for each individual, ignoring interactions.
        ind_utils has index of _persons_index_ and a column for each alternative
        i.e. three columns 'M' (Mandatory), 'N' (NonMandatory), 'H' (Home)

    hhsize : int
        household size for which the choosers table should be built. Households with more than
        MAX_HHSIZE members will be included with MAX_HHSIZE choosers since the are handled the
        same, and the activities of the extra members are assigned afterwards

    Returns
    -------
    choosers : pandas.DataFrame
        choosers households of hhsize with activity utility columns interaction columns
        for all (non-extra) household members
    """

    # we want to merge the ptype and M, N, and H utilities for each individual in the household
    merge_cols = [_hh_id_, _ptype_, 'M', 'N', 'H']

    if hhsize > MAX_HHSIZE:
        raise RuntimeError("hh_choosers hhsize > MAX_HHSIZE")

    if hhsize < MAX_HHSIZE:
        include_households = (indiv_utils[_hh_size_] == hhsize)
    else:
        # we want to include larger households along with MAX_HHSIZE households
        include_households = (indiv_utils[_hh_size_] >= MAX_HHSIZE)

    # start with all the individuals with cdap_rank of 1 (thus there will be one row per household)
    choosers = indiv_utils.loc[include_households & (indiv_utils['cdap_rank'] == 1), merge_cols]
    # rename columns, adding pn suffix (e.g. ptype_p1, M_p1) to all columns except hh_id
    choosers.columns = add_pn(merge_cols, 1)

    # for each of the higher cdap_ranks
    for pnum in range(2, hhsize+1):

        # df with merge columns for indiv with cdap_rank of pnum
        rhs = indiv_utils.loc[include_households & (indiv_utils['cdap_rank'] == pnum), merge_cols]
        # rename columns, adding pn suffix (e.g. ptype_p1, M_p1) to all columns except hh_id
        rhs.columns = add_pn(merge_cols, pnum)

        # merge this cdap_rank into choosers
        choosers = pd.merge(left=choosers, right=rhs, on=_hh_id_)

    # we set index to _hh_id_ choosers has one row per household
    set_hh_index(choosers)

    # coerce utilities to float (merge apparently makes column type objects)
    for pnum in range(1, hhsize+1):
        pn_cols = add_pn(['M', 'N', 'H'], pnum)
        choosers[pn_cols] = choosers[pn_cols].astype(float)

    # add interaction columns for all 2 and 3 person interactions
    for i in range(2, min(hhsize, MAX_INTERACTION_CARDINALITY)+1):
        for tup in itertools.combinations(list(range(1, hhsize+1)), i):
            add_interaction_column(choosers, tup)

    return choosers


def household_activity_choices(indiv_utils, interaction_coefficients, hhsize,
                               trace_hh_id=None, trace_label=None):
    """
    Calculate household utilities for each activity pattern alternative for households of hhsize
    The resulting activity pattern for each household will be coded as a string of activity codes.
    e.g. 'MNHH' for a 4 person household with activities Mandatory, NonMandatory, Home, Home

    Parameters
    ----------
    indiv_utils : pandas.DataFrame
        CDAP utilities for each individual, ignoring interactions
        ind_utils has index of _persons_index_ and a column for each alternative
        i.e. three columns 'M' (Mandatory), 'N' (NonMandatory), 'H' (Home)

    interaction_coefficients : pandas.DataFrame
        Rules and coefficients for generating interaction specs for different household sizes

    hhsize : int
        the size of household for which activity perttern should be calculated (1..MAX_HHSIZE)

    Returns
    -------
    choices : pandas.Series
        the chosen cdap activity pattern for each household represented as a string (e.g. 'MNH')
        with same index (_hh_index_) as utils

    """

    if hhsize == 1:
        # for 1 person households, there are no interactions to account for
        # and the household utils are the same as the individual utils
        choosers = vars = None
        # extract the individual utilities for individuals from hhsize 1 households
        utils = indiv_utils.loc[indiv_utils[_hh_size_] == 1, [_hh_id_, 'M', 'N', 'H']]
        # index on household_id, not person_id
        set_hh_index(utils)
    else:

        choosers = hh_choosers(indiv_utils, hhsize=hhsize)

        spec = build_cdap_spec(interaction_coefficients, hhsize,
                               trace_spec=(trace_hh_id in choosers.index),
                               trace_label=trace_label)

        utils = simulate.eval_utilities(spec, choosers, trace_label=trace_label)

    if len(utils.index) == 0:
        return pd.Series(dtype='float64')

    probs = logit.utils_to_probs(utils, trace_label=trace_label)

    # select an activity pattern alternative for each household based on probability
    # result is a series indexed on _hh_index_ with the (0 based) index of the column from probs
    idx_choices, rands = logit.make_choices(probs, trace_label=trace_label)

    # convert choice expressed as index into alternative name from util column label
    choices = pd.Series(utils.columns[idx_choices].values, index=utils.index)

    if trace_hh_id:

        if hhsize > 1:
            tracing.trace_df(choosers, '%s.hhsize%d_choosers' % (trace_label, hhsize),
                             column_labels=['expression', 'person'])

        tracing.trace_df(utils, '%s.hhsize%d_utils' % (trace_label, hhsize),
                         column_labels=['expression', 'household'])
        tracing.trace_df(probs, '%s.hhsize%d_probs' % (trace_label, hhsize),
                         column_labels=['expression', 'household'])
        tracing.trace_df(choices, '%s.hhsize%d_activity_choices' % (trace_label, hhsize),
                         column_labels=['expression', 'household'])
        tracing.trace_df(rands, '%s.hhsize%d_rands' % (trace_label, hhsize),
                         columns=[None, 'rand'])

    return choices


def unpack_cdap_indiv_activity_choices(persons, hh_choices,
                                       trace_hh_id, trace_label):
    """
    Unpack the household activity choice list into choices for each (non-extra) household member

    Parameters
    ----------
    persons : pandas.DataFrame
        Table of persons data indexed on _persons_index_
        We expect, at least, columns [_hh_id_, 'cdap_rank']
    hh_choices : pandas.Series
        household activity pattern is encoded as a string (of length hhsize) of activity codes
        e.g. 'MNHH' for a 4 person household with activities Mandatory, NonMandatory, Home, Home

    Returns
    -------
    cdap_indiv_activity_choices : pandas.Series
        series contains one activity per individual hh member, indexed on _persons_index_
    """

    cdap_indivs = persons['cdap_rank'] <= MAX_HHSIZE

    indiv_activity = pd.merge(
        left=persons.loc[cdap_indivs, [_hh_id_, 'cdap_rank']],
        right=hh_choices.to_frame(name='hh_choices'),
        left_on=_hh_id_,
        right_index=True
    )

    # resulting dataframe has columns _hh_id_,'cdap_rank', hh_choices indexed on _persons_index_

    indiv_activity['cdap_activity'] = ''

    # for each cdap_rank (1..5)
    for i in range(MAX_HHSIZE):
        pnum_i = (indiv_activity['cdap_rank'] == i+1)
        indiv_activity.loc[pnum_i, ['cdap_activity']] = indiv_activity[pnum_i]['hh_choices'].str[i]

    cdap_indiv_activity_choices = indiv_activity['cdap_activity']

    # if DUMP:
    #     tracing.trace_df(cdap_indiv_activity_choices,
    #                      '%s.DUMP.cdap_indiv_activity_choices' % trace_label,
    #                      transpose=False, slicer='NONE')

    return cdap_indiv_activity_choices


def extra_hh_member_choices(persons, cdap_fixed_relative_proportions, locals_d,
                            trace_hh_id, trace_label):
    """
    Generate the activity choices for the 'extra' household members who weren't handled by cdap

    Following the CTRAMP HouseholdCoordinatedDailyActivityPatternModel, "a separate,
    simple cross-sectional distribution is looked up for the remaining household members"

    The cdap_fixed_relative_proportions spec is handled like an activitysim logit utility spec,
    EXCEPT that the values computed are relative proportions, not utilities
    (i.e. values are not exponentiated before being normalized to probabilities summing to 1.0)

    Parameters
    ----------
    persons : pandas.DataFrame
        Table of persons data indexed on _persons_index_
         We expect, at least, columns [_hh_id_, _ptype_]
    cdap_fixed_relative_proportions
        spec to compute/specify the relative proportions of each activity (M, N, H)
        that should be used to choose activities for additional household members
        not handled by CDAP.
    locals_d : Dict
        dictionary of local variables that eval_variables adds to the environment
        for an evaluation of an expression that begins with @

    Returns
    -------
    choices : pandas.Series
        list of alternatives chosen for all extra members, indexed by _persons_index_
    """

    trace_label = tracing.extend_trace_label(trace_label, 'extra_hh_member_choices')

    # extra household members have cdap_ran > MAX_HHSIZE
    choosers = persons[persons['cdap_rank'] > MAX_HHSIZE]

    if len(choosers.index) == 0:
        return pd.Series(dtype='float64')

    # eval the expression file
    values = simulate.eval_variables(cdap_fixed_relative_proportions.index, choosers, locals_d)

    # cdap_fixed_relative_proportions computes relative proportions by ptype, not utilities
    proportions = values.dot(cdap_fixed_relative_proportions)

    # convert relative proportions to probability
    probs = proportions.div(proportions.sum(axis=1), axis=0)

    # select an activity pattern alternative for each person based on probability
    # idx_choices is a series (indexed on _persons_index_ ) with the chosen alternative represented
    # as the integer (0 based) index of the chosen column from probs
    idx_choices, rands = logit.make_choices(probs, trace_label=trace_label)

    # convert choice from column index to activity name
    choices = pd.Series(probs.columns[idx_choices].values, index=probs.index)

    # if DUMP:
    #     tracing.trace_df(proportions, '%s.DUMP.extra_proportions' % trace_label,
    #                      transpose=False, slicer='NONE')
    #     tracing.trace_df(probs, '%s.DUMP.extra_probs' % trace_label,
    #                      transpose=False, slicer='NONE')
    #     tracing.trace_df(choices, '%s.DUMP.extra_choices' % trace_label,
    #                      transpose=False,
    #                      slicer='NONE')

    if trace_hh_id:
        tracing.trace_df(proportions, '%s.extra_hh_member_choices_proportions' % trace_label,
                         column_labels=['expression', 'person'])
        tracing.trace_df(probs, '%s.extra_hh_member_choices_probs' % trace_label,
                         column_labels=['expression', 'person'])
        tracing.trace_df(choices, '%s.extra_hh_member_choices_choices' % trace_label,
                         column_labels=['expression', 'person'])
        tracing.trace_df(rands, '%s.extra_hh_member_choices_rands' % trace_label,
                         columns=[None, 'rand'])

    return choices


def _run_cdap(
        persons,
        person_type_map,
        cdap_indiv_spec,
        interaction_coefficients,
        cdap_fixed_relative_proportions,
        locals_d,
        trace_hh_id, trace_label):
    """
    Implements core run_cdap functionality on persons df (or chunked subset thereof)
    Aside from chunking of persons df, params are passed through from run_cdap unchanged

    Returns pandas Dataframe with two columns:
        cdap_activity : str
            activity for that person expressed as 'M', 'N', 'H'
        cdap_rank : int
            activities for persons with cdap_rank <= MAX_HHSIZE are determined by cdap
            'extra' household members activities are assigned by cdap_fixed_relative_proportions
    """

    # assign integer cdap_rank to each household member
    # persons with cdap_rank 1..MAX_HHSIZE will be have their activities chose by CDAP model
    # extra household members, will have activities assigned by in fixed proportions
<<<<<<< HEAD
    assign_cdap_rank(persons, trace_hh_id, trace_label)
    chunk.log_df(trace_label, 'persons', persons)
=======
    assign_cdap_rank(persons, person_type_map, trace_hh_id, trace_label)
>>>>>>> 1a5a264f

    # Calculate CDAP utilities for each individual, ignoring interactions
    # ind_utils has index of 'person_id' and a column for each alternative
    # i.e. three columns 'M' (Mandatory), 'N' (NonMandatory), 'H' (Home)
    indiv_utils = individual_utilities(persons[persons.cdap_rank <= MAX_HHSIZE],
                                       cdap_indiv_spec, locals_d,
                                       trace_hh_id, trace_label)
    chunk.log_df(trace_label, 'indiv_utils', indiv_utils)

    # compute interaction utilities, probabilities, and hh activity pattern choices
    # for each size household separately in turn up to MAX_HHSIZE
    hh_choices_list = []
    for hhsize in range(1, MAX_HHSIZE+1):

        choices = household_activity_choices(
            indiv_utils, interaction_coefficients, hhsize=hhsize,
            trace_hh_id=trace_hh_id, trace_label=trace_label)

        hh_choices_list.append(choices)

    del indiv_utils
    chunk.log_df(trace_label, 'indiv_utils', None)

    # concat all the household choices into a single series indexed on _hh_index_
    hh_activity_choices = pd.concat(hh_choices_list)
    chunk.log_df(trace_label, 'hh_activity_choices', hh_activity_choices)

    # unpack the household activity choice list into choices for each (non-extra) household member
    # resulting series contains one activity per individual hh member, indexed on _persons_index_
    cdap_person_choices \
        = unpack_cdap_indiv_activity_choices(persons, hh_activity_choices,
                                             trace_hh_id, trace_label)

    # assign activities to extra household members (with cdap_rank > MAX_HHSIZE)
    # resulting series contains one activity per individual hh member, indexed on _persons_index_
    extra_person_choices \
        = extra_hh_member_choices(persons, cdap_fixed_relative_proportions, locals_d,
                                  trace_hh_id, trace_label)

    # concat cdap and extra persoin choices into a single series
    # this series will be the same length as the persons dataframe and be indexed on _persons_index_

    person_choices = pd.concat([cdap_person_choices, extra_person_choices])

    persons['cdap_activity'] = person_choices
    chunk.log_df(trace_label, 'persons', persons)

    # if DUMP:
    #     tracing.trace_df(hh_activity_choices, '%s.DUMP.hh_activity_choices' % trace_label,
    #                      transpose=False, slicer='NONE')
    #     tracing.trace_df(cdap_results, '%s.DUMP.cdap_results' % trace_label,
    #                      transpose=False, slicer='NONE')

    result = persons[['cdap_rank', 'cdap_activity']]

    del persons
    chunk.log_df(trace_label, 'persons', None)

    return result


def cdap_calc_row_size(choosers, cdap_indiv_spec, trace_label):

    sizer = chunk.RowSizeEstimator(trace_label)

    # NOTE we chunk chunk_id
    num_choosers = choosers['chunk_id'].max() + 1
    rows_per_chunk_id = len(choosers) / num_choosers

    chooser_row_size = len(choosers.columns)

    sizer.add_elements(chooser_row_size, 'persons')
    sizer.add_elements(len(cdap_indiv_spec), 'indiv_utils')
    sizer.add_elements(1, 'hh_activity_choices')
    sizer.add_elements(1, 'cdap_rank')
    sizer.add_elements(1, 'cdap_activity')

    row_size = sizer.get_hwm()

    # scale row_size by average number of chooser rows per chunk_id
    row_size = row_size * rows_per_chunk_id

    return row_size


def run_cdap(
        persons,
        person_type_map,
        cdap_indiv_spec,
        cdap_interaction_coefficients,
        cdap_fixed_relative_proportions,
        locals_d,
        chunk_size=0, trace_hh_id=None, trace_label=None):
    """
    Choose individual activity patterns for persons.

    Parameters
    ----------
    persons : pandas.DataFrame
        Table of persons data. Must contain at least a household ID, household size,
        person type category, and age, plus any columns used in cdap_indiv_spec
    cdap_indiv_spec : pandas.DataFrame
        CDAP spec for individuals without taking any interactions into account.
    cdap_interaction_coefficients : pandas.DataFrame
        Rules and coefficients for generating interaction specs for different household sizes
    cdap_fixed_relative_proportions : pandas.DataFrame
        Spec to for the relative proportions of each activity (M, N, H)
        to choose activities for additional household members not handled by CDAP
    locals_d : Dict
        This is a dictionary of local variables that will be the environment
        for an evaluation of an expression that begins with @
        in either the cdap_indiv_spec or cdap_fixed_relative_proportions expression files
    chunk_size: int
        Chunk size or 0 for no chunking
    trace_hh_id : int
        hh_id to trace or None if no hh tracing
    trace_label : str
        label for tracing or None if no tracing

    Returns
    -------
    choices : pandas.DataFrame

        dataframe is indexed on _persons_index_ and has two columns:

        cdap_activity : str
            activity for that person expressed as 'M', 'N', 'H'
    """

    trace_label = tracing.extend_trace_label(trace_label, 'cdap')

    row_size = chunk_size and cdap_calc_row_size(persons, cdap_indiv_spec, trace_label)

    result_list = []
    # segment by person type and pick the right spec for each person type
    for i, persons_chunk, chunk_trace_label \
            in chunk.adaptive_chunked_choosers_by_chunk_id(persons, chunk_size, row_size, trace_label):

        cdap_results = \
            _run_cdap(persons_chunk,
                      person_type_map,
                      cdap_indiv_spec,
                      cdap_interaction_coefficients,
                      cdap_fixed_relative_proportions,
                      locals_d,
                      trace_hh_id, chunk_trace_label)

        result_list.append(cdap_results)

    # FIXME: this will require 2X RAM
    # if necessary, could append to hdf5 store on disk:
    # http://pandas.pydata.org/pandas-docs/stable/io.html#id2
    if len(result_list) > 1:
        cdap_results = pd.concat(result_list)

    if trace_hh_id:

        tracing.trace_df(cdap_results,
                         label="cdap",
                         columns=['cdap_rank', 'cdap_activity'],
                         warn_if_empty=True)

    # return choices column as series
    return cdap_results['cdap_activity']<|MERGE_RESOLUTION|>--- conflicted
+++ resolved
@@ -813,12 +813,8 @@
     # assign integer cdap_rank to each household member
     # persons with cdap_rank 1..MAX_HHSIZE will be have their activities chose by CDAP model
     # extra household members, will have activities assigned by in fixed proportions
-<<<<<<< HEAD
-    assign_cdap_rank(persons, trace_hh_id, trace_label)
+    assign_cdap_rank(persons, person_type_map, trace_hh_id, trace_label)
     chunk.log_df(trace_label, 'persons', persons)
-=======
-    assign_cdap_rank(persons, person_type_map, trace_hh_id, trace_label)
->>>>>>> 1a5a264f
 
     # Calculate CDAP utilities for each individual, ignoring interactions
     # ind_utils has index of 'person_id' and a column for each alternative
