--- conflicted
+++ resolved
@@ -27,12 +27,12 @@
         index_col='id')
 
 
-<<<<<<< HEAD
 def teardown_function(func):
     inject.clear_cache()
     inject.reinject_decorated_tables()
-=======
 @pytest.fixture(scope='module')
+
+
 def model_settings(configs_dir):
     yml_file = os.path.join(configs_dir, 'cdap.yaml')
     with open(yml_file) as f:
@@ -40,10 +40,6 @@
     return model_settings
 
 
-@pytest.fixture(scope='module')
-def cdap_indiv_and_hhsize1(configs_dir):
-    return simulate.read_model_spec(file_name='cdap_indiv_and_hhsize1.csv', spec_dir=configs_dir)
->>>>>>> 1a5a264f
 
 
 def setup_function():
@@ -77,13 +73,7 @@
     pdt.assert_series_equal(people['cdap_rank'], expected, check_dtype=False, check_names=False)
 
 
-<<<<<<< HEAD
-def test_individual_utilities(people):
-
-    cdap_indiv_and_hhsize1 = simulate.read_model_spec(file_name='cdap_indiv_and_hhsize1.csv')
-=======
 def test_individual_utilities(people, cdap_indiv_and_hhsize1, model_settings):
->>>>>>> 1a5a264f
 
     person_type_map = model_settings.get('PERSON_TYPE_MAP', {})
     cdap.assign_cdap_rank(people, person_type_map)
@@ -118,17 +108,10 @@
         individual_utils, expected, check_dtype=False, check_names=False)
 
 
-<<<<<<< HEAD
-def test_build_cdap_spec_hhsize2(people):
-=======
 def test_build_cdap_spec_hhsize2(people, cdap_indiv_and_hhsize1, cdap_interaction_coefficients, model_settings):
->>>>>>> 1a5a264f
 
     hhsize = 2
     cdap_indiv_and_hhsize1 = simulate.read_model_spec(file_name='cdap_indiv_and_hhsize1.csv')
-
-    interaction_coefficients = pd.read_csv(config.config_file_path('cdap_interaction_coefficients.csv'), comment='#')
-    interaction_coefficients = cdap.preprocess_interaction_coefficients(interaction_coefficients)
 
     person_type_map = model_settings.get('PERSON_TYPE_MAP', {})
     cdap.assign_cdap_rank(people, person_type_map)
