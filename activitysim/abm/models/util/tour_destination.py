--- conflicted
+++ resolved
@@ -72,14 +72,7 @@
 
 def _destination_sample(
         spec_segment_name,
-<<<<<<< HEAD
-        choosers,
-=======
-        tours,
-        persons_merged,
-        model_settings,
-        network_los,
->>>>>>> 737a93f1
+        choosers,
         destination_size_terms,
         skims,
         estimator,
@@ -99,19 +92,6 @@
         logger.info("Estimation mode for %s using unsampled alternatives short_circuit_choices" % (trace_label,))
         sample_size = 0
 
-<<<<<<< HEAD
-=======
-    # create wrapper with keys for this lookup - in this case there is a workplace_zone_id
-    # in the choosers and a zone_id in the alternatives which get merged during interaction
-    # (logit.interaction_dataset suffixes duplicate chooser column with '_chooser')
-    # the skims will be available under the name "skims" for any @ expressions
-    origin_col_name = model_settings['CHOOSER_ORIG_COL_NAME']
-    dest_col_name = 'zone_id'
-
-    skim_dict = network_los.get_default_skim_dict()
-    skims = skim_dict.wrap(origin_col_name, dest_col_name)
-
->>>>>>> 737a93f1
     locals_d = {
         'skims': skims
     }
@@ -454,12 +434,8 @@
         destination_sample,
         model_settings,
         network_los,
-<<<<<<< HEAD
         chunk_size,
         trace_label):
-=======
-        chunk_size, trace_hh_id, trace_label):
->>>>>>> 737a93f1
     """
     add logsum column to existing tour_destination_sample table
 
