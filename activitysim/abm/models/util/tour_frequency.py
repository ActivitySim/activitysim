--- conflicted
+++ resolved
@@ -479,10 +479,7 @@
 
 
 def process_joint_tours_frequency_composition(
-<<<<<<< HEAD
-=======
     state: workflow.State,
->>>>>>> 180dcca9
     joint_tour_frequency_composition,
     joint_tour_frequency_composition_alts,
     point_persons,
@@ -516,10 +513,7 @@
     assert not joint_tour_frequency_composition.isnull().any()
 
     tours = process_tours_frequency_composition(
-<<<<<<< HEAD
-=======
         state,
->>>>>>> 180dcca9
         joint_tour_frequency_composition.dropna(),
         joint_tour_frequency_composition_alts,
         tour_category="joint",
@@ -534,11 +528,7 @@
     tours["origin"] = reindex(point_persons.home_zone_id, tours.household_id)
 
     # assign stable (predictable) tour_id
-<<<<<<< HEAD
-    set_tour_index(tours, is_joint=True)
-=======
     set_tour_index(state, tours, is_joint=True)
->>>>>>> 180dcca9
 
     """
                    household_id tour_type  tour_type_count  tour_type_num  tour_num  tour_count
@@ -558,10 +548,7 @@
 
 
 def process_tours_frequency_composition(
-<<<<<<< HEAD
-=======
     state: workflow.State,
->>>>>>> 180dcca9
     joint_tour_frequency_composition,
     joint_tour_frequency_composition_alts,
     tour_category,
@@ -624,22 +611,14 @@
     2588677       1         1         0
     """
 
-<<<<<<< HEAD
-    tours = create_joint_tours(tour_counts, tour_category, parent_col)
-=======
     tours = create_joint_tours(state, tour_counts, tour_category, parent_col)
->>>>>>> 180dcca9
 
     return tours
 
 
-<<<<<<< HEAD
-def create_joint_tours(tour_counts, tour_category, parent_col="person_id"):
-=======
 def create_joint_tours(
     state: workflow.State, tour_counts, tour_category, parent_col="person_id"
 ):
->>>>>>> 180dcca9
     """
     This method processes the tour_frequency column that comes
     out of the model of the same name and turns into a DataFrame that
@@ -681,11 +660,7 @@
     """
     model_settings_file_name = "joint_tour_frequency_composition.yaml"
 
-<<<<<<< HEAD
-    model_settings = config.read_model_settings(model_settings_file_name)
-=======
     model_settings = state.filesystem.read_model_settings(model_settings_file_name)
->>>>>>> 180dcca9
 
     alts_table_structure = model_settings.get("ALTS_TABLE_STRUCTURE", None)
     assert (
