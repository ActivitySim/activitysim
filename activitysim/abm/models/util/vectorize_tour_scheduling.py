# ActivitySim
# See full license in LICENSE.txt.
from __future__ import annotations

import logging
from pathlib import Path
from typing import Any

import numpy as np
import pandas as pd

from activitysim.abm.models.tour_mode_choice import TourModeComponentSettings
from activitysim.core import chunk, config, expressions, los, simulate
from activitysim.core import timetable as tt
from activitysim.core import tracing, workflow
from activitysim.core.configuration.base import PreprocessorSettings, PydanticReadable
from activitysim.core.configuration.logit import LogitComponentSettings
from activitysim.core.interaction_sample_simulate import interaction_sample_simulate
from activitysim.core.util import reindex

logger = logging.getLogger(__name__)

TDD_CHOICE_COLUMN = "tdd"
USE_BRUTE_FORCE_TO_COMPUTE_LOGSUMS = False

RUN_ALTS_PREPROCESSOR_BEFORE_MERGE = True  # see FIXME below before changing this


# class TourSchedulingSpecSegmentsSettings(PydanticReadable, extra="forbid"):
#     COEFFICIENTS: Path
#     SPEC: Path


class TourSchedulingSettings(LogitComponentSettings, extra="forbid"):
    LOGSUM_SETTINGS: Path | None = None
    DESTINATION_FOR_TOUR_PURPOSE: str | dict[str, str] | None = None
    LOGSUM_PREPROCESSOR: str = "preprocessor"
    ALTS_PREPROCESSOR: PreprocessorSettings | dict[str, PreprocessorSettings] = {}
    """
    If the alternatives preprocessor is a single PreprocessorSettings object,
    it is assumed to be an unsegmented preprocessor.  Otherwise, the dict keys
    give the segements.
    """
    SIMULATE_CHOOSER_COLUMNS: list[str] | None = None
    preprocessor: PreprocessorSettings | None = None
    """Setting for the preprocessor."""

    SPEC_SEGMENTS: dict[str, LogitComponentSettings] = {}

    TOUR_SPEC_SEGMENTS: dict[str, str] = {}

    SPEC: Path | None = None
    """Utility specification filename.

    This is sometimes alternatively called the utility expressions calculator
    (UEC). It is a CSV file giving all the functions for the terms of a
    linear-in-parameters utility expression.  If SPEC_SEGMENTS is given, then
    this unsegmented SPEC should be omitted.
    """


def skims_for_logsums(
    state: workflow.State,
    tour_purpose,
    model_settings: TourSchedulingSettings,
    trace_label: str,
):
    network_los = state.get_injectable("network_los")

    skim_dict = network_los.get_default_skim_dict()

    orig_col_name = "home_zone_id"

    destination_for_tour_purpose = model_settings.DESTINATION_FOR_TOUR_PURPOSE
    if isinstance(destination_for_tour_purpose, str):
        dest_col_name = destination_for_tour_purpose
    elif isinstance(destination_for_tour_purpose, dict):
        dest_col_name = destination_for_tour_purpose.get(tour_purpose)
    else:
        raise RuntimeError(
            f"expected string or dict DESTINATION_FOR_TOUR_PURPOSE model_setting for {tour_purpose}"
        )

    odt_skim_stack_wrapper = skim_dict.wrap_3d(
        orig_key=orig_col_name, dest_key=dest_col_name, dim3_key="out_period"
    )
    dot_skim_stack_wrapper = skim_dict.wrap_3d(
        orig_key=dest_col_name, dest_key=orig_col_name, dim3_key="in_period"
    )
    odr_skim_stack_wrapper = skim_dict.wrap_3d(
        orig_key=orig_col_name, dest_key=dest_col_name, dim3_key="in_period"
    )
    dor_skim_stack_wrapper = skim_dict.wrap_3d(
        orig_key=dest_col_name, dest_key=orig_col_name, dim3_key="out_period"
    )
    od_skim_stack_wrapper = skim_dict.wrap(orig_col_name, dest_col_name)

    skims = {
        "odt_skims": odt_skim_stack_wrapper,
        "dot_skims": dot_skim_stack_wrapper,
        "odr_skims": odr_skim_stack_wrapper,
        "dor_skims": dor_skim_stack_wrapper,
        "od_skims": od_skim_stack_wrapper,
        "orig_col_name": orig_col_name,
        "dest_col_name": dest_col_name,
    }

    if network_los.zone_system == los.THREE_ZONE:
        # fixme - is this a lightweight object?
        tvpb = network_los.tvpb

        tvpb_logsum_odt = tvpb.wrap_logsum(
            orig_key=orig_col_name,
            dest_key=dest_col_name,
            tod_key="out_period",
            segment_key="demographic_segment",
            trace_label=trace_label,
            tag="tvpb_logsum_odt",
        )
        tvpb_logsum_dot = tvpb.wrap_logsum(
            orig_key=dest_col_name,
            dest_key=orig_col_name,
            tod_key="in_period",
            segment_key="demographic_segment",
            trace_label=trace_label,
            tag="tvpb_logsum_dot",
        )

        skims.update(
            {"tvpb_logsum_odt": tvpb_logsum_odt, "tvpb_logsum_dot": tvpb_logsum_dot}
        )

    return skims


def _compute_logsums(
    state: workflow.State,
    alt_tdd,
    tours_merged,
    tour_purpose,
    model_settings: TourSchedulingSettings,
    network_los,
    skims,
    trace_label,
):
    """
    compute logsums for tours using skims for alt_tdd out_period and in_period
    """

    trace_label = tracing.extend_trace_label(trace_label, "logsums")

    with chunk.chunk_log(state, trace_label):
<<<<<<< HEAD
        logsum_settings = state.filesystem.read_settings_file(
            str(model_settings.LOGSUM_SETTINGS),
            mandatory=False,
            validator_class=TourModeComponentSettings,
=======
        logsum_settings = TourModeComponentSettings.read_settings_file(
            state.filesystem,
            str(model_settings.LOGSUM_SETTINGS),
            mandatory=False,
>>>>>>> b24874a8
        )
        choosers = alt_tdd.join(tours_merged, how="left", rsuffix="_chooser")
        logger.info(
            f"{trace_label} compute_logsums for {choosers.shape[0]} choosers {alt_tdd.shape[0]} alts"
        )

        # - locals_dict
        constants = config.get_model_constants(logsum_settings)
        locals_dict = {}
        locals_dict.update(constants)

        if network_los.zone_system == los.THREE_ZONE:
            # TVPB constants can appear in expressions
            locals_dict.update(
                network_los.setting("TVPB_SETTINGS.tour_mode_choice.CONSTANTS")
            )

        locals_dict.update(skims)

        # constrained coefficients can appear in expressions
        coefficients = state.filesystem.get_segment_coefficients(
            logsum_settings, tour_purpose
        )
        locals_dict.update(coefficients)

        # - run preprocessor to annotate choosers
        # allow specification of alternate preprocessor for nontour choosers
        preprocessor = model_settings.LOGSUM_PREPROCESSOR
        preprocessor_settings = (
            getattr(logsum_settings, preprocessor, None)
            or logsum_settings[preprocessor]
        )

        if preprocessor_settings:
            simulate.set_skim_wrapper_targets(choosers, skims)

            expressions.assign_columns(
                state,
                df=choosers,
                model_settings=preprocessor_settings,
                locals_dict=locals_dict,
                trace_label=trace_label,
            )

        # - compute logsums
        logsum_spec = state.filesystem.read_model_spec(file_name=logsum_settings.SPEC)
        logsum_spec = simulate.eval_coefficients(
            state, logsum_spec, coefficients, estimator=None
        )

        nest_spec = config.get_logit_model_settings(logsum_settings)
        nest_spec = simulate.eval_nest_coefficients(
            nest_spec, coefficients, trace_label
        )

        logsums = simulate.simple_simulate_logsums(
            state,
            choosers,
            logsum_spec,
            nest_spec,
            skims=skims,
            locals_d=locals_dict,
            chunk_size=0,
            trace_label=trace_label,
        )

    return logsums


def dedupe_alt_tdd(state: workflow.State, alt_tdd, tour_purpose, trace_label):
    tdd_segments = state.get_injectable("tdd_alt_segments", None)
    alt_tdd_periods = None

    logger.info("tdd_alt_segments specified for representative logsums")

    if tdd_segments is not None:
        # apply categorical dtypes
        tdd_segments["time_period"] = tdd_segments["time_period"].astype(
            alt_tdd["out_period"].dtype
        )

    with chunk.chunk_log(
        state, tracing.extend_trace_label(trace_label, "dedupe_alt_tdd")
    ) as chunk_sizer:
        if tdd_segments is not None:
            dedupe_columns = ["out_period", "in_period"]

            # tdd_alt_segments is optionally segmented by tour purpose
            if "tour_purpose" in tdd_segments:
                is_tdd_for_tour_purpose = tdd_segments.tour_purpose == tour_purpose
                if not is_tdd_for_tour_purpose.any():
                    is_tdd_for_tour_purpose = tdd_segments.tour_purpose.isnull()
                assert (
                    is_tdd_for_tour_purpose.any()
                ), f"no segments found for tour purpose {tour_purpose} in tour_departure_and_duration_segments"

                tdd_segments = tdd_segments[is_tdd_for_tour_purpose].drop(
                    columns=["tour_purpose"]
                )
                assert (
                    len(tdd_segments) > 0
                ), f"tour_purpose '{tour_purpose}' not in tdd_alt_segments"

            # left join representative start on out_period
            alt_tdd_periods = pd.merge(
                alt_tdd[["out_period", "in_period"]].reset_index(),
                tdd_segments[["time_period", "start"]].rename(
                    columns={"time_period": "out_period"}
                ),
                how="left",
                on="out_period",
            )
            chunk_sizer.log_df(trace_label, "alt_tdd_periods", alt_tdd_periods)

            # left join representative end on in_period
            alt_tdd_periods = pd.merge(
                alt_tdd_periods,
                tdd_segments[["time_period", "end"]].rename(
                    columns={"time_period": "in_period"}
                ),
                how="left",
                on=["in_period"],
            )
            chunk_sizer.log_df(trace_label, "alt_tdd_periods", alt_tdd_periods)

            if tdd_segments.start.isnull().any():
                missing_periods = tdd_segments.out_period[
                    tdd_segments.start.isnull()
                ].unique()
                logger.warning(
                    f"missing out_periods in tdd_alt_segments: {missing_periods}"
                )

            if tdd_segments.end.isnull().any():
                missing_periods = tdd_segments.in_period[
                    tdd_segments.end.isnull()
                ].unique()
                logger.warning(
                    f"missing in_periods in tdd_alt_segments: {missing_periods}"
                )

            assert not tdd_segments.start.isnull().any()
            assert not tdd_segments.end.isnull().any()

            # drop duplicates
            alt_tdd_periods = alt_tdd_periods.drop_duplicates().set_index(
                alt_tdd.index.name
            )
            chunk_sizer.log_df(trace_label, "alt_tdd_periods", alt_tdd_periods)

            # representative duration
            alt_tdd_periods["duration"] = (
                alt_tdd_periods["end"] - alt_tdd_periods["start"]
            )
            chunk_sizer.log_df(trace_label, "alt_tdd_periods", alt_tdd_periods)

            logger.debug(
                f"{trace_label} "
                f"dedupe_alt_tdd.tdd_alt_segments reduced number of rows by "
                f"{round(100 * (len(alt_tdd) - len(alt_tdd_periods)) / len(alt_tdd), 2)}% "
                f"from {len(alt_tdd)} to {len(alt_tdd_periods)}"
            )

        # if there is no tdd_alt_segments file, we can at least dedupe on 'out_period', 'in_period', 'duration'
        if alt_tdd_periods is None:
            # FIXME This won't work if they reference start or end in logsum calculations
            # for MTC only duration is used (to calculate all_day parking cost)
            dedupe_columns = ["out_period", "in_period", "duration"]

            logger.warning(
                "No tdd_alt_segments for representative logsums so fallback to "
                "deduping tdd_alts by time_period and duration"
            )

            # - get list of unique (tour_id, out_period, in_period, duration) in alt_tdd_periods
            # we can cut the number of alts roughly in half (for mtctm1) by conflating duplicates
            alt_tdd_periods = (
                alt_tdd[dedupe_columns]
                .reset_index()
                .drop_duplicates()
                .set_index(alt_tdd.index.name)
            )
            chunk_sizer.log_df(trace_label, "alt_tdd_periods", alt_tdd_periods)

            logger.debug(
                f"{trace_label} "
                f"dedupe_alt_tdd.drop_duplicates reduced number of rows by "
                f"{round(100 * (len(alt_tdd) - len(alt_tdd_periods)) / len(alt_tdd), 2)}% "
                f"from {len(alt_tdd)} to {len(alt_tdd_periods)}"
            )

    return alt_tdd_periods, dedupe_columns


def compute_tour_scheduling_logsums(
    state: workflow.State,
    alt_tdd,
    tours_merged,
    tour_purpose,
    model_settings: TourSchedulingSettings,
    skims,
    trace_label,
    *,
    chunk_sizer: chunk.ChunkSizer,
):
    """
    Compute logsums for the tour alt_tdds, which will differ based on their different start, stop
    times of day, which translate to different odt_skim out_period and in_periods.

    In mtctm1, tdds are hourly, but there are only 5 skim time periods, so some of the tdd_alts
    will be the same, once converted to skim time periods. With 5 skim time periods there are
    15 unique out-out period pairs but 190 tdd alternatives.

    For efficiency, rather compute a lot of redundant logsums, we compute logsums for the unique
    (out-period, in-period) pairs and then join them back to the alt_tdds.
    """

    trace_label = tracing.extend_trace_label(trace_label, "compute_logsums")
    network_los = state.get_injectable("network_los")

    # - in_period and out_period
    assert "out_period" not in alt_tdd
    assert "in_period" not in alt_tdd

    alt_tdd["out_period"] = network_los.skim_time_period_label(
        alt_tdd["start"], as_cat=True
    )
    alt_tdd["in_period"] = network_los.skim_time_period_label(
        alt_tdd["end"], as_cat=True
    )

    alt_tdd["duration"] = alt_tdd["end"] - alt_tdd["start"]

    # outside chunk_log context because we extend log_df call for alt_tdd made by our only caller _schedule_tours
    chunk_sizer.log_df(trace_label, "alt_tdd", alt_tdd)

    with chunk.chunk_log(state, trace_label) as chunk_sizer:
        if USE_BRUTE_FORCE_TO_COMPUTE_LOGSUMS:
            # compute logsums for all the tour alt_tdds (inefficient)
            logsums = _compute_logsums(
                state,
                alt_tdd,
                tours_merged,
                tour_purpose,
                model_settings,
                network_los,
                skims,
                trace_label,
            )
            return logsums

        index_name = alt_tdd.index.name
        deduped_alt_tdds, redupe_columns = dedupe_alt_tdd(
            state, alt_tdd, tour_purpose, trace_label
        )
        chunk_sizer.log_df(trace_label, "deduped_alt_tdds", deduped_alt_tdds)

        logger.info(
            f"{trace_label} compute_logsums "
            f"deduped_alt_tdds reduced number of rows by "
            f"{round(100 * (len(alt_tdd) - len(deduped_alt_tdds)) / len(alt_tdd), 2)}% "
            f"from {len(alt_tdd)} to {len(deduped_alt_tdds)} compared to USE_BRUTE_FORCE_TO_COMPUTE_LOGSUMS"
        )

        tracing.print_elapsed_time()

        # - compute logsums for the alt_tdd_periods
        deduped_alt_tdds["logsums"] = _compute_logsums(
            state,
            deduped_alt_tdds,
            tours_merged,
            tour_purpose,
            model_settings,
            network_los,
            skims,
            trace_label,
        )

        # tracing.log_runtime(model_name=trace_label, start_time=t0)

        logsums = pd.Series(data=0, index=alt_tdd.index, dtype=np.float64)
        left_on = [alt_tdd.index]
        right_on = [deduped_alt_tdds.index]
        for i in redupe_columns:
            if (
                alt_tdd[i].dtype == "category"
                and alt_tdd[i].dtype.ordered
                and alt_tdd[i].dtype == deduped_alt_tdds[i].dtype
            ):
                left_on += [alt_tdd[i].cat.codes]
                right_on += [deduped_alt_tdds[i].cat.codes]
            else:
                left_on += [alt_tdd[i].to_numpy()]
                right_on += [deduped_alt_tdds[i].to_numpy()]

        logsums.iloc[:] = pd.merge(
            pd.DataFrame(index=alt_tdd.index),
            deduped_alt_tdds.logsums,
            left_on=left_on,
            right_on=right_on,
            how="left",
        ).logsums.to_numpy()
        chunk_sizer.log_df(trace_label, "logsums", logsums)

        del deduped_alt_tdds
        chunk_sizer.log_df(trace_label, "deduped_alt_tdds", None)

        # this is really expensive
        TRACE = False
        if TRACE:
            trace_logsums_df = logsums.to_frame("representative_logsum")
            trace_logsums_df["brute_force_logsum"] = _compute_logsums(
                state,
                alt_tdd,
                tours_merged,
                tour_purpose,
                model_settings,
                network_los,
                skims,
                trace_label,
            )
            state.tracing.trace_df(
                trace_logsums_df,
                label=tracing.extend_trace_label(trace_label, "representative_logsums"),
                slicer="NONE",
                transpose=False,
            )

    # leave it to our caller to pick up logsums with call to chunk_sizer.log_df
    return logsums


def get_previous_tour_by_tourid(
    current_tour_window_ids, previous_tour_by_window_id, alts
):
    """
    Matches current tours with attributes of previous tours for the same
    person.  See the return value below for more information.

    Parameters
    ----------
    current_tour_window_ids : Series
        A Series of parent ids for the tours we're about make the choice for
        - index should match the tours DataFrame.
    previous_tour_by_window_id : Series
        A Series where the index is the parent (window) id and the value is the index
        of the alternatives of the scheduling.
    alts : DataFrame
        The alternatives of the scheduling.

    Returns
    -------
    prev_alts : DataFrame
        A DataFrame with an index matching the CURRENT tours we're making a
        decision for, but with columns from the PREVIOUS tour of the person
        associated with each of the CURRENT tours.  Columns listed in PREV_TOUR_COLUMNS
        from the alternatives will have "_previous" added as a suffix to keep
        differentiated from the current alternatives that will be part of the
        interaction.
    """

    PREV_TOUR_COLUMNS = ["start", "end"]

    previous_tour_by_tourid = previous_tour_by_window_id.loc[current_tour_window_ids]

    previous_tour_by_tourid = alts.loc[previous_tour_by_tourid, PREV_TOUR_COLUMNS]

    previous_tour_by_tourid.index = current_tour_window_ids.index
    previous_tour_by_tourid.columns = [x + "_previous" for x in PREV_TOUR_COLUMNS]

    return previous_tour_by_tourid


def tdd_interaction_dataset(
    state: workflow.State,
    tours,
    alts,
    timetable,
    choice_column,
    window_id_col,
    trace_label,
):
    """
    interaction_sample_simulate expects
    alts index same as choosers (e.g. tour_id)
    name of choice column in alts

    Parameters
    ----------
    tours : pandas.DataFrame
        must have person_id column and index on tour_id
    alts : pandas.DataFrame
        alts index must be timetable tdd id
    timetable : TimeTable object
    choice_column : str
        name of column to store alt index in alt_tdd DataFrame
        (since alt_tdd is duplicate index on person_id but unique on person_id,alt_id)

    Returns
    -------
    alt_tdd : pandas DataFrame
        columns: start, end , duration, <choice_column>
        index: tour_id


    """

    trace_label = tracing.extend_trace_label(trace_label, "tdd_interaction_dataset")

    with chunk.chunk_log(state, trace_label) as chunk_sizer:
        alts_ids = np.tile(alts.index, len(tours.index))
        chunk_sizer.log_df(trace_label, "alts_ids", alts_ids)

        tour_ids = np.repeat(tours.index, len(alts.index))
        window_row_ids = np.repeat(tours[window_id_col], len(alts.index))
        chunk_sizer.log_df(trace_label, "window_row_ids", window_row_ids)

        alt_tdd = alts.take(alts_ids)

        alt_tdd.index = tour_ids

        import xarray as xr

        alt_tdd_ = xr.Dataset.from_dataframe(alt_tdd)
        dimname = alt_tdd.index.name or "index"
        # alt_tdd_[window_id_col] = xr.DataArray(window_row_ids, dims=(dimname,))
        alt_tdd_[choice_column] = xr.DataArray(
            alts_ids, dims=(dimname,), coords=alt_tdd_.coords
        )

        # add tdd alternative id
        # by convention, the choice column is the first column in the interaction dataset
        # alt_tdd.insert(loc=0, column=choice_column, value=alts_ids)

        # slice out all non-available tours
        available = timetable.tour_available(window_row_ids, alts_ids)

        del window_row_ids
        chunk_sizer.log_df(trace_label, "window_row_ids", None)

        logger.debug(
            f"tdd_interaction_dataset keeping {available.sum()} of ({len(available)}) available alt_tdds"
        )
        assert available.any()

        chunk_sizer.log_df(
            trace_label, "alt_tdd_", alt_tdd_
        )  # catch this before we slice on available

        alt_tdd = alt_tdd_.isel({dimname: available}).to_dataframe()

        chunk_sizer.log_df(trace_label, "alt_tdd", alt_tdd)

        # FIXME - don't need this any more after slicing
        # del alt_tdd[window_id_col]

    return alt_tdd


def run_alts_preprocessor(
    state: workflow.State,
    model_settings: TourSchedulingSettings,
    alts,
    segment,
    locals_dict,
    trace_label,
):
    """
    run preprocessor on alts, as specified by ALTS_PREPROCESSOR in model_settings

    we are agnostic on whether alts are merged or not

    Parameters
    ----------
    model_settings: dict
        yaml model settings file as dict
    alts: pandas.DataFrame
        tdd_alts or tdd_alts merged wiht choosers (we are agnostic)
    segment: string
        segment selector as understood by caller (e.g. logsum_tour_purpose)
    locals_dict: dict
        we let caller worry about what needs to be in it. though actually depends on modelers needs
    trace_label: string

    Returns
    -------
    alts: pandas.DataFrame
        annotated copy of alts
    """

    preprocessor_settings = model_settings.ALTS_PREPROCESSOR

    if isinstance(preprocessor_settings, dict) and segment in preprocessor_settings:
        # segmented by logsum_tour_purpose
        preprocessor_settings = preprocessor_settings.get(segment)
        logger.debug(
            f"running ALTS_PREPROCESSOR with spec for {segment}: {preprocessor_settings.SPEC}"
        )
    elif isinstance(preprocessor_settings, PreprocessorSettings):
        # unsegmented (either because no segmentation, or fallback if settings has generic preprocessor)
        logger.debug(
            f"running ALTS_PREPROCESSOR with unsegmented spec {preprocessor_settings.SPEC}"
        )
    else:
        logger.debug(
            f"skipping alts preprocesser because no ALTS_PREPROCESSOR segment for {segment}"
        )
        preprocessor_settings = None

    if preprocessor_settings:
        logger.debug(
            f"run_alts_preprocessor calling assign_columns for {segment} preprocessor_settings"
        )
        alts = alts.copy()

        expressions.assign_columns(
            state,
            df=alts,
            model_settings=preprocessor_settings,
            locals_dict=locals_dict,
            trace_label=trace_label,
        )

    return alts


def _schedule_tours(
    state: workflow.State,
    tours,
    persons_merged,
    alts,
    spec,
    logsum_tour_purpose,
    model_settings: TourSchedulingSettings,
    skims,
    timetable,
    window_id_col,
    previous_tour,
    tour_owner_id_col,
    estimator,
    tour_trace_label,
    sharrow_skip=False,
    *,
    chunk_sizer: chunk.ChunkSizer,
):
    """
    previous_tour stores values used to add columns that can be used in the spec
    which have to do with the previous tours per person.  Every column in the
    alternatives table is appended with the suffix "_previous" and made
    available.  So if your alternatives table has columns for start and end,
    then start_previous and end_previous will be set to the start and end of
    the most recent tour for a person.  The first time through,
    start_previous and end_previous are undefined, so make sure to protect
    with a tour_num >= 2 in the variable computation.

    Parameters
    ----------
    tours : DataFrame
        chunk of tours to schedule with unique timetable window_id_col
    persons_merged : DataFrame
        DataFrame of persons to be merged with tours containing attributes referenced
        by expressions in spec
    alts : DataFrame
        DataFrame of alternatives which represent all possible time slots.
        tdd_interaction_dataset function will use timetable to filter them to omit
        unavailable alternatives
    spec : DataFrame
        The spec which will be passed to interaction_simulate.
    model_settings : TourSchedulingSettings
    timetable : TimeTable
        timetable of timewidows for person (or subtour) with rows for tours[window_id_col]
    window_id_col : str
        column name from tours that identifies timetable owner (or None if tours index)
        - person_id for non/mandatory tours
        - parent_tour_id for subtours,
        - None (tours index) for joint_tours since every tour may have different participants)
    previous_tour: Series
        series with value of tdd_alt choice for last previous tour scheduled for
    tour_owner_id_col : str
        column name from tours that identifies 'owner' of this tour
        (person_id for non/mandatory tours, parent_tour_id for subtours,
        household_id for joint_tours)
    tour_trace_label

    Returns
    -------

    """

    logger.info(
        "%s schedule_tours running %d tour choices" % (tour_trace_label, len(tours))
    )

    # merge persons into tours
    # avoid dual suffix for redundant columns names (e.g. household_id) that appear in both
    tours = pd.merge(
        tours,
        persons_merged,
        left_on="person_id",
        right_index=True,
        suffixes=("", "_y"),
    )
    chunk_sizer.log_df(tour_trace_label, "tours", tours)

    # - add explicit window_id_col for timetable owner if it is index
    # if no timetable window_id_col specified, then add index as an explicit column
    # (this is not strictly necessary but its presence makes code simpler in several places)
    if window_id_col is None:
        window_id_col = tours.index.name
        tours[window_id_col] = tours.index

    # timetable can't handle multiple tours per window_id
    assert not tours[window_id_col].duplicated().any()

    # - build interaction dataset filtered to include only available tdd alts
    # dataframe columns start, end , duration, person_id, tdd
    # indexed (not unique) on tour_id
    choice_column = TDD_CHOICE_COLUMN
    alt_tdd = tdd_interaction_dataset(
        state, tours, alts, timetable, choice_column, window_id_col, tour_trace_label
    )
    # print(f"tours {tours.shape} alts {alts.shape}")

    chunk_sizer.log_df(tour_trace_label, "alt_tdd", alt_tdd)

    # - add logsums
    if logsum_tour_purpose:
        logsums = compute_tour_scheduling_logsums(
            state,
            alt_tdd,
            tours,
            logsum_tour_purpose,
            model_settings,
            skims,
            tour_trace_label,
            chunk_sizer=chunk_sizer,
        )
    else:
        logsums = 0
    alt_tdd["mode_choice_logsum"] = logsums

    del logsums
    chunk_sizer.log_df(tour_trace_label, "alt_tdd", alt_tdd)

    # - merge in previous tour columns
    # adds start_previous and end_previous, joins on index
    tours = tours.join(
        get_previous_tour_by_tourid(tours[tour_owner_id_col], previous_tour, alts)
    )
    chunk_sizer.log_df(tour_trace_label, "tours", tours)

    # - make choices
    locals_d = {"tt": timetable.attach_state(state)}
    constants = config.get_model_constants(model_settings)
    if constants is not None:
        locals_d.update(constants)

    if sharrow_skip:
        locals_d["_sharrow_skip"] = True
    else:
        locals_d["_sharrow_skip"] = False

    if not RUN_ALTS_PREPROCESSOR_BEFORE_MERGE:
        # Note: Clint was running alts_preprocessor here on tdd_interaction_dataset instead of on raw (unmerged) alts
        # and he was using logsum_tour_purpose as selector, although logically it should be the spec_segment
        # It just happened to work for prototype_arc.mandatory_tour_scheduling because, in that model, (unlike semcog)
        # logsum_tour_purpose and spec_segments are aligned (both logsums and spec are segmented on work, school, univ)
        # In any case, I don't see any benefit to doing this here - at least not for any existing implementations
        # but if we do, it will require passing spec_segment to schedule_tours  and _schedule_tours
        # or redundently segmenting alts (yuck!) to conform to more granular tour_segmentation (e.g. univ do school)
        spec_segment = (
            logsum_tour_purpose  # FIXME this is not always right - see note above
        )
        alt_tdd = run_alts_preprocessor(
            state, model_settings, alt_tdd, spec_segment, locals_d, tour_trace_label
        )
        chunk_sizer.log_df(tour_trace_label, "alt_tdd", alt_tdd)

    if estimator:
        # write choosers after annotation
        estimator.write_choosers(tours)
        estimator.set_alt_id(choice_column)
        estimator.write_interaction_sample_alternatives(alt_tdd)

    log_alt_losers = state.settings.log_alt_losers

    choices = interaction_sample_simulate(
        state,
        tours,
        alt_tdd,
        spec,
        choice_column=choice_column,
        log_alt_losers=log_alt_losers,
        locals_d=locals_d,
        chunk_size=0,
        trace_label=tour_trace_label,
        estimator=estimator,
    )
    chunk_sizer.log_df(tour_trace_label, "choices", choices)

    # - update previous_tour and timetable parameters

    # update previous_tour (series with most recent previous tdd choices) with latest values
    previous_tour.loc[tours[tour_owner_id_col]] = choices.values

    # update timetable with chosen tdd footprints
    timetable.assign(tours[window_id_col], choices)

    return choices


def schedule_tours(
    state: workflow.State,
    tours,
    persons_merged,
    alts,
    spec,
    logsum_tour_purpose,
    model_settings: TourSchedulingSettings,
    timetable,
    timetable_window_id_col,
    previous_tour,
    tour_owner_id_col,
    estimator,
    chunk_size,
    tour_trace_label,
    tour_chunk_tag,
    sharrow_skip=False,
):
    """
    chunking wrapper for _schedule_tours

    While interaction_sample_simulate provides chunking support, the merged tours, persons
    dataframe and the tdd_interaction_dataset are very big, so we want to create them inside
    the chunking loop to minimize memory footprint. So we implement the chunking loop here,
    and pass a chunk_size of 0 to interaction_sample_simulate to disable its chunking support.

    """

    if not tours.index.is_monotonic_increasing:
        logger.info("schedule_tours %s tours not monotonic_increasing - sorting df")
        tours = tours.sort_index()

    logger.info(
        "%s schedule_tours running %d tour choices" % (tour_trace_label, len(tours))
    )

    # no more than one tour per timetable_window per call
    if timetable_window_id_col is None:
        assert not tours.index.duplicated().any()
    else:
        assert not tours[timetable_window_id_col].duplicated().any()

    if model_settings.LOGSUM_SETTINGS:
        # we need skims to calculate tvpb skim overhead in 3_ZONE systems for use by calc_rows_per_chunk
        skims = skims_for_logsums(
            state, logsum_tour_purpose, model_settings, tour_trace_label
        )
    else:
        skims = None

    result_list = []
    for (
        _i,
        chooser_chunk,
        chunk_trace_label,
        chunk_sizer,
    ) in chunk.adaptive_chunked_choosers(
        state, tours, tour_trace_label, tour_chunk_tag
    ):
        choices = _schedule_tours(
            state,
            chooser_chunk,
            persons_merged,
            alts,
            spec,
            logsum_tour_purpose,
            model_settings,
            skims,
            timetable,
            timetable_window_id_col,
            previous_tour,
            tour_owner_id_col,
            estimator,
            tour_trace_label=chunk_trace_label,
            sharrow_skip=sharrow_skip,
            chunk_sizer=chunk_sizer,
        )

        result_list.append(choices)

        chunk_sizer.log_df(tour_trace_label, "result_list", result_list)

    # FIXME: this will require 2X RAM
    # if necessary, could append to hdf5 store on disk:
    # http://pandas.pydata.org/pandas-docs/stable/io.html#id2
    if len(result_list) > 1:
        choices = pd.concat(result_list)

    assert len(choices.index == len(tours.index))

    return choices


def vectorize_tour_scheduling(
    state: workflow.State,
    tours,
    persons_merged,
    alts,
    timetable,
    tour_segments,
    tour_segment_col,
    model_settings: TourSchedulingSettings,
    chunk_size=0,
    trace_label=None,
):
    """
    The purpose of this method is fairly straightforward - it takes tours
    and schedules them into time slots.  Alternatives should be specified so
    as to define those time slots (usually with start and end times).

    schedule_tours adds variables that can be used in the spec which have
    to do with the previous tours per person.  Every column in the
    alternatives table is appended with the suffix "_previous" and made
    available.  So if your alternatives table has columns for start and end,
    then start_previous and end_previous will be set to the start and end of
    the most recent tour for a person.  The first time through,
    start_previous and end_previous are undefined, so make sure to protect
    with a tour_num >= 2 in the variable computation.

    FIXME - fix docstring: tour_segments, tour_segment_col

    Parameters
    ----------
    tours : DataFrame
        DataFrame of tours containing tour attributes, as well as a person_id
        column to define the nth tour for each person.
    persons_merged : DataFrame
        DataFrame of persons containing attributes referenced by expressions in spec
    alts : DataFrame
        DataFrame of alternatives which represent time slots.  Will be passed to
        interaction_simulate in batches for each nth tour.
    spec : DataFrame
        The spec which will be passed to interaction_simulate.
        (or dict of specs keyed on tour_type if tour_types is not None)
    model_settings : TourSchedulingSettings

    Returns
    -------
    choices : Series
        A Series of choices where the index is the index of the tours
        DataFrame and the values are the index of the alts DataFrame.
    timetable : TimeTable
        persons timetable updated with tours (caller should replace_table for it to persist)
    """

    trace_label = tracing.extend_trace_label(trace_label, "vectorize_tour_scheduling")

    assert len(tours.index) > 0
    assert "tour_num" in tours.columns
    assert "tour_type" in tours.columns

    # tours must be scheduled in increasing trip_num order
    # second trip of type must be in group immediately following first
    # this ought to have been ensured when tours are created (tour_frequency.process_tours)
    choice_list = []

    # keep a series of the the most recent tours for each person
    # initialize with first trip from alts
    previous_tour_by_personid = pd.Series(alts.index[0], index=tours.person_id.unique())

    timetable_window_id_col = "person_id"
    tour_owner_id_col = "person_id"
    should_compute_logsums = model_settings.LOGSUM_SETTINGS is not None

    assert isinstance(tour_segments, dict)

    # no more than one tour per person per call to schedule_tours
    # tours must be scheduled in increasing trip_num order
    # second trip of type must be in group immediately following first
    # segregate scheduling by tour_type if multiple specs passed in dict keyed by tour_type

    for tour_num, nth_tours in tours.groupby("tour_num", sort=True):
        tour_trace_label = tracing.extend_trace_label(trace_label, f"tour_{tour_num}")
        tour_chunk_tag = tracing.extend_trace_label(
            trace_label, f"tour_{1 if tour_num == 1 else 'n'}"
        )

        if tour_segment_col is not None:
            for tour_segment_name, tour_segment_info in tour_segments.items():
                segment_trace_label = tracing.extend_trace_label(
                    tour_trace_label, tour_segment_name
                )
                segment_chunk_tag = tracing.extend_trace_label(
                    tour_chunk_tag, tour_segment_name
                )

                # assume segmentation of spec and coefficients are aligned
                spec_segment_name = tour_segment_info.get("spec_segment_name")
                # assume logsum segmentation is same as tours
                logsum_tour_purpose = (
                    tour_segment_name if should_compute_logsums else None
                )

                nth_tours_in_segment = nth_tours[
                    nth_tours[tour_segment_col] == tour_segment_name
                ]
                if nth_tours_in_segment.empty:
                    logger.info("skipping empty segment %s" % tour_segment_name)
                    continue

                if RUN_ALTS_PREPROCESSOR_BEFORE_MERGE:
                    locals_dict = {}
                    alts = run_alts_preprocessor(
                        state,
                        model_settings,
                        alts,
                        spec_segment_name,
                        locals_dict,
                        tour_trace_label,
                    )

                choices = schedule_tours(
                    state,
                    nth_tours_in_segment,
                    persons_merged,
                    alts,
                    spec=tour_segment_info["spec"],
                    logsum_tour_purpose=logsum_tour_purpose,
                    model_settings=model_settings,
                    timetable=timetable,
                    timetable_window_id_col=timetable_window_id_col,
                    previous_tour=previous_tour_by_personid,
                    tour_owner_id_col=tour_owner_id_col,
                    estimator=tour_segment_info.get("estimator"),
                    chunk_size=chunk_size,
                    tour_trace_label=segment_trace_label,
                    tour_chunk_tag=segment_chunk_tag,
                    sharrow_skip=tour_segment_info.get("sharrow_skip"),
                )

                choice_list.append(choices)

        else:
            # MTC non_mandatory_tours are not segmented by tour_purpose and do not require logsums
            # FIXME should support logsums?

            assert (
                not should_compute_logsums
            ), "logsums for unsegmented spec not implemented because not currently needed"
            assert tour_segments.get("spec_segment_name") is None

            choices = schedule_tours(
                state,
                nth_tours,
                persons_merged,
                alts,
                spec=tour_segments["spec"],
                logsum_tour_purpose=None,
                model_settings=model_settings,
                timetable=timetable,
                timetable_window_id_col=timetable_window_id_col,
                previous_tour=previous_tour_by_personid,
                tour_owner_id_col=tour_owner_id_col,
                estimator=tour_segments.get("estimator"),
                chunk_size=chunk_size,
                tour_trace_label=tour_trace_label,
                tour_chunk_tag=tour_chunk_tag,
                sharrow_skip=tour_segments.get("sharrow_skip"),
            )

            choice_list.append(choices)

    choices = pd.concat(choice_list)
    return choices


def vectorize_subtour_scheduling(
    state: workflow.State,
    parent_tours,
    subtours,
    persons_merged,
    alts,
    spec,
    model_settings: TourSchedulingSettings,
    estimator,
    chunk_size=0,
    trace_label=None,
    sharrow_skip=False,
):
    """
    Like vectorize_tour_scheduling but specifically for atwork subtours

    subtours have a few peculiarities necessitating separate treatment:

    Timetable has to be initialized to set all timeperiods outside parent tour footprint as
    unavailable. So atwork subtour timewindows are limited to the footprint of the parent work
    tour. And parent_tour_id' column of tours is used instead of parent_id as timetable row_id.

    Parameters
    ----------
    parent_tours : DataFrame
        parent tours of the subtours (because we need to know the tdd of the parent tour to
        assign_subtour_mask of timetable indexed by parent_tour id
    subtours : DataFrame
        atwork subtours to schedule
    persons_merged : DataFrame
        DataFrame of persons containing attributes referenced by expressions in spec
    alts : DataFrame
        DataFrame of alternatives which represent time slots.  Will be passed to
        interaction_simulate in batches for each nth tour.
    spec : DataFrame
        The spec which will be passed to interaction_simulate.
        (all subtours share same spec regardless of subtour type)
    model_settings : TourSchedulingSettings
    chunk_size
    trace_label

    Returns
    -------
    choices : Series
        A Series of choices where the index is the index of the subtours
        DataFrame and the values are the index of the alts DataFrame.
    """
    if not trace_label:
        trace_label = "vectorize_non_mandatory_tour_scheduling"

    assert len(subtours.index) > 0
    assert "tour_num" in subtours.columns
    assert "tour_type" in subtours.columns

    timetable_window_id_col = "parent_tour_id"
    tour_owner_id_col = "parent_tour_id"
    logsum_tour_purpose = None  # FIXME logsums not currently supported

    # timetable with a window for each parent tour
    parent_tour_windows = tt.create_timetable_windows(parent_tours, alts)
    timetable = tt.TimeTable(parent_tour_windows, alts)

    # mask the periods outside parent tour footprint
    timetable.assign_subtour_mask(parent_tours.tour_id, parent_tours.tdd)

    # print timetable.windows
    """
    [[7 7 7 0 0 0 0 0 0 0 0 7 7 7 7 7 7 7 7 7 7]
     [7 0 0 0 0 0 7 7 7 7 7 7 7 7 7 7 7 7 7 7 7]
     [7 7 7 7 7 0 0 0 0 0 0 0 0 0 0 7 7 7 7 7 7]
     [7 7 0 0 0 0 0 0 0 7 7 7 7 7 7 7 7 7 7 7 7]]
    """

    choice_list = []

    # keep a series of the the most recent tours for each person
    # initialize with first trip from alts
    previous_tour_by_parent_tour_id = pd.Series(
        alts.index[0], index=subtours["parent_tour_id"].unique()
    )

    # tours must be scheduled in increasing trip_num order
    # second trip of type must be in group immediately following first
    # this ought to have been ensured when tours are created (tour_frequency.process_tours)

    for tour_num, nth_tours in subtours.groupby("tour_num", sort=True):
        tour_trace_label = tracing.extend_trace_label(trace_label, f"tour_{tour_num}")
        tour_chunk_tag = tracing.extend_trace_label(
            trace_label, f"tour_{1 if tour_num == 1 else 'n'}"
        )

        # no more than one tour per timetable window per call to schedule_tours
        assert not nth_tours.parent_tour_id.duplicated().any()

        choices = schedule_tours(
            state,
            nth_tours,
            persons_merged,
            alts,
            spec,
            logsum_tour_purpose,
            model_settings,
            timetable,
            timetable_window_id_col,
            previous_tour_by_parent_tour_id,
            tour_owner_id_col,
            estimator,
            state.settings.chunk_size,
            tour_trace_label,
            tour_chunk_tag,
            sharrow_skip=sharrow_skip,
        )

        choice_list.append(choices)

    choices = pd.concat(choice_list)

    # print "\nfinal timetable.windows\n%s" % timetable.windows
    """
    [[7 7 7 0 0 0 0 2 7 7 4 7 7 7 7 7 7 7 7 7 7]
     [7 0 2 7 4 0 7 7 7 7 7 7 7 7 7 7 7 7 7 7 7]
     [7 7 7 7 7 2 4 0 0 0 0 0 0 0 0 7 7 7 7 7 7]
     [7 7 0 2 7 7 4 0 0 7 7 7 7 7 7 7 7 7 7 7 7]]
    """
    # we dont need to call replace_table() for this nonce timetable
    # because subtours are occuring during persons timetable scheduled time

    return choices


def build_joint_tour_timetables(
    joint_tours, joint_tour_participants, persons_timetable, alts
):
    # timetable with a window for each joint tour
    joint_tour_windows_df = tt.create_timetable_windows(joint_tours, alts)
    joint_tour_timetable = tt.TimeTable(joint_tour_windows_df, alts)

    for _participant_num, nth_participants in joint_tour_participants.groupby(
        "participant_num", sort=True
    ):
        # nth_participant windows from persons_timetable
        participant_windows = persons_timetable.slice_windows_by_row_id(
            nth_participants.person_id
        )

        # assign them joint_tour_timetable
        joint_tour_timetable.assign_footprints(
            nth_participants.tour_id, participant_windows
        )

    return joint_tour_timetable


def vectorize_joint_tour_scheduling(
    state: workflow.State,
    joint_tours,
    joint_tour_participants,
    persons_merged,
    alts,
    persons_timetable,
    spec,
    model_settings: TourSchedulingSettings,
    estimator,
    chunk_size=0,
    trace_label=None,
    sharrow_skip=False,
):
    """
    Like vectorize_tour_scheduling but specifically for joint tours

    joint tours have a few peculiarities necessitating separate treatment:

    Timetable has to be initialized to set all timeperiods...

    Parameters
    ----------
    tours : DataFrame
        DataFrame of tours containing tour attributes, as well as a person_id
        column to define the nth tour for each person.
    persons_merged : DataFrame
        DataFrame of persons containing attributes referenced by expressions in spec
    alts : DataFrame
        DataFrame of alternatives which represent time slots.  Will be passed to
        interaction_simulate in batches for each nth tour.
    spec : DataFrame
        The spec which will be passed to interaction_simulate.
        (or dict of specs keyed on tour_type if tour_types is not None)
    model_settings : TourSchedulingSettings

    Returns
    -------
    choices : Series
        A Series of choices where the index is the index of the tours
        DataFrame and the values are the index of the alts DataFrame.
    persons_timetable : TimeTable
        timetable updated with joint tours (caller should replace_table for it to persist)
    """

    trace_label = tracing.extend_trace_label(
        trace_label, "vectorize_joint_tour_scheduling"
    )

    assert len(joint_tours.index) > 0
    assert "tour_num" in joint_tours.columns
    assert "tour_type" in joint_tours.columns

    timetable_window_id_col = None
    tour_owner_id_col = "household_id"
    logsum_tour_purpose = None  # FIXME logsums not currently supported

    choice_list = []

    # keep a series of the the most recent tours for each person
    # initialize with first trip from alts
    previous_tour_by_householdid = pd.Series(
        alts.index[0], index=joint_tours.household_id.unique()
    )

    # tours must be scheduled in increasing trip_num order
    # second trip of type must be in group immediately following first
    # this ought to have been ensured when tours are created (tour_frequency.process_tours)

    # print "participant windows before scheduling\n%s" % \
    #     persons_timetable.slice_windows_by_row_id(joint_tour_participants.person_id)

    for tour_num, nth_tours in joint_tours.groupby("tour_num", sort=True):
        tour_trace_label = tracing.extend_trace_label(trace_label, f"tour_{tour_num}")
        tour_chunk_tag = tracing.extend_trace_label(
            trace_label, f"tour_{1 if tour_num == 1 else 'n'}"
        )

        # no more than one tour per household per call to schedule_tours
        assert not nth_tours.household_id.duplicated().any()

        nth_participants = joint_tour_participants[
            joint_tour_participants.tour_id.isin(nth_tours.index)
        ]

        timetable = build_joint_tour_timetables(
            nth_tours, nth_participants, persons_timetable, alts
        )

        choices = schedule_tours(
            state,
            nth_tours,
            persons_merged,
            alts,
            spec,
            logsum_tour_purpose,
            model_settings,
            timetable,
            timetable_window_id_col,
            previous_tour_by_householdid,
            tour_owner_id_col,
            estimator,
            chunk_size,
            tour_trace_label,
            tour_chunk_tag,
            sharrow_skip=sharrow_skip,
        )

        # - update timetables of all joint tour participants
        persons_timetable.assign(
            nth_participants.person_id, reindex(choices, nth_participants.tour_id)
        )

        choice_list.append(choices)

    choices = pd.concat(choice_list)

    return choices<|MERGE_RESOLUTION|>--- conflicted
+++ resolved
@@ -150,17 +150,10 @@
     trace_label = tracing.extend_trace_label(trace_label, "logsums")
 
     with chunk.chunk_log(state, trace_label):
-<<<<<<< HEAD
-        logsum_settings = state.filesystem.read_settings_file(
-            str(model_settings.LOGSUM_SETTINGS),
-            mandatory=False,
-            validator_class=TourModeComponentSettings,
-=======
         logsum_settings = TourModeComponentSettings.read_settings_file(
             state.filesystem,
             str(model_settings.LOGSUM_SETTINGS),
             mandatory=False,
->>>>>>> b24874a8
         )
         choosers = alt_tdd.join(tours_merged, how="left", rsuffix="_chooser")
         logger.info(
