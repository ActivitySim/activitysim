--- conflicted
+++ resolved
@@ -50,9 +50,6 @@
         "num_processes",
         "resume_after",
         "trace_hh_id",
-<<<<<<< HEAD
         "memory_profile",
         "instrument",
-=======
->>>>>>> 3b7e5519
     ]