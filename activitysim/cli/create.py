--- conflicted
+++ resolved
@@ -238,12 +238,8 @@
             except ImportError:
                 link = False
             else:
-<<<<<<< HEAD
-                link = appdirs.user_data_dir("ActivitySim")
-=======
                 link = platformdirs.user_data_dir("ActivitySim")
         original_target_path = target_path
->>>>>>> d416f26a
         target_path = os.path.join(link, target_path)
     os.makedirs(os.path.dirname(target_path), exist_ok=True)
     if url.endswith(".gz") and not target_path.endswith(".gz"):
