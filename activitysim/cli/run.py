# ActivitySim
# See full license in LICENSE.txt.
import sys
import os
import logging
import argparse
import warnings

from activitysim.core import inject
from activitysim.core import tracing
from activitysim.core import config
from activitysim.core import pipeline
from activitysim.core import chunk

logger = logging.getLogger(__name__)


INJECTABLES = ['data_dir', 'configs_dir', 'output_dir', 'settings_file_name']


def add_run_args(parser, multiprocess=True):
    """Run command args
    """
    parser.add_argument('-w', '--working_dir',
                        type=str,
                        metavar='PATH',
                        help='path to example/project directory (default: %s)' % os.getcwd())
    parser.add_argument('-c', '--config',
                        type=str,
                        action='append',
                        metavar='PATH',
                        help='path to config dir')
    parser.add_argument('-o', '--output',
                        type=str,
                        metavar='PATH',
                        help='path to output dir')
    parser.add_argument('-d', '--data',
                        type=str,
                        action='append',
                        metavar='PATH',
                        help='path to data dir')
    parser.add_argument('-r', '--resume',
                        type=str,
                        metavar='STEPNAME',
                        help='resume after step')
    parser.add_argument('-p', '--pipeline',
                        type=str,
                        metavar='FILE',
                        help='pipeline file name')
    parser.add_argument('-s', '--settings_file',
                        type=str,
                        metavar='FILE',
                        help='settings file name')

    if multiprocess:
        parser.add_argument('-m', '--multiprocess',
                            default=False,
                            action='store_true',
                            help='run multiprocess. Adds configs_mp settings'
                            ' by default.')


def validate_injectable(name):
    try:
        dir_paths = inject.get_injectable(name)
    except RuntimeError:
        # injectable is missing, meaning is hasn't been explicitly set
        # and defaults cannot be found.
        sys.exit('Error: please specify either a --working_dir '
                 "containing 'configs', 'data', and 'output' folders "
                 'or all three of --config, --data, and --output')

    dir_paths = [dir_paths] if isinstance(dir_paths, str) else dir_paths

    for dir_path in dir_paths:
        if not os.path.exists(dir_path):
            sys.exit("Could not find %s '%s'" % (name, os.path.abspath(dir_path)))

    return dir_paths


def handle_standard_args(args, multiprocess=True):

    def inject_arg(name, value):
        assert name in INJECTABLES
        inject.add_injectable(name, value)

    if args.working_dir:
        # activitysim will look in the current working directory for
        # 'configs', 'data', and 'output' folders by default
        os.chdir(args.working_dir)

    if args.settings_file:
        inject_arg('settings_file_name', args.settings_file)

    if args.config:
        inject_arg('configs_dir', args.config)

    if args.data:
        inject_arg('data_dir', args.data)

    if args.output:
        inject_arg('output_dir', args.output)

    if multiprocess and args.multiprocess:
        config_paths = validate_injectable('configs_dir')

        if not os.path.exists('configs_mp'):
            logger.warning("could not find 'configs_mp'. skipping...")
        else:
            logger.info("adding 'configs_mp' to config_dir list...")
            config_paths.insert(0, 'configs_mp')
            inject_arg('configs_dir', config_paths)

        config.override_setting('multiprocess', args.multiprocess)

    for injectable in ['configs_dir', 'data_dir', 'output_dir']:
        validate_injectable(injectable)

    if args.pipeline:
        inject.add_injectable('pipeline_file_name', args.pipeline)

    if args.resume:
        config.override_setting('resume_after', args.resume)


def cleanup_output_files():

    tracing.delete_trace_files()

    tracing.delete_output_files('h5')
    tracing.delete_output_files('csv')
    tracing.delete_output_files('txt')
    tracing.delete_output_files('yaml')
    tracing.delete_output_files('prof')
    tracing.delete_output_files('omx')


def run(args):
    """
    Run the models. Specify a project folder using the '--working_dir' option,
    or point to the config, data, and output folders directly with
    '--config', '--data', and '--output'. Both '--config' and '--data' can be
    specified multiple times. Directories listed first take precedence.

    """

<<<<<<< HEAD
    # by default, assume we are running activitysim.abm register abm steps and other abm-specific injectables
    # other callers will have to arrange to register their own steps and injectables
=======
    # register abm steps and other abm-specific injectables
    # by default, assume we are running activitysim.abm
    # other callers (e.g. piopulationsim) will have to arrange to register their own steps and injectables
    # (presumably) in a custom run_simulation.py instead of using the 'activitysim run' command
>>>>>>> 100f42c4
    if not inject.is_injectable('preload_injectables'):
        from activitysim import abm  # register abm steps and other abm-specific injectables

    tracing.config_logger(basic=True)
    handle_standard_args(args)  # possibly update injectables

    # legacy support for run_list setting nested 'models' and 'resume_after' settings
    if config.setting('run_list'):
        warnings.warn("Support for 'run_list' settings group will be removed.\n"
                      "The run_list.steps setting is renamed 'models'.\n"
                      "The run_list.resume_after setting is renamed 'resume_after'.\n"
                      "Specify both 'models' and 'resume_after' directly in settings config file.", FutureWarning)
        run_list = config.setting('run_list')
        if 'steps' in run_list:
            assert not config.setting('models'), \
                f"Don't expect 'steps' in run_list and 'models' as stand-alone setting!"
            config.override_setting('models', run_list['steps'])

        if 'resume_after' in run_list:
            assert not config.setting('resume_after'), \
                f"Don't expect 'resume_after' both in run_list and as stand-alone setting!"
            config.override_setting('resume_after', run_list['resume_after'])

    # If you provide a resume_after argument to pipeline.run
    # the pipeline manager will attempt to load checkpointed tables from the checkpoint store
    # and resume pipeline processing on the next submodel step after the specified checkpoint
    resume_after = config.setting('resume_after', None)

    # cleanup if not resuming
    if not resume_after:
        cleanup_output_files()
    elif config.setting('cleanup_trace_files_on_resume', False):
        tracing.delete_trace_files()

    tracing.config_logger(basic=False)  # update using possibly new logging configs
    config.filter_warnings()
    logging.captureWarnings(capture=True)

    # directories
    for k in ['configs_dir', 'settings_file_name', 'data_dir', 'output_dir']:
        logger.info('SETTING %s: %s' % (k, inject.get_injectable(k, None)))

    log_settings = inject.get_injectable('log_settings', {})
    for k in log_settings:
        logger.info('SETTING %s: %s' % (k, config.setting(k)))

    t0 = tracing.print_elapsed_time()

    if config.setting('multiprocess', False):
        logger.info('run multiprocess simulation')

        from activitysim.core import mp_tasks
        run_list = mp_tasks.get_run_list()
        injectables = {k: inject.get_injectable(k) for k in INJECTABLES}
        mp_tasks.run_multiprocess(run_list, injectables)
    else:
        logger.info('run single process simulation')

        pipeline.run(models=config.setting('models'), resume_after=resume_after)
        pipeline.close_pipeline()
        chunk.log_write_hwm()

    tracing.print_elapsed_time('all models', t0)


if __name__ == '__main__':

<<<<<<< HEAD
    from activitysim import abm  # register injectables

=======
>>>>>>> 100f42c4
    parser = argparse.ArgumentParser()
    add_run_args(parser)
    args = parser.parse_args()
    sys.exit(run(args))<|MERGE_RESOLUTION|>--- conflicted
+++ resolved
@@ -145,15 +145,10 @@
 
     """
 
-<<<<<<< HEAD
-    # by default, assume we are running activitysim.abm register abm steps and other abm-specific injectables
-    # other callers will have to arrange to register their own steps and injectables
-=======
     # register abm steps and other abm-specific injectables
     # by default, assume we are running activitysim.abm
     # other callers (e.g. piopulationsim) will have to arrange to register their own steps and injectables
     # (presumably) in a custom run_simulation.py instead of using the 'activitysim run' command
->>>>>>> 100f42c4
     if not inject.is_injectable('preload_injectables'):
         from activitysim import abm  # register abm steps and other abm-specific injectables
 
@@ -221,11 +216,8 @@
 
 if __name__ == '__main__':
 
-<<<<<<< HEAD
     from activitysim import abm  # register injectables
 
-=======
->>>>>>> 100f42c4
     parser = argparse.ArgumentParser()
     add_run_args(parser)
     args = parser.parse_args()
