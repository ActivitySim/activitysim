--- conflicted
+++ resolved
@@ -186,35 +186,11 @@
             print(f"missing data directory: {data_dir}", file=sys.stderr)
             raise NotADirectoryError(f"missing data directory: {data_dir}")
 
-<<<<<<< HEAD
-    if args.config:
-        inject_arg("configs_dir", args.config)
-
-    if args.data:
-        inject_arg("data_dir", args.data)
-    
-    if args.data_model:
-        inject_arg("data_model_dir", args.data_model)
-
-    if args.output:
-        inject_arg("output_dir", args.output)
-
-    if multiprocess and args.multiprocess:
-        config_paths = validate_injectable("configs_dir")
-
-        if not os.path.exists("configs_mp"):
-            logger.warning("could not find 'configs_mp'. skipping...")
-        else:
-            logger.info("adding 'configs_mp' to config_dir list...")
-            config_paths.insert(0, "configs_mp")
-            inject_arg("configs_dir", config_paths)
-=======
     try:
         state.load_settings()
     except Exception as err:
         logger.exception(f"Error {err} in loading settings")
         raise
->>>>>>> 180dcca9
 
     if args.multiprocess:
         if "configs_mp" not in state.filesystem.configs_dir:
@@ -242,14 +218,7 @@
     if args.chunk_training_mode is not None:
         state.settings.chunk_training_mode = args.chunk_training_mode
     if args.households_sample_size is not None:
-<<<<<<< HEAD
-        config.override_setting("households_sample_size", args.households_sample_size)
-
-    for injectable in ["configs_dir", "data_dir", "output_dir", "data_model_dir"]:
-        validate_injectable(injectable)
-=======
         state.settings.households_sample_size = args.households_sample_size
->>>>>>> 180dcca9
 
     if args.pipeline:
         state.filesystem.pipeline_file_name = args.pipeline
@@ -438,11 +407,7 @@
     chunk.consolidate_logs(state)
     mem.consolidate_logs(state)
 
-<<<<<<< HEAD
-    # from ..core.flow import TimeLogger
-=======
     from activitysim.core.flow import TimeLogger
->>>>>>> 180dcca9
 
     # TimeLogger.aggregate_summary(logger)
 
