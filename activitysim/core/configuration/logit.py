--- conflicted
+++ resolved
@@ -212,7 +212,6 @@
     SAMPLE_SIZE: int
     """This many candidate alternatives will be sampled for each choice."""
 
-<<<<<<< HEAD
     ESTIMATION_SAMPLE_SIZE: int = -1
     """
     The number of alternatives to sample for estimation mode.
@@ -221,15 +220,11 @@
     Truth alternative will be included in the sample.
     """
 
-    LOGSUM_SETTINGS: Path
-    """Settings for the logsum computation."""
-=======
     LOGSUM_SETTINGS: Path | None = None
     """
     Settings for the logsum computation.
     If None, no logsum is computed and logsum field is populated with zeros.
     """
->>>>>>> 2529e60a
 
     explicit_chunk: float = 0
     """
