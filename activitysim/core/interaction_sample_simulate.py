--- conflicted
+++ resolved
@@ -7,12 +7,8 @@
 import numpy as np
 import pandas as pd
 
-<<<<<<< HEAD
-from activitysim.core import chunk, interaction_simulate, logit, tracing, workflow
+from activitysim.core import chunk, interaction_simulate, logit, tracing, util, workflow
 from activitysim.core.configuration.base import ComputeSettings
-=======
-from activitysim.core import chunk, interaction_simulate, logit, tracing, workflow, util
->>>>>>> 93031bd1
 from activitysim.core.simulate import set_skim_wrapper_targets
 
 logger = logging.getLogger(__name__)
