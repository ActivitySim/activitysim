# ActivitySim
# See full license in LICENSE.txt.
from __future__ import annotations

import logging

import numpy as np
import pandas as pd

<<<<<<< HEAD
from activitysim.core import chunk, interaction_simulate, logit, tracing, util, workflow
=======

from activitysim.core import chunk, interaction_simulate, logit, tracing, workflow, util
>>>>>>> a9322d39
from activitysim.core.configuration.base import ComputeSettings
from activitysim.core.simulate import set_skim_wrapper_targets

logger = logging.getLogger(__name__)


def _interaction_sample_simulate(
    state: workflow.State,
    choosers,
    alternatives,
    spec,
    choice_column,
    allow_zero_probs,
    zero_prob_choice_val,
    log_alt_losers,
    want_logsums,
    skims,
    locals_d,
    trace_label,
    trace_choice_name,
    estimator,
    skip_choice=False,
    *,
    chunk_sizer: chunk.ChunkSizer,
    compute_settings: ComputeSettings | None = None,
):
    """
    Run a MNL simulation in the situation in which alternatives must
    be merged with choosers because there are interaction terms or
    because alternatives are being sampled.

    Parameters are same as for public function interaction_sample_simulate

    spec : dataframe
        one row per spec expression and one col with utility coefficient

    interaction_df : dataframe
        cross join (cartesian product) of choosers with alternatives
        combines columns of choosers and alternatives
        len(df) == len(choosers) * len(alternatives)
        index values (non-unique) are index values from alternatives df

    interaction_utilities : dataframe
        the utility of each alternative is sum of the partial utilities determined by the
        various spec expressions and their corresponding coefficients
        yielding a dataframe  with len(interaction_df) rows and one utility column
        having the same index as interaction_df (non-unique values from alternatives df)

    utilities : dataframe
        dot product of model_design.dot(spec)
        yields utility value for element in the cross product of choosers and alternatives
        this is then reshaped as a dataframe with one row per chooser and one column per alternative

    probs : dataframe
        utilities exponentiated and converted to probabilities
        same shape as utilities, one row per chooser and one column for alternative

    positions : series
        choices among alternatives with the chosen alternative represented
        as the integer index of the selected alternative column in probs

    choices : series
        series with the alternative chosen for each chooser
        the index is same as choosers
        and the series value is the alternative df index of chosen alternative

    Returns
    -------
    if want_logsums is False:

        choices : pandas.Series
            A series where index should match the index of the choosers DataFrame
            and values will match the index of the alternatives DataFrame -
            choices are simulated in the standard Monte Carlo fashion

    if want_logsums is True:

        choices : pandas.DataFrame
            choices['choice'] : same as choices series when logsums is False
            choices['logsum'] : float logsum of choice utilities across alternatives
    """

    # merge of alternatives, choosers on index requires increasing index
    assert choosers.index.is_monotonic_increasing
    assert alternatives.index.is_monotonic_increasing

    # assert choosers.index.equals(alternatives.index[~alternatives.index.duplicated(keep='first')])

    # this is the more general check (not requiring is_monotonic_increasing)
    last_repeat = alternatives.index != np.roll(alternatives.index, -1)
    assert (choosers.shape[0] == 1) or choosers.index.equals(
        alternatives.index[last_repeat]
    )

    have_trace_targets = state.tracing.has_trace_targets(choosers)

    if have_trace_targets:
        state.tracing.trace_df(
            choosers, tracing.extend_trace_label(trace_label, "choosers")
        )
        state.tracing.trace_df(
            alternatives,
            tracing.extend_trace_label(trace_label, "alternatives"),
            transpose=False,
        )

    if len(spec.columns) > 1:
        raise RuntimeError("spec must have only one column")

    # if using skims, copy index into the dataframe, so it will be
    # available as the "destination" for the skims dereference below
    # if skims is not None and alternatives.index.name not in alternatives:
    #    #FIXME - not needed ?
    #    alternatives = alternatives.copy()
    #    alternatives[alternatives.index.name] = alternatives.index

    # - join choosers and alts
    # in vanilla interaction_simulate interaction_df is cross join of choosers and alternatives
    # interaction_df = logit.interaction_dataset(choosers, alternatives, sample_size)
    # here, alternatives is sparsely repeated once for each (non-dup) sample
    # we expect alternatives to have same index of choosers (but with duplicate index values)
    # so we just need to left join alternatives with choosers

    # assert alternatives.index.name == choosers.index.name
    # asserting the index names are the same tells us nothing about the underlying data so why?
    logger.info(
        f"{trace_label} start merging choosers and alternatives to create interaction_df"
    )

    # drop variables before the interaction dataframe is created
    sharrow_enabled = state.settings.sharrow

<<<<<<< HEAD
    # check if tracing is enabled and if we have trace targets
    # if not estimation mode, drop unused columns
    if not have_trace_targets:

        choosers = util.drop_unused_chooser_columns(
=======
    if compute_settings is None:
        compute_settings = ComputeSettings()

    # check if tracing is enabled and if we have trace targets
    # if not estimation mode, drop unused columns
    if (
        (not have_trace_targets)
        and (estimator is None)
        and (compute_settings.drop_unused_columns)
    ):

        choosers = util.drop_unused_columns(
>>>>>>> a9322d39
            choosers,
            spec,
            locals_d,
            custom_chooser=None,
            sharrow_enabled=sharrow_enabled,
        )

    interaction_df = alternatives.join(choosers, how="left", rsuffix="_chooser")
    logger.info(
        f"{trace_label} end merging choosers and alternatives to create interaction_df"
    )

    if log_alt_losers:
        # logit.interaction_dataset adds ALT_CHOOSER_ID column if log_alt_losers is True
        # to enable detection of zero_prob-driving utils (e.g. -999 for all alts in a chooser)
        interaction_df[
            interaction_simulate.ALT_CHOOSER_ID
        ] = interaction_df.index.values

    chunk_sizer.log_df(trace_label, "interaction_df", interaction_df)

    if have_trace_targets:
        trace_rows, trace_ids = state.tracing.interaction_trace_rows(
            interaction_df, choosers
        )

        state.tracing.trace_df(
            interaction_df,
            tracing.extend_trace_label(trace_label, "interaction_df"),
            transpose=False,
        )
    else:
        trace_rows = trace_ids = None

    if skims is not None:
        set_skim_wrapper_targets(interaction_df, skims)

    # evaluate expressions from the spec multiply by coefficients and sum
    # spec is df with one row per spec expression and one col with utility coefficient
    # column names of choosers match spec index values
    # utilities has utility value for element in the cross product of choosers and alternatives
    # interaction_utilities is a df with one utility column and one row per row in alternative
    (
        interaction_utilities,
        trace_eval_results,
    ) = interaction_simulate.eval_interaction_utilities(
        state,
        spec,
        interaction_df,
        locals_d,
        trace_label,
        trace_rows,
        estimator=estimator,
        log_alt_losers=log_alt_losers,
        compute_settings=compute_settings,
    )
    chunk_sizer.log_df(trace_label, "interaction_utilities", interaction_utilities)

    del interaction_df
    chunk_sizer.log_df(trace_label, "interaction_df", None)

    if have_trace_targets:
        state.tracing.trace_interaction_eval_results(
            trace_eval_results,
            trace_ids,
            tracing.extend_trace_label(trace_label, "eval"),
        )

        state.tracing.trace_df(
            interaction_utilities,
            tracing.extend_trace_label(trace_label, "interaction_utilities"),
            transpose=False,
        )

    # reshape utilities (one utility column and one row per row in model_design)
    # to a dataframe with one row per chooser and one column per alternative
    # interaction_utilities is sparse because duplicate sampled alternatives were dropped
    # so we need to pad with dummy utilities so low that they are never chosen

    # number of samples per chooser
    sample_counts = (
        interaction_utilities.groupby(interaction_utilities.index).size().values
    )
    chunk_sizer.log_df(trace_label, "sample_counts", sample_counts)

    # max number of alternatvies for any chooser
    max_sample_count = sample_counts.max()

    # offsets of the first and last rows of each chooser in sparse interaction_utilities
    last_row_offsets = sample_counts.cumsum()
    first_row_offsets = np.insert(last_row_offsets[:-1], 0, 0)

    # repeat the row offsets once for each dummy utility to insert
    # (we want to insert dummy utilities at the END of the list of alternative utilities)
    # inserts is a list of the indices at which we want to do the insertions
    inserts = np.repeat(last_row_offsets, max_sample_count - sample_counts)

    del sample_counts
    chunk_sizer.log_df(trace_label, "sample_counts", None)

    # insert the zero-prob utilities to pad each alternative set to same size
    padded_utilities = np.insert(interaction_utilities.utility.values, inserts, -999)
    chunk_sizer.log_df(trace_label, "padded_utilities", padded_utilities)
    del inserts

    del interaction_utilities
    chunk_sizer.log_df(trace_label, "interaction_utilities", None)

    # reshape to array with one row per chooser, one column per alternative
    padded_utilities = padded_utilities.reshape(-1, max_sample_count)

    # convert to a dataframe with one row per chooser and one column per alternative
    utilities_df = pd.DataFrame(padded_utilities, index=choosers.index)
    chunk_sizer.log_df(trace_label, "utilities_df", utilities_df)

    del padded_utilities
    chunk_sizer.log_df(trace_label, "padded_utilities", None)

    if have_trace_targets:
        state.tracing.trace_df(
            utilities_df,
            tracing.extend_trace_label(trace_label, "utilities"),
            column_labels=["alternative", "utility"],
        )

    # convert to probabilities (utilities exponentiated and normalized to probs)
    # probs is same shape as utilities, one row per chooser and one column for alternative
    if want_logsums:
        probs, logsums = logit.utils_to_probs(
            state,
            utilities_df,
            allow_zero_probs=allow_zero_probs,
            trace_label=trace_label,
            trace_choosers=choosers,
            overflow_protection=not allow_zero_probs,
            return_logsums=True,
        )
        chunk_sizer.log_df(trace_label, "logsums", logsums)
    else:
        probs = logit.utils_to_probs(
            state,
            utilities_df,
            allow_zero_probs=allow_zero_probs,
            trace_label=trace_label,
            trace_choosers=choosers,
            overflow_protection=not allow_zero_probs,
        )
    chunk_sizer.log_df(trace_label, "probs", probs)

    del utilities_df
    chunk_sizer.log_df(trace_label, "utilities_df", None)

    if have_trace_targets:
        state.tracing.trace_df(
            probs,
            tracing.extend_trace_label(trace_label, "probs"),
            column_labels=["alternative", "probability"],
        )

    if allow_zero_probs:
        zero_probs = probs.sum(axis=1) == 0
        if zero_probs.any():
            # FIXME this is kind of gnarly, but we force choice of first alt
            probs.loc[zero_probs, 0] = 1.0

    if skip_choice:
        return choosers.join(logsums.to_frame("logsums"))

    else:
        # make choices
        # positions is series with the chosen alternative represented as a column index in probs
        # which is an integer between zero and num alternatives in the alternative sample
        positions, rands = logit.make_choices(
            state, probs, trace_label=trace_label, trace_choosers=choosers
        )

        chunk_sizer.log_df(trace_label, "positions", positions)
        chunk_sizer.log_df(trace_label, "rands", rands)

        del probs
        chunk_sizer.log_df(trace_label, "probs", None)

        # shouldn't have chosen any of the dummy pad utilities
        assert positions.max() < max_sample_count

        # need to get from an integer offset into the alternative sample to the alternative index
        # that is, we want the index value of the row that is offset by <position> rows into the
        # tranche of this choosers alternatives created by cross join of alternatives and choosers

        # resulting pandas Int64Index has one element per chooser row and is in same order as choosers
        choices = alternatives[choice_column].take(positions + first_row_offsets)

        # create a series with index from choosers and the index of the chosen alternative
        choices = pd.Series(choices, index=choosers.index)

        chunk_sizer.log_df(trace_label, "choices", choices)

        if allow_zero_probs and zero_probs.any() and zero_prob_choice_val is not None:
            # FIXME this is kind of gnarly, patch choice for zero_probs
            choices.loc[zero_probs] = zero_prob_choice_val

        if have_trace_targets:
            state.tracing.trace_df(
                choices,
                tracing.extend_trace_label(trace_label, "choices"),
                columns=[None, trace_choice_name],
            )
            state.tracing.trace_df(
                rands,
                tracing.extend_trace_label(trace_label, "rands"),
                columns=[None, "rand"],
            )
            if want_logsums:
                state.tracing.trace_df(
                    logsums,
                    tracing.extend_trace_label(trace_label, "logsum"),
                    columns=[None, "logsum"],
                )

        if want_logsums:
            choices = choices.to_frame("choice")
            choices["logsum"] = logsums

        chunk_sizer.log_df(trace_label, "choices", choices)

        # handing this off to our caller
        chunk_sizer.log_df(trace_label, "choices", None)

        return choices


def interaction_sample_simulate(
    state: workflow.State,
    choosers,
    alternatives,
    spec,
    choice_column,
    allow_zero_probs=False,
    zero_prob_choice_val=None,
    log_alt_losers=False,
    want_logsums=False,
    skims=None,
    locals_d=None,
    chunk_size=0,
    chunk_tag=None,
    trace_label=None,
    trace_choice_name=None,
    estimator=None,
    skip_choice=False,
    *,
    compute_settings: ComputeSettings | None = None,
):
    """
    Run a simulation in the situation in which alternatives must
    be merged with choosers because there are interaction terms or
    because alternatives are being sampled.

    optionally (if chunk_size > 0) iterates over choosers in chunk_size chunks

    Parameters
    ----------
    choosers : pandas.DataFrame
        DataFrame of choosers
    alternatives : pandas.DataFrame
        DataFrame of alternatives - will be merged with choosers
        index domain same as choosers, but repeated for each alternative
    spec : pandas.DataFrame
        A Pandas DataFrame that gives the specification of the variables to
        compute and the coefficients for each variable.
        Variable specifications must be in the table index and the
        table should have only one column of coefficients.
    skims : Skims object
        The skims object is used to contain multiple matrices of
        origin-destination impedances.  Make sure to also add it to the
        locals_d below in order to access it in expressions.  The *only* job
        of this method in regards to skims is to call set_df with the
        dataframe that comes back from interacting choosers with
        alternatives.  See the skims module for more documentation on how
        the skims object is intended to be used.
    locals_d : Dict
        This is a dictionary of local variables that will be the environment
        for an evaluation of an expression that begins with @
    chunk_size : int
        if chunk_size > 0 iterates over choosers in chunk_size chunks
    trace_label: str
        This is the label to be used  for trace log file entries and dump file names
        when household tracing enabled. No tracing occurs if label is empty or None.
    trace_choice_name: str
        This is the column label to be used in trace file csv dump of choices
    skip_choice: bool
        This skips the logit choice step and simply returns the alternatives table with logsums
        (used in disaggregate accessibility)

    Returns
    -------
    if want_logsums is False:

        choices : pandas.Series
            A series where index should match the index of the choosers DataFrame
            and values will match the index of the alternatives DataFrame -
            choices are simulated in the standard Monte Carlo fashion

    if want_logsums is True:

        choices : pandas.DataFrame
            choices['choice'] : same as choices series when logsums is False
            choices['logsum'] : float logsum of choice utilities across alternatives

    """

    trace_label = tracing.extend_trace_label(trace_label, "interaction_sample_simulate")
    chunk_tag = chunk_tag or trace_label

    result_list = []
    for (
        i,
        chooser_chunk,
        alternative_chunk,
        chunk_trace_label,
        chunk_sizer,
    ) in chunk.adaptive_chunked_choosers_and_alts(
        state, choosers, alternatives, trace_label, chunk_tag, chunk_size=chunk_size
    ):
        choices = _interaction_sample_simulate(
            state,
            chooser_chunk,
            alternative_chunk,
            spec,
            choice_column,
            allow_zero_probs,
            zero_prob_choice_val,
            log_alt_losers,
            want_logsums,
            skims,
            locals_d,
            chunk_trace_label,
            trace_choice_name,
            estimator,
            skip_choice,
            chunk_sizer=chunk_sizer,
            compute_settings=compute_settings,
        )

        result_list.append(choices)

        chunk_sizer.log_df(trace_label, f"result_list", result_list)

    # FIXME: this will require 2X RAM
    # if necessary, could append to hdf5 store on disk:
    # http://pandas.pydata.org/pandas-docs/stable/io.html#id2
    if len(result_list) > 1:
        choices = pd.concat(result_list)

    assert len(choices.index == len(choosers.index))

    return choices<|MERGE_RESOLUTION|>--- conflicted
+++ resolved
@@ -7,12 +7,8 @@
 import numpy as np
 import pandas as pd
 
-<<<<<<< HEAD
-from activitysim.core import chunk, interaction_simulate, logit, tracing, util, workflow
-=======
 
 from activitysim.core import chunk, interaction_simulate, logit, tracing, workflow, util
->>>>>>> a9322d39
 from activitysim.core.configuration.base import ComputeSettings
 from activitysim.core.simulate import set_skim_wrapper_targets
 
@@ -145,13 +141,6 @@
     # drop variables before the interaction dataframe is created
     sharrow_enabled = state.settings.sharrow
 
-<<<<<<< HEAD
-    # check if tracing is enabled and if we have trace targets
-    # if not estimation mode, drop unused columns
-    if not have_trace_targets:
-
-        choosers = util.drop_unused_chooser_columns(
-=======
     if compute_settings is None:
         compute_settings = ComputeSettings()
 
@@ -164,7 +153,6 @@
     ):
 
         choosers = util.drop_unused_columns(
->>>>>>> a9322d39
             choosers,
             spec,
             locals_d,
