# ActivitySim
# See full license in LICENSE.txt.
from __future__ import annotations

import logging
import time
from builtins import zip
from collections import OrderedDict
from datetime import timedelta
from typing import Mapping

import numpy as np
import pandas as pd

from . import chunk, config, logit, simulate, tracing, workflow
from .configuration.base import SharrowSettings

logger = logging.getLogger(__name__)

DUMP = False

ALT_CHOOSER_ID = "_chooser_id"


def eval_interaction_utilities(
    state,
    spec,
    df,
    locals_d,
    trace_label,
    trace_rows,
    estimator=None,
    log_alt_losers=False,
    extra_data=None,
    zone_layer=None,
    sharrow_settings: SharrowSettings | None = None,
):
    """
    Compute the utilities for a single-alternative spec evaluated in the context of df

    We could compute the utilities for interaction datasets just as we do for simple_simulate
    specs with multiple alternative columns by calling eval_variables and then computing the
    utilities by matrix-multiplication of eval results with the utility coefficients in the
    spec alternative columns.

    But interaction simulate computes the utilities of each alternative in the context of a
    separate row in interaction dataset df, and so there is only one alternative in spec.
    This turns out to be quite a bit faster (in this special case) than the pandas dot function.

    For efficiency, we combine eval_variables and multiplication of coefficients into a single step,
    so we don't have to create a separate column for each partial utility. Instead, we simply
    multiply the eval result by a single alternative coefficient and sum the partial utilities.


    spec : dataframe
        one row per spec expression and one col with utility coefficient

    df : dataframe
        cross join (cartesian product) of choosers with alternatives
        combines columns of choosers and alternatives
        len(df) == len(choosers) * len(alternatives)
        index values (non-unique) are index values from alternatives df

    interaction_utilities : dataframe
        the utility of each alternative is sum of the partial utilities determined by the
        various spec expressions and their corresponding coefficients
        yielding a dataframe  with len(interaction_df) rows and one utility column
        having the same index as interaction_df (non-unique values from alternatives df)

    zone_layer : {'taz', 'maz'}, default 'taz'
        Specify which zone layer of the skims is to be used.  You cannot use the
        'maz' zone layer in a one-zone model, but you can use the 'taz' layer in
        a two- or three-zone model (e.g. for destination pre-sampling).

    Returns
    -------
    utilities : pandas.DataFrame
        Will have the index of `df` and a single column of utilities

    """
    start_time = time.time()

    trace_label = tracing.extend_trace_label(trace_label, "eval_interaction_utils")
    logger.info("Running eval_interaction_utilities on %s rows" % df.shape[0])

    sharrow_enabled = state.settings.sharrow
    if sharrow_settings is not None and sharrow_settings.skip:
        sharrow_enabled = False

    # if locals_d is not None and locals_d.get("_sharrow_skip", False):
    #     sharrow_enabled = False

    # if trace_label.startswith("trip_destination"):
    #     sharrow_enabled = False

    logger.info(f"{trace_label} sharrow_enabled is {sharrow_enabled}")

    trace_eval_results = None

    with chunk.chunk_log(state, trace_label) as chunk_sizer:
        assert len(spec.columns) == 1

        # avoid altering caller's passed-in locals_d parameter (they may be looping)
        locals_d = locals_d.copy() if locals_d is not None else {}

        utilities = None

        from .flow import TimeLogger

        timelogger = TimeLogger("interaction_simulate")

        # add df for startswith('@') eval expressions
        locals_d["df"] = df

        if sharrow_enabled:
            from .flow import apply_flow

            spec_sh = spec.copy()

            def replace_in_index_level(mi, level, *repls):
                if isinstance(mi, pd.MultiIndex):
                    level = mi._get_level_number(level)
                    content = list(mi.levels[level])
                    new_content = []
                    for i in content:
                        for repl in repls:
                            i = i.replace(*repl)
                        new_content.append(i)
                    return mi.set_levels(new_content, level=level)
                else:
                    new_content = []
                    for i in mi:
                        for repl in repls:
                            i = i.replace(*repl)
                        new_content.append(i)
                    return new_content

            spec_sh.index = replace_in_index_level(
                spec_sh.index,
                simulate.SPEC_EXPRESSION_NAME,
                (
                    "tt.adjacent_window_before(",
                    "sharrow_tt_adjacent_window_before(tt_windows, tt_row_mapper, tt_col_mapper, ",
                ),
                (
                    "tt.adjacent_window_after(",
                    "sharrow_tt_adjacent_window_after(tt_windows, tt_row_mapper, tt_col_mapper, ",
                ),
                (
                    "tt.previous_tour_ends(",
                    "sharrow_tt_previous_tour_ends(tt_windows, tt_row_mapper, tt_col_mapper, ",
                ),
                (
                    "tt.previous_tour_begins(",
                    "sharrow_tt_previous_tour_begins(tt_windows, tt_row_mapper, tt_col_mapper, ",
                ),
                (
                    "tt.remaining_periods_available(",
                    "sharrow_tt_remaining_periods_available(tt_windows, tt_row_mapper, ",
                ),
                (
                    "tt.max_time_block_available(",
                    "sharrow_tt_max_time_block_available(tt_windows, tt_row_mapper, ",
                ),
            )

            # need to zero out any coefficients on temp vars
            if isinstance(spec_sh.index, pd.MultiIndex):
                exprs = spec_sh.index.get_level_values(simulate.SPEC_EXPRESSION_NAME)
                labels = spec_sh.index.get_level_values(simulate.SPEC_LABEL_NAME)
            else:
                exprs = spec_sh.index
                labels = spec_sh.index
            for n, (expr, label) in enumerate(zip(exprs, labels)):
                if expr.startswith("_") and "@" in expr:
                    spec_sh.iloc[n, 0] = 0.0

            for i1, i2 in zip(exprs, labels):
                logger.debug(f"        - expr: {i1}: {i2}")

            timelogger.mark("sharrow preamble", True, logger, trace_label)

            sh_util, sh_flow, sh_tree = apply_flow(
                state,
                spec_sh,
                df,
                locals_d,
                trace_label,
                interacts=extra_data,
                zone_layer=zone_layer,
                sharrow_settings=sharrow_settings,
            )
            if sh_util is not None:
                chunk_sizer.log_df(trace_label, "sh_util", sh_util)
                utilities = pd.DataFrame(
                    {"utility": sh_util.reshape(-1)},
                    index=df.index if extra_data is None else None,
                )
                chunk_sizer.log_df(trace_label, "sh_util", None)  # hand off to caller
                if sharrow_enabled != "test":
                    # if not testing sharrow, we are done with this object now.
                    del sh_util

            timelogger.mark("sharrow flow", True, logger, trace_label)
        else:
            sh_util, sh_flow, sh_tree = None, None, None
            timelogger.mark("sharrow flow", False)

        if (
            utilities is None
            or estimator
            or (sharrow_enabled == "test" and extra_data is None)
        ):

            def to_series(x):
                if np.isscalar(x):
                    return pd.Series([x] * len(df), index=df.index)
                if isinstance(x, np.ndarray):
                    return pd.Series(x, index=df.index)
                return x

            if trace_rows is not None and trace_rows.any():
                # # convert to numpy array so we can slice ndarrays as well as series
                # trace_rows = np.asanyarray(trace_rows)
                assert type(trace_rows) == np.ndarray
                trace_eval_results = OrderedDict()
            else:
                trace_eval_results = None

            check_for_variability = state.settings.check_for_variability

            # need to be able to identify which variables causes an error, which keeps
            # this from being expressed more parsimoniously

            utilities = pd.DataFrame({"utility": 0.0}, index=df.index)

            chunk_sizer.log_df(trace_label, "eval.utilities", utilities)

            no_variability = has_missing_vals = 0

            if estimator:
                # ensure alt_id from interaction_dataset is available in expression_values_df for
                # estimator.write_interaction_expression_values and eventual omnibus table assembly
                alt_id = estimator.get_alt_id()
                assert alt_id in df.columns
                expression_values_df = df[[alt_id]]

                # FIXME estimation_requires_chooser_id_in_df_column
                # estimation requires that chooser_id is either in index or a column of interaction_dataset
                # so it can be reformatted (melted) and indexed by chooser_id and alt_id
                # we assume caller has this under control if index is named
                # bug - location choice has df index_name zone_id but should be person_id????
                if df.index.name is None:
                    chooser_id = estimator.get_chooser_id()
                    assert chooser_id in df.columns, (
                        "Expected to find choose_id column '%s' in interaction dataset"
                        % (chooser_id,)
                    )
                    assert df.index.name is None
                    expression_values_df[chooser_id] = df[chooser_id]

            if isinstance(spec.index, pd.MultiIndex):
                exprs = spec.index.get_level_values(simulate.SPEC_EXPRESSION_NAME)
                labels = spec.index.get_level_values(simulate.SPEC_LABEL_NAME)
            else:
                exprs = spec.index
                labels = spec.index

            for expr, label, coefficient in zip(exprs, labels, spec.iloc[:, 0]):
                try:
                    # - allow temps of form _od_DIST@od_skim['DIST']
                    if expr.startswith("_"):
                        target = expr[: expr.index("@")]
                        rhs = expr[expr.index("@") + 1 :]
                        v = to_series(eval(rhs, globals(), locals_d))

                        # update locals to allows us to ref previously assigned targets
                        locals_d[target] = v
                        chunk_sizer.log_df(
                            trace_label, target, v
                        )  # track temps stored in locals

                        if trace_eval_results is not None:
                            trace_eval_results[expr] = v[trace_rows]

                        # don't add temps to utility sums
                        # they have a non-zero dummy coefficient to avoid being removed from spec as NOPs
                        continue

                    if expr.startswith("@"):
                        v = to_series(eval(expr[1:], globals(), locals_d))
                    else:
                        v = df.eval(expr, resolvers=[locals_d])

                    if check_for_variability and v.std() == 0:
                        logger.info(
                            "%s: no variability (%s) in: %s"
                            % (trace_label, v.iloc[0], expr)
                        )
                        no_variability += 1

                    # FIXME - how likely is this to happen? Not sure it is really a problem?
                    if (
                        check_for_variability
                        and np.count_nonzero(v.isnull().values) > 0
                    ):
                        logger.info("%s: missing values in: %s" % (trace_label, expr))
                        has_missing_vals += 1

                    if estimator:
                        # in case we modified expression_values_df index
                        expression_values_df.insert(
                            loc=len(expression_values_df.columns),
                            column=label,
                            value=v.values if isinstance(v, pd.Series) else v,
                        )

                    utility = (v * coefficient).astype("float")

                    if log_alt_losers:
                        assert ALT_CHOOSER_ID in df
                        max_utils_by_chooser = utility.groupby(df[ALT_CHOOSER_ID]).max()

                        if (max_utils_by_chooser < simulate.ALT_LOSER_UTIL).any():
                            losers = max_utils_by_chooser[
                                max_utils_by_chooser < simulate.ALT_LOSER_UTIL
                            ]
                            logger.warning(
                                f"{trace_label} - {len(losers)} choosers of {len(max_utils_by_chooser)} "
                                f"with prohibitive utilities for all alternatives for expression: {expr}"
                            )

                            # loser_df = df[df[ALT_CHOOSER_ID].isin(losers.index)]
                            # print(f"\nloser_df\n{loser_df}\n")
                            # print(f"\nloser_max_utils_by_chooser\n{losers}\n")
                            # bug

                        del max_utils_by_chooser

                    utilities.utility.values[:] += utility

                    if trace_eval_results is not None:
                        # expressions should have been uniquified when spec was read
                        # (though we could do it here if need be...)
                        # expr = assign.uniquify_key(trace_eval_results, expr, template="{} # ({})")
                        assert expr not in trace_eval_results

                        trace_eval_results[expr] = v[trace_rows]
                        k = "partial utility (coefficient = %s) for %s" % (
                            coefficient,
                            expr,
                        )
                        trace_eval_results[k] = v[trace_rows] * coefficient

                    del v
                    # chunk_sizer.log_df(trace_label, 'v', None)

                except Exception as err:
                    logger.exception(
                        f"{trace_label} - {type(err).__name__} ({str(err)}) evaluating: {str(expr)}"
                    )
                    if isinstance(
                        err, AssertionError
                    ) and "od pairs not in skim" in str(err):
                        logger.warning(
                            f"recode_pipeline_columns is set to {state.settings.recode_pipeline_columns}, "
                            f"you may want to check this"
                        )
                    raise err

            if estimator:
                estimator.log(
                    "eval_interaction_utilities write_interaction_expression_values %s"
                    % trace_label
                )
                estimator.write_interaction_expression_values(expression_values_df)
                del expression_values_df

            if no_variability > 0:
                logger.warning(
                    "%s: %s columns have no variability" % (trace_label, no_variability)
                )

            if has_missing_vals > 0:
                logger.warning(
                    "%s: %s columns have missing values"
                    % (trace_label, has_missing_vals)
                )

            if trace_eval_results is not None:
                trace_eval_results["total utility"] = utilities.utility[trace_rows]

                trace_eval_results = pd.DataFrame.from_dict(trace_eval_results)
                trace_eval_results.index = df[trace_rows].index

                # add df columns to trace_results
                trace_eval_results = pd.concat(
                    [df[trace_rows], trace_eval_results], axis=1
                )
                chunk_sizer.log_df(
                    trace_label, "eval.trace_eval_results", trace_eval_results
                )

            chunk_sizer.log_df(trace_label, "v", None)
            chunk_sizer.log_df(
                trace_label, "eval.utilities", None
            )  # out of out hands...
            chunk_sizer.log_df(trace_label, "eval.trace_eval_results", None)

            timelogger.mark("regular interact flow", True, logger, trace_label)
        else:
            timelogger.mark("regular interact flow", False)

        #
        #   Sharrow tracing
        #
        if sh_flow is not None and trace_rows is not None and trace_rows.any():
            assert type(trace_rows) == np.ndarray
            logger.info("sh_flow load dataarray")
            sh_utility_fat = sh_flow.load_dataarray(
                sh_tree.replace_datasets(
                    df=df.iloc[trace_rows],
                ),
                dtype=np.float32,
            )
            logger.info("finish sh_flow load dataarray")
            sh_utility_fat = sh_utility_fat[trace_rows, :]
            sh_utility_fat = sh_utility_fat.to_dataframe("vals")
            try:
                sh_utility_fat = sh_utility_fat.unstack("expressions")
            except ValueError:
                exprs = sh_utility_fat.index.levels[-1]
                sh_utility_fat = pd.DataFrame(
                    sh_utility_fat.values.reshape(-1, len(exprs)),
                    index=sh_utility_fat.index[:: len(exprs)].droplevel(-1),
                    columns=exprs,
                )
            else:
                sh_utility_fat = sh_utility_fat.droplevel(0, axis=1)
            sh_utility_fat.add_prefix("SH:")
            sh_utility_fat_coef = sh_utility_fat * spec.iloc[:, 0].values.reshape(1, -1)
            sh_utility_fat_coef.columns = [
                f"{i} * ({j})"
                for i, j in zip(sh_utility_fat_coef.columns, spec.iloc[:, 0].values)
            ]
            if utilities.shape[0] > trace_rows.shape[0]:
                trace_rows_ = np.repeat(
                    trace_rows, utilities.shape[0] // trace_rows.shape[0]
                )
            else:
                trace_rows_ = trace_rows
            if trace_eval_results is None:
                trace_eval_results = pd.concat(
                    [
                        sh_utility_fat,
                        sh_utility_fat_coef,
                        utilities.utility[trace_rows_]
                        .rename("total utility")
                        .to_frame()
                        .set_index(sh_utility_fat.index),
                    ],
                    axis=1,
                )
                try:
                    trace_eval_results.index = df[trace_rows].index
                except ValueError:
                    pass
                chunk_sizer.log_df(
                    trace_label, "eval.trace_eval_results", trace_eval_results
                )
            else:
                # in test mode, trace from non-sharrow exists
                trace_eval_results = pd.concat(
                    [
                        trace_eval_results.reset_index(drop=True),
                        sh_utility_fat.reset_index(drop=True),
                        sh_utility_fat_coef.reset_index(drop=True),
                        utilities.utility[trace_rows_]
                        .rename("total utility")
                        .reset_index(drop=True),
                    ],
                    axis=1,
                )
                trace_eval_results.index = df[trace_rows].index
                chunk_sizer.log_df(
                    trace_label, "eval.trace_eval_results", trace_eval_results
                )

            # sh_utility_fat1 = np.dot(sh_utility_fat, spec.values)
            # sh_utility_fat2 = sh_flow.dot(
            #     source=sh_flow.tree.replace_datasets(
            #         df=df.iloc[trace_rows],
            #     ),
            #     coefficients=spec.values.astype(np.float32),
            #     dtype=np.float32,
            # )
            timelogger.mark("sharrow interact trace", True, logger, trace_label)

        if sharrow_enabled == "test":
            try:
                if sh_util is not None:
                    np.testing.assert_allclose(
                        sh_util.reshape(utilities.values.shape),
                        utilities.values,
                        rtol=1e-2,
                        atol=0,
                        err_msg="utility not aligned",
                        verbose=True,
                    )
            except AssertionError as err:
                print(err)
                misses = np.where(
                    ~np.isclose(sh_util, utilities.values, rtol=1e-2, atol=0)
                )
                _sh_util_miss1 = sh_util[tuple(m[0] for m in misses)]
                _u_miss1 = utilities.values[tuple(m[0] for m in misses)]
                diff = _sh_util_miss1 - _u_miss1
                if len(misses[0]) > sh_util.size * 0.01:
                    print("big problem")
                    if "nan location mismatch" in str(err):
                        print("nan location mismatch sh_util")
                        print(np.where(np.isnan(sh_util)))
                        print("nan location mismatch legacy util")
                        print(np.where(np.isnan(utilities.values)))
                    print("misses =>", misses)
                    j = 0
                    while j < len(misses[0]):
                        print(
                            f"miss {j} {tuple(m[j] for m in misses)}:",
                            sh_util[tuple(m[j] for m in misses)],
                            "!=",
                            utilities.values[tuple(m[j] for m in misses)],
                        )
                        j += 1
                        if j > 10:
                            break

                    re_trace = misses[0]
                    retrace_eval_data = {}
                    retrace_eval_parts = {}
                    re_trace_df = df.iloc[re_trace]

                    for expr, label, coefficient in zip(exprs, labels, spec.iloc[:, 0]):
                        if expr.startswith("_"):
                            target = expr[: expr.index("@")]
                            rhs = expr[expr.index("@") + 1 :]
                            v = to_series(eval(rhs, globals(), locals_d))
                            locals_d[target] = v
                            if trace_eval_results is not None:
                                trace_eval_results[expr] = v.iloc[re_trace]
                            continue
                        if expr.startswith("@"):
                            v = to_series(eval(expr[1:], globals(), locals_d))
                        else:
                            v = df.eval(expr)
                        if check_for_variability and v.std() == 0:
                            logger.info(
                                "%s: no variability (%s) in: %s"
                                % (trace_label, v.iloc[0], expr)
                            )
                            no_variability += 1
                        retrace_eval_data[expr] = v.iloc[re_trace]
                        k = "partial utility (coefficient = %s) for %s" % (
                            coefficient,
                            expr,
                        )
                        retrace_eval_parts[k] = (v.iloc[re_trace] * coefficient).astype(
                            "float"
                        )
                    retrace_eval_data_ = pd.concat(retrace_eval_data, axis=1)
                    retrace_eval_parts_ = pd.concat(retrace_eval_parts, axis=1)

<<<<<<< HEAD
                    re_sh_flow_load = sh_flow.load(
                        sh_tree,
                        dtype=np.float32,
                    )
=======
                    re_sh_flow_load = sh_flow.load(sh_tree, dtype=np.float32)
>>>>>>> bb437b34
                    re_sh_flow_load_ = re_sh_flow_load[re_trace]

                    look_for_problems_here = np.where(
                        ~np.isclose(
                            re_sh_flow_load_[
                                :, ~spec.index.get_level_values(0).str.startswith("_")
                            ],
                            retrace_eval_data_.values.astype(np.float32),
                        )
                    )

                    raise  # enter debugger now to see what's up
            timelogger.mark("sharrow interact test", True, logger, trace_label)

    logger.info(f"utilities.dtypes {trace_label}\n{utilities.dtypes}")
    end_time = time.time()

    timelogger.summary(logger, "TIMING interact_simulate.eval_utils")
    logger.info(
        f"interact_simulate.eval_utils runtime: {timedelta(seconds=end_time - start_time)} {trace_label}"
    )

    return utilities, trace_eval_results


def _interaction_simulate(
    state: workflow.State,
    choosers: pd.DataFrame,
    alternatives: pd.DataFrame,
    spec: pd.DataFrame,
    skims=None,
    locals_d: Mapping = None,
    sample_size=None,
    trace_label=None,
    trace_choice_name=None,
    log_alt_losers=False,
    estimator=None,
    chunk_sizer=None,
    sharrow_settings: SharrowSettings | None = None,
):
    """
    Run a MNL simulation in the situation in which alternatives must
    be merged with choosers because there are interaction terms or
    because alternatives are being sampled.

    Parameters are same as for public function interaction_simulate

    spec : dataframe
        one row per spec expression and one col with utility coefficient

    interaction_df : dataframe
        cross join (cartesian product) of choosers with alternatives
        combines columns of choosers and alternatives
        len(df) == len(choosers) * len(alternatives)
        index values (non-unique) are index values from alternatives df

    interaction_utilities : dataframe
        the utility of each alternative is sum of the partial utilities determined by the
        various spec expressions and their corresponding coefficients
        yielding a dataframe  with len(interaction_df) rows and one utility column
        having the same index as interaction_df (non-unique values from alternatives df)

    utilities : dataframe
        dot product of model_design.dot(spec)
        yields utility value for element in the cross product of choosers and alternatives
        this is then reshaped as a dataframe with one row per chooser and one column per alternative

    probs : dataframe
        utilities exponentiated and converted to probabilities
        same shape as utilities, one row per chooser and one column for alternative

    positions : series
        choices among alternatives with the chosen alternative represented
        as the integer index of the selected alternative column in probs

    choices : series
        series with the alternative chosen for each chooser
        the index is same as choosers
        and the series value is the alternative df index of chosen alternative

    Returns
    -------
    ret : pandas.Series
        A series where index should match the index of the choosers DataFrame
        and values will match the index of the alternatives DataFrame -
        choices are simulated in the standard Monte Carlo fashion
    """

    trace_label = tracing.extend_trace_label(trace_label, "interaction_simulate")
    have_trace_targets = state.tracing.has_trace_targets(choosers)

    if have_trace_targets:
        state.tracing.trace_df(
            choosers, tracing.extend_trace_label(trace_label, "choosers")
        )
        state.tracing.trace_df(
            alternatives,
            tracing.extend_trace_label(trace_label, "alternatives"),
            slicer="NONE",
            transpose=False,
        )

    if len(spec.columns) > 1:
        raise RuntimeError("spec must have only one column")

    sample_size = sample_size or len(alternatives)

    if sample_size > len(alternatives):
        logger.debug(
            "clipping sample size %s to len(alternatives) %s"
            % (sample_size, len(alternatives))
        )
        sample_size = min(sample_size, len(alternatives))

    # if using skims, copy index into the dataframe, so it will be
    # available as the "destination" for the skims dereference below
    if skims is not None and alternatives.index.name not in alternatives:
        alternatives = alternatives.copy()
        alternatives[alternatives.index.name] = alternatives.index

    # cross join choosers and alternatives (cartesian product)
    # for every chooser, there will be a row for each alternative
    # index values (non-unique) are from alternatives df
    alt_index_id = estimator.get_alt_id() if estimator else None
    chooser_index_id = ALT_CHOOSER_ID if log_alt_losers else None

    if sharrow_settings is not None and sharrow_settings.skip:
        sharrow_enabled = False
    else:
        sharrow_enabled = state.settings.sharrow
    interaction_utilities = None

    # if locals_d is not None and locals_d.get("_sharrow_skip", False):
    #     sharrow_enabled = False

    if (
        sharrow_enabled
        and skims is None
        and not have_trace_targets
        and sample_size == len(alternatives)
    ):
        # no need to create the merged interaction dataset
        # TODO: can we still do this if skims is not None?

        # TODO: re-enable tracing for sharrow so have_trace_targets can be True
        trace_rows = trace_ids = None

        interaction_utilities, trace_eval_results = eval_interaction_utilities(
            state,
            spec,
            choosers,
            locals_d,
            trace_label,
            trace_rows,
            estimator=estimator,
            log_alt_losers=log_alt_losers,
            extra_data=alternatives,
            sharrow_settings=sharrow_settings,
        )

        # set this index here as this is how later code extracts the chosen alt id's
        interaction_utilities.index = np.tile(alternatives.index, len(choosers))

        chunk_sizer.log_df(trace_label, "interaction_utilities", interaction_utilities)
        # mem.trace_memory_info(f"{trace_label}.init interaction_utilities sh", force_garbage_collect=True)
        if sharrow_enabled == "test" or True:
            interaction_utilities_sh, trace_eval_results_sh = (
                interaction_utilities,
                trace_eval_results,
            )
        else:
            interaction_utilities_sh = trace_eval_results_sh = None

    else:
        interaction_utilities_sh = trace_eval_results_sh = None

    if (
        not sharrow_enabled
        or (sharrow_enabled == "test")
        or interaction_utilities is None
    ):
        interaction_df = logit.interaction_dataset(
            state,
            choosers,
            alternatives,
            sample_size,
            alt_index_id=alt_index_id,
            chooser_index_id=chooser_index_id,
        )
        chunk_sizer.log_df(trace_label, "interaction_df", interaction_df)

        if skims is not None:
            simulate.set_skim_wrapper_targets(interaction_df, skims)

        # evaluate expressions from the spec multiply by coefficients and sum
        # spec is df with one row per spec expression and one col with utility coefficient
        # column names of model_design match spec index values
        # utilities has utility value for element in the cross product of choosers and alternatives
        # interaction_utilities is a df with one utility column and one row per row in model_design
        if have_trace_targets:
            trace_rows, trace_ids = state.tracing.interaction_trace_rows(
                interaction_df, choosers, sample_size
            )

            state.tracing.trace_df(
                interaction_df[trace_rows],
                tracing.extend_trace_label(trace_label, "interaction_df"),
                slicer="NONE",
                transpose=False,
            )
        else:
            trace_rows = trace_ids = None

        interaction_utilities, trace_eval_results = eval_interaction_utilities(
            state,
            spec,
            interaction_df,
            locals_d,
            trace_label,
            trace_rows,
            estimator=estimator,
            log_alt_losers=log_alt_losers,
            sharrow_settings=sharrow_settings,
        )
        chunk_sizer.log_df(trace_label, "interaction_utilities", interaction_utilities)
        # mem.trace_memory_info(f"{trace_label}.init interaction_utilities", force_garbage_collect=True)

        # print(f"interaction_df {interaction_df.shape}")
        # print(f"interaction_utilities {interaction_utilities.shape}")

        del interaction_df
        chunk_sizer.log_df(trace_label, "interaction_df", None)

        if have_trace_targets:
            state.tracing.trace_interaction_eval_results(
                trace_eval_results,
                trace_ids,
                tracing.extend_trace_label(trace_label, "eval"),
            )

            state.tracing.trace_df(
                interaction_utilities[trace_rows],
                tracing.extend_trace_label(trace_label, "interaction_utils"),
                slicer="NONE",
                transpose=False,
            )

    # reshape utilities (one utility column and one row per row in model_design)
    # to a dataframe with one row per chooser and one column per alternative
    utilities = pd.DataFrame(
        interaction_utilities.values.reshape(len(choosers), sample_size),
        index=choosers.index,
    )
    chunk_sizer.log_df(trace_label, "utilities", utilities)

    if have_trace_targets:
        state.tracing.trace_df(
            utilities,
            tracing.extend_trace_label(trace_label, "utils"),
            column_labels=["alternative", "utility"],
        )

    state.tracing.dump_df(DUMP, utilities, trace_label, "utilities")

    # convert to probabilities (utilities exponentiated and normalized to probs)
    # probs is same shape as utilities, one row per chooser and one column for alternative
    probs = logit.utils_to_probs(
        state, utilities, trace_label=trace_label, trace_choosers=choosers
    )
    chunk_sizer.log_df(trace_label, "probs", probs)

    del utilities
    chunk_sizer.log_df(trace_label, "utilities", None)

    if have_trace_targets:
        state.tracing.trace_df(
            probs,
            tracing.extend_trace_label(trace_label, "probs"),
            column_labels=["alternative", "probability"],
        )

    # make choices
    # positions is series with the chosen alternative represented as a column index in probs
    # which is an integer between zero and num alternatives in the alternative sample
    positions, rands = logit.make_choices(
        state, probs, trace_label=trace_label, trace_choosers=choosers
    )
    chunk_sizer.log_df(trace_label, "positions", positions)
    chunk_sizer.log_df(trace_label, "rands", rands)

    # need to get from an integer offset into the alternative sample to the alternative index
    # that is, we want the index value of the row that is offset by <position> rows into the
    # tranche of this choosers alternatives created by cross join of alternatives and choosers
    # offsets is the offset into model_design df of first row of chooser alternatives
    offsets = np.arange(len(positions)) * sample_size
    # resulting Int64Index has one element per chooser row and is in same order as choosers
    choices = interaction_utilities.index.take(positions + offsets)

    # create a series with index from choosers and the index of the chosen alternative
    choices = pd.Series(choices, index=choosers.index)
    chunk_sizer.log_df(trace_label, "choices", choices)

    if have_trace_targets:
        state.tracing.trace_df(
            choices,
            tracing.extend_trace_label(trace_label, "choices"),
            columns=[None, trace_choice_name],
        )
        state.tracing.trace_df(
            rands,
            tracing.extend_trace_label(trace_label, "rands"),
            columns=[None, "rand"],
        )

    return choices


def interaction_simulate(
    state,
    choosers,
    alternatives,
    spec,
    log_alt_losers=False,
    skims=None,
    locals_d=None,
    sample_size=None,
    trace_label=None,
    trace_choice_name=None,
    estimator=None,
    explicit_chunk_size=0,
    sharrow_settings: SharrowSettings | None = None,
):
    """
    Run a simulation in the situation in which alternatives must
    be merged with choosers because there are interaction terms or
    because alternatives are being sampled.

    optionally (if chunk_size > 0) iterates over choosers in chunk_size chunks

    Parameters
    ----------
    choosers : pandas.DataFrame
        DataFrame of choosers
    alternatives : pandas.DataFrame
        DataFrame of alternatives - will be merged with choosers, currently
        without sampling
    spec : pandas.DataFrame
        A Pandas DataFrame that gives the specification of the variables to
        compute and the coefficients for each variable.
        Variable specifications must be in the table index and the
        table should have only one column of coefficients.
    skims : Skims object
        The skims object is used to contain multiple matrices of
        origin-destination impedances.  Make sure to also add it to the
        locals_d below in order to access it in expressions.  The *only* job
        of this method in regards to skims is to call set_df with the
        dataframe that comes back from interacting choosers with
        alternatives.  See the skims module for more documentation on how
        the skims object is intended to be used.
    locals_d : Dict
        This is a dictionary of local variables that will be the environment
        for an evaluation of an expression that begins with @
    sample_size : int, optional
        Sample alternatives with sample of given size.  By default is None,
        which does not sample alternatives.
    trace_label: str
        This is the label to be used  for trace log file entries and dump file names
        when household tracing enabled. No tracing occurs if label is empty or None.
    trace_choice_name: str
        This is the column label to be used in trace file csv dump of choices
    explicit_chunk_size : int, optional
        If > 0, specifies the chunk size to use when chunking the interaction
        simulation.

    Returns
    -------
    choices : pandas.Series
        A series where index should match the index of the choosers DataFrame
        and values will match the index of the alternatives DataFrame -
        choices are simulated in the standard Monte Carlo fashion
    """

    trace_label = tracing.extend_trace_label(trace_label, "interaction_simulate")

    assert len(choosers) > 0

    result_list = []
    for (
        i,
        chooser_chunk,
        chunk_trace_label,
        chunk_sizer,
    ) in chunk.adaptive_chunked_choosers(
        state, choosers, trace_label, explicit_chunk_size=explicit_chunk_size
    ):
        choices = _interaction_simulate(
            state,
            chooser_chunk,
            alternatives,
            spec,
            skims=skims,
            locals_d=locals_d,
            sample_size=sample_size,
            trace_label=chunk_trace_label,
            trace_choice_name=trace_choice_name,
            log_alt_losers=log_alt_losers,
            estimator=estimator,
            chunk_sizer=chunk_sizer,
            sharrow_settings=sharrow_settings,
        )

        result_list.append(choices)

        chunk_sizer.log_df(trace_label, "result_list", result_list)

    # FIXME: this will require 2X RAM
    # if necessary, could append to hdf5 store on disk:
    # http://pandas.pydata.org/pandas-docs/stable/io.html#id2
    if len(result_list) > 1:
        choices = pd.concat(result_list)

    assert len(choices.index == len(choosers.index))

    return choices<|MERGE_RESOLUTION|>--- conflicted
+++ resolved
@@ -570,14 +570,7 @@
                     retrace_eval_data_ = pd.concat(retrace_eval_data, axis=1)
                     retrace_eval_parts_ = pd.concat(retrace_eval_parts, axis=1)
 
-<<<<<<< HEAD
-                    re_sh_flow_load = sh_flow.load(
-                        sh_tree,
-                        dtype=np.float32,
-                    )
-=======
                     re_sh_flow_load = sh_flow.load(sh_tree, dtype=np.float32)
->>>>>>> bb437b34
                     re_sh_flow_load_ = re_sh_flow_load[re_trace]
 
                     look_for_problems_here = np.where(
