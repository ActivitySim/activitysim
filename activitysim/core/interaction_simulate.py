--- conflicted
+++ resolved
@@ -75,18 +75,12 @@
         # add df for startswith('@') eval expressions
         locals_d['df'] = df
 
-<<<<<<< HEAD
-    for expr, label, coefficient in zip(exprs, labels, spec.iloc[:, 0]):
-
-        try:
-=======
         def to_series(x):
             if np.isscalar(x):
                 return pd.Series([x] * len(df), index=df.index)
             if isinstance(x, np.ndarray):
                 return pd.Series(x, index=df.index)
             return x
->>>>>>> 2fc95ca4
 
         if trace_rows is not None and trace_rows.any():
             # # convert to numpy array so we can slice ndarrays as well as series
