--- conflicted
+++ resolved
@@ -13,11 +13,8 @@
 import pandas as pd
 
 from . import chunk, config, logit, simulate, tracing, workflow
-<<<<<<< HEAD
 from activitysim.core import util
-=======
 from .configuration.base import ComputeSettings
->>>>>>> 8e1fbcd5
 
 logger = logging.getLogger(__name__)
 
@@ -706,10 +703,14 @@
     alt_index_id = estimator.get_alt_id() if estimator else None
     chooser_index_id = ALT_CHOOSER_ID if log_alt_losers else None
 
-<<<<<<< HEAD
-    sharrow_enabled = state.settings.sharrow
+    if compute_settings is None:
+        compute_settings = ComputeSettings()
+    if compute_settings.sharrow_skip:
+        sharrow_enabled = False
+    else:
+        sharrow_enabled = state.settings.sharrow
     interaction_utilities = None
-
+    
     # drop variables before the interaction dataframe is created
 
     # check if tracing is enabled and if we have trace targets
@@ -723,17 +724,6 @@
             custom_chooser=None,
             sharrow_enabled=sharrow_enabled,
         )
-
-    if locals_d is not None and locals_d.get("_sharrow_skip", False):
-=======
-    if compute_settings is None:
-        compute_settings = ComputeSettings()
-    if compute_settings.sharrow_skip:
->>>>>>> 8e1fbcd5
-        sharrow_enabled = False
-    else:
-        sharrow_enabled = state.settings.sharrow
-    interaction_utilities = None
 
     if (
         sharrow_enabled
