# ActivitySim
# See full license in LICENSE.txt.
from __future__ import annotations

import logging
import time
from builtins import zip
from collections import OrderedDict
from datetime import timedelta
from typing import Mapping

import numpy as np
import pandas as pd

from activitysim.core import util

from . import chunk, config, logit, simulate, tracing, workflow
from .configuration.base import ComputeSettings

logger = logging.getLogger(__name__)

DUMP = False

ALT_CHOOSER_ID = "_chooser_id"


def eval_interaction_utilities(
    state,
    spec,
    df,
    locals_d,
    trace_label,
    trace_rows,
    estimator=None,
    log_alt_losers=False,
    extra_data=None,
    zone_layer=None,
    compute_settings: ComputeSettings | None = None,
):
    """
    Compute the utilities for a single-alternative spec evaluated in the context of df

    We could compute the utilities for interaction datasets just as we do for simple_simulate
    specs with multiple alternative columns by calling eval_variables and then computing the
    utilities by matrix-multiplication of eval results with the utility coefficients in the
    spec alternative columns.

    But interaction simulate computes the utilities of each alternative in the context of a
    separate row in interaction dataset df, and so there is only one alternative in spec.
    This turns out to be quite a bit faster (in this special case) than the pandas dot function.

    For efficiency, we combine eval_variables and multiplication of coefficients into a single step,
    so we don't have to create a separate column for each partial utility. Instead, we simply
    multiply the eval result by a single alternative coefficient and sum the partial utilities.


    spec : dataframe
        one row per spec expression and one col with utility coefficient

    df : dataframe
        cross join (cartesian product) of choosers with alternatives
        combines columns of choosers and alternatives
        len(df) == len(choosers) * len(alternatives)
        index values (non-unique) are index values from alternatives df

    interaction_utilities : dataframe
        the utility of each alternative is sum of the partial utilities determined by the
        various spec expressions and their corresponding coefficients
        yielding a dataframe  with len(interaction_df) rows and one utility column
        having the same index as interaction_df (non-unique values from alternatives df)

    zone_layer : {'taz', 'maz'}, default 'taz'
        Specify which zone layer of the skims is to be used.  You cannot use the
        'maz' zone layer in a one-zone model, but you can use the 'taz' layer in
        a two- or three-zone model (e.g. for destination pre-sampling).

    Returns
    -------
    utilities : pandas.DataFrame
        Will have the index of `df` and a single column of utilities

    """
    start_time = time.time()

    trace_label = tracing.extend_trace_label(trace_label, "eval_interaction_utils")
    logger.info("Running eval_interaction_utilities on %s rows" % df.shape[0])

    sharrow_enabled = state.settings.sharrow
    if compute_settings is None:
        compute_settings = ComputeSettings()
    if compute_settings.sharrow_skip:
        sharrow_enabled = False

    logger.info(f"{trace_label} sharrow_enabled is {sharrow_enabled}")

    trace_eval_results = None

    with chunk.chunk_log(state, trace_label) as chunk_sizer:
        assert len(spec.columns) == 1

        # avoid altering caller's passed-in locals_d parameter (they may be looping)
        locals_d = locals_d.copy() if locals_d is not None else {}

        utilities = None

        from .flow import TimeLogger

        timelogger = TimeLogger("interaction_simulate")

        # add df for startswith('@') eval expressions
        locals_d["df"] = df

        if sharrow_enabled:
            from .flow import apply_flow

            spec_sh = spec.copy()

            def replace_in_index_level(mi, level, *repls):
                if isinstance(mi, pd.MultiIndex):
                    level = mi._get_level_number(level)
                    content = list(mi.levels[level])
                    new_content = []
                    for i in content:
                        for repl in repls:
                            i = i.replace(*repl)
                        new_content.append(i)
                    return mi.set_levels(new_content, level=level)
                else:
                    new_content = []
                    for i in mi:
                        for repl in repls:
                            i = i.replace(*repl)
                        new_content.append(i)
                    return new_content

            spec_sh.index = replace_in_index_level(
                spec_sh.index,
                simulate.SPEC_EXPRESSION_NAME,
                (
                    "tt.adjacent_window_before(",
                    "sharrow_tt_adjacent_window_before(tt_windows, tt_row_mapper, tt_col_mapper, ",
                ),
                (
                    "tt.adjacent_window_after(",
                    "sharrow_tt_adjacent_window_after(tt_windows, tt_row_mapper, tt_col_mapper, ",
                ),
                (
                    "tt.previous_tour_ends(",
                    "sharrow_tt_previous_tour_ends(tt_windows, tt_row_mapper, tt_col_mapper, ",
                ),
                (
                    "tt.previous_tour_begins(",
                    "sharrow_tt_previous_tour_begins(tt_windows, tt_row_mapper, tt_col_mapper, ",
                ),
                (
                    "tt.remaining_periods_available(",
                    "sharrow_tt_remaining_periods_available(tt_windows, tt_row_mapper, ",
                ),
                (
                    "tt.max_time_block_available(",
                    "sharrow_tt_max_time_block_available(tt_windows, tt_row_mapper, ",
                ),
            )

            # need to zero out any coefficients on temp vars
            if isinstance(spec_sh.index, pd.MultiIndex):
                exprs = spec_sh.index.get_level_values(simulate.SPEC_EXPRESSION_NAME)
                labels = spec_sh.index.get_level_values(simulate.SPEC_LABEL_NAME)
            else:
                exprs = spec_sh.index
                labels = spec_sh.index
            for n, (expr, label) in enumerate(zip(exprs, labels)):
                if expr.startswith("_") and "@" in expr:
                    spec_sh.iloc[n, 0] = 0.0

            for i1, i2 in zip(exprs, labels):
                logger.debug(f"        - expr: {i1}: {i2}")

            timelogger.mark("sharrow preamble", True, logger, trace_label)

            sh_util, sh_flow, sh_tree = apply_flow(
                state,
                spec_sh,
                df,
                locals_d,
                trace_label,
                interacts=extra_data,
                zone_layer=zone_layer,
                compute_settings=compute_settings,
            )
            if sh_util is not None:
                chunk_sizer.log_df(trace_label, "sh_util", sh_util)
                utilities = pd.DataFrame(
                    {"utility": sh_util.reshape(-1)},
                    index=df.index if extra_data is None else None,
                )
                chunk_sizer.log_df(trace_label, "sh_util", None)  # hand off to caller
                if sharrow_enabled != "test":
                    # if not testing sharrow, we are done with this object now.
                    del sh_util

            timelogger.mark("sharrow flow", True, logger, trace_label)
        else:
            sh_util, sh_flow, sh_tree = None, None, None
            timelogger.mark("sharrow flow", False)

        if (
            utilities is None
            or estimator
            or (sharrow_enabled == "test" and extra_data is None)
        ):

            def to_series(x):
                if np.isscalar(x):
                    return pd.Series([x] * len(df), index=df.index)
                if isinstance(x, np.ndarray):
                    return pd.Series(x, index=df.index)
                return x

            if trace_rows is not None and trace_rows.any():
                # # convert to numpy array so we can slice ndarrays as well as series
                # trace_rows = np.asanyarray(trace_rows)
                assert type(trace_rows) == np.ndarray
                trace_eval_results = OrderedDict()
            else:
                trace_eval_results = None

            check_for_variability = state.settings.check_for_variability

            # need to be able to identify which variables causes an error, which keeps
            # this from being expressed more parsimoniously

            utilities = pd.DataFrame({"utility": 0.0}, index=df.index)

            chunk_sizer.log_df(trace_label, "eval.utilities", utilities)

            no_variability = has_missing_vals = 0

            if estimator:
                # ensure alt_id from interaction_dataset is available in expression_values_df for
                # estimator.write_interaction_expression_values and eventual omnibus table assembly
                alt_id = estimator.get_alt_id()
                assert alt_id in df.columns
                expression_values_df = df[[alt_id]]

                # FIXME estimation_requires_chooser_id_in_df_column
                # estimation requires that chooser_id is either in index or a column of interaction_dataset
                # so it can be reformatted (melted) and indexed by chooser_id and alt_id
                # we assume caller has this under control if index is named
                # bug - location choice has df index_name zone_id but should be person_id????
                if df.index.name is None:
                    chooser_id = estimator.get_chooser_id()
                    assert chooser_id in df.columns, (
                        "Expected to find choose_id column '%s' in interaction dataset"
                        % (chooser_id,)
                    )
                    assert df.index.name is None
                    expression_values_df[chooser_id] = df[chooser_id]

            if isinstance(spec.index, pd.MultiIndex):
                exprs = spec.index.get_level_values(simulate.SPEC_EXPRESSION_NAME)
                labels = spec.index.get_level_values(simulate.SPEC_LABEL_NAME)
            else:
                exprs = spec.index
                labels = spec.index

            with compute_settings.pandas_option_context():
                for expr, label, coefficient in zip(exprs, labels, spec.iloc[:, 0]):
                    try:
                        # - allow temps of form _od_DIST@od_skim['DIST']
                        if expr.startswith("_"):
                            target = expr[: expr.index("@")]
                            rhs = expr[expr.index("@") + 1 :]
                            v = to_series(eval(rhs, globals(), locals_d))

                            # update locals to allows us to ref previously assigned targets
                            locals_d[target] = v
                            chunk_sizer.log_df(
                                trace_label, target, v
                            )  # track temps stored in locals

                            if trace_eval_results is not None:
                                trace_eval_results[expr] = v[trace_rows]

                            # don't add temps to utility sums
                            # they have a non-zero dummy coefficient to avoid being removed from spec as NOPs
                            continue

                        if expr.startswith("@"):
                            v = to_series(eval(expr[1:], globals(), locals_d))
                        else:
                            v = df.eval(expr, resolvers=[locals_d])

                        if check_for_variability and v.std() == 0:
                            logger.info(
                                "%s: no variability (%s) in: %s"
                                % (trace_label, v.iloc[0], expr)
                            )
                            no_variability += 1

                        # FIXME - how likely is this to happen? Not sure it is really a problem?
                        if (
                            check_for_variability
                            and np.count_nonzero(v.isnull().values) > 0
                        ):
                            logger.info(
                                "%s: missing values in: %s" % (trace_label, expr)
                            )
                            has_missing_vals += 1

                        if estimator:
                            # in case we modified expression_values_df index
                            expression_values_df.insert(
                                loc=len(expression_values_df.columns),
                                column=label,
                                value=v.values if isinstance(v, pd.Series) else v,
                            )

                        utility = (v * coefficient).astype("float")

                        if log_alt_losers:
                            assert ALT_CHOOSER_ID in df
                            max_utils_by_chooser = utility.groupby(
                                df[ALT_CHOOSER_ID]
                            ).max()

                            if (max_utils_by_chooser < simulate.ALT_LOSER_UTIL).any():
                                losers = max_utils_by_chooser[
                                    max_utils_by_chooser < simulate.ALT_LOSER_UTIL
                                ]
                                logger.warning(
                                    f"{trace_label} - {len(losers)} choosers of {len(max_utils_by_chooser)} "
                                    f"with prohibitive utilities for all alternatives for expression: {expr}"
                                )

                                # loser_df = df[df[ALT_CHOOSER_ID].isin(losers.index)]
                                # print(f"\nloser_df\n{loser_df}\n")
                                # print(f"\nloser_max_utils_by_chooser\n{losers}\n")
                                # bug

                            del max_utils_by_chooser

                        utilities.utility.values[:] += utility

                        if trace_eval_results is not None:
                            # expressions should have been uniquified when spec was read
                            # (though we could do it here if need be...)
                            # expr = assign.uniquify_key(trace_eval_results, expr, template="{} # ({})")
                            assert expr not in trace_eval_results

                            trace_eval_results[expr] = v[trace_rows]
                            k = "partial utility (coefficient = %s) for %s" % (
                                coefficient,
                                expr,
                            )
                            trace_eval_results[k] = v[trace_rows] * coefficient

                        del v
                        # chunk_sizer.log_df(trace_label, 'v', None)

                    except Exception as err:
                        logger.exception(
                            f"{trace_label} - {type(err).__name__} ({str(err)}) evaluating: {str(expr)}"
                        )
                        if isinstance(
                            err, AssertionError
                        ) and "od pairs not in skim" in str(err):
                            logger.warning(
                                f"recode_pipeline_columns is set to {state.settings.recode_pipeline_columns}, "
                                f"you may want to check this"
                            )
                        raise err

            if estimator:
                estimator.log(
                    "eval_interaction_utilities write_interaction_expression_values %s"
                    % trace_label
                )
                estimator.write_interaction_expression_values(expression_values_df)
                del expression_values_df

            if no_variability > 0:
                logger.warning(
                    "%s: %s columns have no variability" % (trace_label, no_variability)
                )

            if has_missing_vals > 0:
                logger.warning(
                    "%s: %s columns have missing values"
                    % (trace_label, has_missing_vals)
                )

            if trace_eval_results is not None:
                trace_eval_results["total utility"] = utilities.utility[trace_rows]

                trace_eval_results = pd.DataFrame.from_dict(trace_eval_results)
                trace_eval_results.index = df[trace_rows].index

                # add df columns to trace_results
                trace_eval_results = pd.concat(
                    [df[trace_rows], trace_eval_results], axis=1
                )
                chunk_sizer.log_df(
                    trace_label, "eval.trace_eval_results", trace_eval_results
                )

            chunk_sizer.log_df(trace_label, "v", None)
            chunk_sizer.log_df(
                trace_label, "eval.utilities", None
            )  # out of out hands...
            chunk_sizer.log_df(trace_label, "eval.trace_eval_results", None)

            timelogger.mark("regular interact flow", True, logger, trace_label)
        else:
            timelogger.mark("regular interact flow", False)

        #
        #   Sharrow tracing
        #
        if sh_flow is not None and trace_rows is not None and trace_rows.any():
            assert type(trace_rows) == np.ndarray
            logger.info("sh_flow load dataarray")
            sh_utility_fat = sh_flow.load_dataarray(
                sh_tree.replace_datasets(
                    df=df.iloc[trace_rows],
                ),
                dtype=np.float32,
            )
            logger.info("finish sh_flow load dataarray")
            sh_utility_fat = sh_utility_fat[trace_rows, :]
            sh_utility_fat = sh_utility_fat.to_dataframe("vals")
            try:
                sh_utility_fat = sh_utility_fat.unstack("expressions")
            except ValueError:
                exprs = sh_utility_fat.index.levels[-1]
                sh_utility_fat = pd.DataFrame(
                    sh_utility_fat.values.reshape(-1, len(exprs)),
                    index=sh_utility_fat.index[:: len(exprs)].droplevel(-1),
                    columns=exprs,
                )
            else:
                sh_utility_fat = sh_utility_fat.droplevel(0, axis=1)
            sh_utility_fat.add_prefix("SH:")
            sh_utility_fat_coef = sh_utility_fat * spec.iloc[:, 0].values.reshape(1, -1)
            sh_utility_fat_coef.columns = [
                f"{i} * ({j})"
                for i, j in zip(sh_utility_fat_coef.columns, spec.iloc[:, 0].values)
            ]
            if utilities.shape[0] > trace_rows.shape[0]:
                trace_rows_ = np.repeat(
                    trace_rows, utilities.shape[0] // trace_rows.shape[0]
                )
            else:
                trace_rows_ = trace_rows
            if trace_eval_results is None:
                trace_eval_results = pd.concat(
                    [
                        sh_utility_fat,
                        sh_utility_fat_coef,
                        utilities.utility[trace_rows_]
                        .rename("total utility")
                        .to_frame()
                        .set_index(sh_utility_fat.index),
                    ],
                    axis=1,
                )
                try:
                    trace_eval_results.index = df[trace_rows].index
                except ValueError:
                    pass
                chunk_sizer.log_df(
                    trace_label, "eval.trace_eval_results", trace_eval_results
                )
            else:
                # in test mode, trace from non-sharrow exists
                trace_eval_results = pd.concat(
                    [
                        trace_eval_results.reset_index(drop=True),
                        sh_utility_fat.reset_index(drop=True),
                        sh_utility_fat_coef.reset_index(drop=True),
                        utilities.utility[trace_rows_]
                        .rename("total utility")
                        .reset_index(drop=True),
                    ],
                    axis=1,
                )
                trace_eval_results.index = df[trace_rows].index
                chunk_sizer.log_df(
                    trace_label, "eval.trace_eval_results", trace_eval_results
                )

            # sh_utility_fat1 = np.dot(sh_utility_fat, spec.values)
            # sh_utility_fat2 = sh_flow.dot(
            #     source=sh_flow.tree.replace_datasets(
            #         df=df.iloc[trace_rows],
            #     ),
            #     coefficients=spec.values.astype(np.float32),
            #     dtype=np.float32,
            # )
            timelogger.mark("sharrow interact trace", True, logger, trace_label)

        if sharrow_enabled == "test":
            try:
                if sh_util is not None:
                    np.testing.assert_allclose(
                        sh_util.reshape(utilities.values.shape),
                        utilities.values,
                        rtol=1e-2,
                        atol=0,
                        err_msg="utility not aligned",
                        verbose=True,
                    )
            except AssertionError as err:
                print(err)
                misses = np.where(
                    ~np.isclose(sh_util, utilities.values, rtol=1e-2, atol=0)
                )
                _sh_util_miss1 = sh_util[tuple(m[0] for m in misses)]
                _u_miss1 = utilities.values[tuple(m[0] for m in misses)]
                diff = _sh_util_miss1 - _u_miss1
                if len(misses[0]) > sh_util.size * 0.01:
                    print("big problem")
                    if "nan location mismatch" in str(err):
                        print("nan location mismatch sh_util")
                        print(np.where(np.isnan(sh_util)))
                        print("nan location mismatch legacy util")
                        print(np.where(np.isnan(utilities.values)))
                    print("misses =>", misses)
                    j = 0
                    while j < len(misses[0]):
                        print(
                            f"miss {j} {tuple(m[j] for m in misses)}:",
                            sh_util[tuple(m[j] for m in misses)],
                            "!=",
                            utilities.values[tuple(m[j] for m in misses)],
                        )
                        j += 1
                        if j > 10:
                            break

                    re_trace = misses[0]
                    retrace_eval_data = {}
                    retrace_eval_parts = {}
                    re_trace_df = df.iloc[re_trace]

                    for expr, label, coefficient in zip(exprs, labels, spec.iloc[:, 0]):
                        if expr.startswith("_"):
                            target = expr[: expr.index("@")]
                            rhs = expr[expr.index("@") + 1 :]
                            v = to_series(eval(rhs, globals(), locals_d))
                            locals_d[target] = v
                            if trace_eval_results is not None:
                                trace_eval_results[expr] = v.iloc[re_trace]
                            continue
                        if expr.startswith("@"):
                            v = to_series(eval(expr[1:], globals(), locals_d))
                        else:
                            v = df.eval(expr)
                        if check_for_variability and v.std() == 0:
                            logger.info(
                                "%s: no variability (%s) in: %s"
                                % (trace_label, v.iloc[0], expr)
                            )
                            no_variability += 1
                        retrace_eval_data[expr] = v.iloc[re_trace]
                        k = "partial utility (coefficient = %s) for %s" % (
                            coefficient,
                            expr,
                        )
                        retrace_eval_parts[k] = (v.iloc[re_trace] * coefficient).astype(
                            "float"
                        )
                    retrace_eval_data_ = pd.concat(retrace_eval_data, axis=1)
                    retrace_eval_parts_ = pd.concat(retrace_eval_parts, axis=1)

                    re_sh_flow_load = sh_flow.load(sh_tree, dtype=np.float32)
                    re_sh_flow_load_ = re_sh_flow_load[re_trace]

                    use_bottleneck = pd.get_option("compute.use_bottleneck")
                    use_numexpr = pd.get_option("compute.use_numexpr")
                    use_numba = pd.get_option("compute.use_numba")

                    look_for_problems_here = np.where(
                        ~np.isclose(
                            re_sh_flow_load_[
                                :, ~spec.index.get_level_values(0).str.startswith("_")
                            ],
                            retrace_eval_data_.values.astype(np.float32),
                        )
                    )

                    raise  # enter debugger now to see what's up
            timelogger.mark("sharrow interact test", True, logger, trace_label)

    logger.info(f"utilities.dtypes {trace_label}\n{utilities.dtypes}")
    end_time = time.time()

    timelogger.summary(logger, "TIMING interact_simulate.eval_utils")
    logger.info(
        f"interact_simulate.eval_utils runtime: {timedelta(seconds=end_time - start_time)} {trace_label}"
    )

    return utilities, trace_eval_results


def _interaction_simulate(
    state: workflow.State,
    choosers: pd.DataFrame,
    alternatives: pd.DataFrame,
    spec: pd.DataFrame,
    skims=None,
    locals_d: Mapping = None,
    sample_size=None,
    trace_label=None,
    trace_choice_name=None,
    log_alt_losers=False,
    estimator=None,
    chunk_sizer=None,
    compute_settings: ComputeSettings | None = None,
):
    """
    Run a MNL simulation in the situation in which alternatives must
    be merged with choosers because there are interaction terms or
    because alternatives are being sampled.

    Parameters are same as for public function interaction_simulate

    spec : dataframe
        one row per spec expression and one col with utility coefficient

    interaction_df : dataframe
        cross join (cartesian product) of choosers with alternatives
        combines columns of choosers and alternatives
        len(df) == len(choosers) * len(alternatives)
        index values (non-unique) are index values from alternatives df

    interaction_utilities : dataframe
        the utility of each alternative is sum of the partial utilities determined by the
        various spec expressions and their corresponding coefficients
        yielding a dataframe  with len(interaction_df) rows and one utility column
        having the same index as interaction_df (non-unique values from alternatives df)

    utilities : dataframe
        dot product of model_design.dot(spec)
        yields utility value for element in the cross product of choosers and alternatives
        this is then reshaped as a dataframe with one row per chooser and one column per alternative

    probs : dataframe
        utilities exponentiated and converted to probabilities
        same shape as utilities, one row per chooser and one column for alternative

    positions : series
        choices among alternatives with the chosen alternative represented
        as the integer index of the selected alternative column in probs

    choices : series
        series with the alternative chosen for each chooser
        the index is same as choosers
        and the series value is the alternative df index of chosen alternative

    Returns
    -------
    ret : pandas.Series
        A series where index should match the index of the choosers DataFrame
        and values will match the index of the alternatives DataFrame -
        choices are simulated in the standard Monte Carlo fashion
    """

    trace_label = tracing.extend_trace_label(trace_label, "interaction_simulate")
    have_trace_targets = state.tracing.has_trace_targets(choosers)

    if have_trace_targets:
        state.tracing.trace_df(
            choosers, tracing.extend_trace_label(trace_label, "choosers")
        )
        state.tracing.trace_df(
            alternatives,
            tracing.extend_trace_label(trace_label, "alternatives"),
            slicer="NONE",
            transpose=False,
        )

    if len(spec.columns) > 1:
        raise RuntimeError("spec must have only one column")

    sample_size = sample_size or len(alternatives)

    if sample_size > len(alternatives):
        logger.debug(
            "clipping sample size %s to len(alternatives) %s"
            % (sample_size, len(alternatives))
        )
        sample_size = min(sample_size, len(alternatives))

    # if using skims, copy index into the dataframe, so it will be
    # available as the "destination" for the skims dereference below
    if skims is not None and alternatives.index.name not in alternatives:
        alternatives = alternatives.copy()
        alternatives[alternatives.index.name] = alternatives.index

    # cross join choosers and alternatives (cartesian product)
    # for every chooser, there will be a row for each alternative
    # index values (non-unique) are from alternatives df
    alt_index_id = estimator.get_alt_id() if estimator else None
    chooser_index_id = ALT_CHOOSER_ID if log_alt_losers else None

    if compute_settings is None:
        compute_settings = ComputeSettings()
    if compute_settings.sharrow_skip:
        sharrow_enabled = False
    else:
        sharrow_enabled = state.settings.sharrow
    interaction_utilities = None

<<<<<<< HEAD
    # drop variables before the interaction dataframe is created

    # check if tracing is enabled and if we have trace targets
    # if not estimation mode, drop unused columns
    if (not have_trace_targets) and (estimator is None):

        choosers = util.drop_unused_chooser_columns(
            choosers,
            spec,
            locals_d,
            custom_chooser=None,
            sharrow_enabled=sharrow_enabled,
        )

=======
>>>>>>> 13f950be
    if (
        sharrow_enabled
        and skims is None
        and not have_trace_targets
        and sample_size == len(alternatives)
    ):
        # no need to create the merged interaction dataset
        # TODO: can we still do this if skims is not None?

        # TODO: re-enable tracing for sharrow so have_trace_targets can be True
        trace_rows = trace_ids = None

        interaction_utilities, trace_eval_results = eval_interaction_utilities(
            state,
            spec,
            choosers,
            locals_d,
            trace_label,
            trace_rows,
            estimator=estimator,
            log_alt_losers=log_alt_losers,
            extra_data=alternatives,
            compute_settings=compute_settings,
        )

        # set this index here as this is how later code extracts the chosen alt id's
        interaction_utilities.index = np.tile(alternatives.index, len(choosers))

        chunk_sizer.log_df(trace_label, "interaction_utilities", interaction_utilities)
        # mem.trace_memory_info(f"{trace_label}.init interaction_utilities sh", force_garbage_collect=True)
        if sharrow_enabled == "test" or True:
            interaction_utilities_sh, trace_eval_results_sh = (
                interaction_utilities,
                trace_eval_results,
            )
        else:
            interaction_utilities_sh = trace_eval_results_sh = None

    else:
        interaction_utilities_sh = trace_eval_results_sh = None

    if (
        not sharrow_enabled
        or (sharrow_enabled == "test")
        or interaction_utilities is None
    ):
        interaction_df = logit.interaction_dataset(
            state,
            choosers,
            alternatives,
            sample_size,
            alt_index_id=alt_index_id,
            chooser_index_id=chooser_index_id,
        )
        chunk_sizer.log_df(trace_label, "interaction_df", interaction_df)

        if skims is not None:
            simulate.set_skim_wrapper_targets(interaction_df, skims)

        # evaluate expressions from the spec multiply by coefficients and sum
        # spec is df with one row per spec expression and one col with utility coefficient
        # column names of model_design match spec index values
        # utilities has utility value for element in the cross product of choosers and alternatives
        # interaction_utilities is a df with one utility column and one row per row in model_design
        if have_trace_targets:
            trace_rows, trace_ids = state.tracing.interaction_trace_rows(
                interaction_df, choosers, sample_size
            )

            state.tracing.trace_df(
                interaction_df[trace_rows],
                tracing.extend_trace_label(trace_label, "interaction_df"),
                slicer="NONE",
                transpose=False,
            )
        else:
            trace_rows = trace_ids = None

        interaction_utilities, trace_eval_results = eval_interaction_utilities(
            state,
            spec,
            interaction_df,
            locals_d,
            trace_label,
            trace_rows,
            estimator=estimator,
            log_alt_losers=log_alt_losers,
            compute_settings=compute_settings,
        )
        chunk_sizer.log_df(trace_label, "interaction_utilities", interaction_utilities)
        # mem.trace_memory_info(f"{trace_label}.init interaction_utilities", force_garbage_collect=True)

        # print(f"interaction_df {interaction_df.shape}")
        # print(f"interaction_utilities {interaction_utilities.shape}")

        del interaction_df
        chunk_sizer.log_df(trace_label, "interaction_df", None)

        if have_trace_targets:
            state.tracing.trace_interaction_eval_results(
                trace_eval_results,
                trace_ids,
                tracing.extend_trace_label(trace_label, "eval"),
            )

            state.tracing.trace_df(
                interaction_utilities[trace_rows],
                tracing.extend_trace_label(trace_label, "interaction_utils"),
                slicer="NONE",
                transpose=False,
            )

    # reshape utilities (one utility column and one row per row in model_design)
    # to a dataframe with one row per chooser and one column per alternative
    utilities = pd.DataFrame(
        interaction_utilities.values.reshape(len(choosers), sample_size),
        index=choosers.index,
    )
    chunk_sizer.log_df(trace_label, "utilities", utilities)

    if have_trace_targets:
        state.tracing.trace_df(
            utilities,
            tracing.extend_trace_label(trace_label, "utils"),
            column_labels=["alternative", "utility"],
        )

    state.tracing.dump_df(DUMP, utilities, trace_label, "utilities")

    # convert to probabilities (utilities exponentiated and normalized to probs)
    # probs is same shape as utilities, one row per chooser and one column for alternative
    probs = logit.utils_to_probs(
        state, utilities, trace_label=trace_label, trace_choosers=choosers
    )
    chunk_sizer.log_df(trace_label, "probs", probs)

    del utilities
    chunk_sizer.log_df(trace_label, "utilities", None)

    if have_trace_targets:
        state.tracing.trace_df(
            probs,
            tracing.extend_trace_label(trace_label, "probs"),
            column_labels=["alternative", "probability"],
        )

    # make choices
    # positions is series with the chosen alternative represented as a column index in probs
    # which is an integer between zero and num alternatives in the alternative sample
    positions, rands = logit.make_choices(
        state, probs, trace_label=trace_label, trace_choosers=choosers
    )
    chunk_sizer.log_df(trace_label, "positions", positions)
    chunk_sizer.log_df(trace_label, "rands", rands)

    # need to get from an integer offset into the alternative sample to the alternative index
    # that is, we want the index value of the row that is offset by <position> rows into the
    # tranche of this choosers alternatives created by cross join of alternatives and choosers
    # offsets is the offset into model_design df of first row of chooser alternatives
    offsets = np.arange(len(positions)) * sample_size
    # resulting Int64Index has one element per chooser row and is in same order as choosers
    choices = interaction_utilities.index.take(positions + offsets)

    # create a series with index from choosers and the index of the chosen alternative
    choices = pd.Series(choices, index=choosers.index)
    chunk_sizer.log_df(trace_label, "choices", choices)

    if have_trace_targets:
        state.tracing.trace_df(
            choices,
            tracing.extend_trace_label(trace_label, "choices"),
            columns=[None, trace_choice_name],
        )
        state.tracing.trace_df(
            rands,
            tracing.extend_trace_label(trace_label, "rands"),
            columns=[None, "rand"],
        )

    return choices


def interaction_simulate(
    state,
    choosers,
    alternatives,
    spec,
    log_alt_losers=False,
    skims=None,
    locals_d=None,
    sample_size=None,
    trace_label=None,
    trace_choice_name=None,
    estimator=None,
    explicit_chunk_size=0,
    compute_settings: ComputeSettings | None = None,
):
    """
    Run a simulation in the situation in which alternatives must
    be merged with choosers because there are interaction terms or
    because alternatives are being sampled.

    optionally (if chunk_size > 0) iterates over choosers in chunk_size chunks

    Parameters
    ----------
    choosers : pandas.DataFrame
        DataFrame of choosers
    alternatives : pandas.DataFrame
        DataFrame of alternatives - will be merged with choosers, currently
        without sampling
    spec : pandas.DataFrame
        A Pandas DataFrame that gives the specification of the variables to
        compute and the coefficients for each variable.
        Variable specifications must be in the table index and the
        table should have only one column of coefficients.
    skims : Skims object
        The skims object is used to contain multiple matrices of
        origin-destination impedances.  Make sure to also add it to the
        locals_d below in order to access it in expressions.  The *only* job
        of this method in regards to skims is to call set_df with the
        dataframe that comes back from interacting choosers with
        alternatives.  See the skims module for more documentation on how
        the skims object is intended to be used.
    locals_d : Dict
        This is a dictionary of local variables that will be the environment
        for an evaluation of an expression that begins with @
    sample_size : int, optional
        Sample alternatives with sample of given size.  By default is None,
        which does not sample alternatives.
    trace_label: str
        This is the label to be used  for trace log file entries and dump file names
        when household tracing enabled. No tracing occurs if label is empty or None.
    trace_choice_name: str
        This is the column label to be used in trace file csv dump of choices
    explicit_chunk_size : int, optional
        If > 0, specifies the chunk size to use when chunking the interaction
        simulation.

    Returns
    -------
    choices : pandas.Series
        A series where index should match the index of the choosers DataFrame
        and values will match the index of the alternatives DataFrame -
        choices are simulated in the standard Monte Carlo fashion
    """

    trace_label = tracing.extend_trace_label(trace_label, "interaction_simulate")

    assert len(choosers) > 0

    result_list = []
    for (
        i,
        chooser_chunk,
        chunk_trace_label,
        chunk_sizer,
    ) in chunk.adaptive_chunked_choosers(
        state, choosers, trace_label, explicit_chunk_size=explicit_chunk_size
    ):
        choices = _interaction_simulate(
            state,
            chooser_chunk,
            alternatives,
            spec,
            skims=skims,
            locals_d=locals_d,
            sample_size=sample_size,
            trace_label=chunk_trace_label,
            trace_choice_name=trace_choice_name,
            log_alt_losers=log_alt_losers,
            estimator=estimator,
            chunk_sizer=chunk_sizer,
            compute_settings=compute_settings,
        )

        result_list.append(choices)

        chunk_sizer.log_df(trace_label, "result_list", result_list)

    # FIXME: this will require 2X RAM
    # if necessary, could append to hdf5 store on disk:
    # http://pandas.pydata.org/pandas-docs/stable/io.html#id2
    if len(result_list) > 1:
        choices = pd.concat(result_list)

    assert len(choices.index == len(choosers.index))

    return choices<|MERGE_RESOLUTION|>--- conflicted
+++ resolved
@@ -712,7 +712,6 @@
         sharrow_enabled = state.settings.sharrow
     interaction_utilities = None
 
-<<<<<<< HEAD
     # drop variables before the interaction dataframe is created
 
     # check if tracing is enabled and if we have trace targets
@@ -727,8 +726,6 @@
             sharrow_enabled=sharrow_enabled,
         )
 
-=======
->>>>>>> 13f950be
     if (
         sharrow_enabled
         and skims is None
