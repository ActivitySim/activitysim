--- conflicted
+++ resolved
@@ -89,10 +89,6 @@
     trace_eval_results = None
 
     with chunk.chunk_log(state, trace_label) as chunk_sizer:
-<<<<<<< HEAD
-
-=======
->>>>>>> 027a5758
         assert len(spec.columns) == 1
 
         # avoid altering caller's passed-in locals_d parameter (they may be looping)
@@ -947,10 +943,6 @@
         chunk_trace_label,
         chunk_sizer,
     ) in chunk.adaptive_chunked_choosers(state, choosers, trace_label):
-<<<<<<< HEAD
-
-=======
->>>>>>> 027a5758
         choices = _interaction_simulate(
             state,
             chooser_chunk,
