# ActivitySim
# See full license in LICENSE.txt.
import logging
import time
from builtins import zip
from collections import OrderedDict
from datetime import timedelta

import numpy as np
import pandas as pd

from . import chunk, config, logit, simulate, tracing

logger = logging.getLogger(__name__)

DUMP = False

ALT_CHOOSER_ID = "_chooser_id"


def eval_interaction_utilities(
    spec,
    df,
    locals_d,
    trace_label,
    trace_rows,
    estimator=None,
    log_alt_losers=False,
    extra_data=None,
    zone_layer=None,
):
    """
    Compute the utilities for a single-alternative spec evaluated in the context of df

    We could compute the utilities for interaction datasets just as we do for simple_simulate
    specs with multiple alternative columns by calling eval_variables and then computing the
    utilities by matrix-multiplication of eval results with the utility coefficients in the
    spec alternative columns.

    But interaction simulate computes the utilities of each alternative in the context of a
    separate row in interaction dataset df, and so there is only one alternative in spec.
    This turns out to be quite a bit faster (in this special case) than the pandas dot function.

    For efficiency, we combine eval_variables and multiplication of coefficients into a single step,
    so we don't have to create a separate column for each partial utility. Instead, we simply
    multiply the eval result by a single alternative coefficient and sum the partial utilities.


    spec : dataframe
        one row per spec expression and one col with utility coefficient

    df : dataframe
        cross join (cartesian product) of choosers with alternatives
        combines columns of choosers and alternatives
        len(df) == len(choosers) * len(alternatives)
        index values (non-unique) are index values from alternatives df

    interaction_utilities : dataframe
        the utility of each alternative is sum of the partial utilities determined by the
        various spec expressions and their corresponding coefficients
        yielding a dataframe  with len(interaction_df) rows and one utility column
        having the same index as interaction_df (non-unique values from alternatives df)

    Returns
    -------
    utilities : pandas.DataFrame
        Will have the index of `df` and a single column of utilities

    """
    start_time = time.time()

    trace_label = tracing.extend_trace_label(trace_label, "eval_interaction_utils")
    logger.info("Running eval_interaction_utilities on %s rows" % df.shape[0])

    sharrow_enabled = config.setting("sharrow", False)

    if locals_d is not None and locals_d.get("_sharrow_skip", False):
        sharrow_enabled = False

    # if trace_label.startswith("trip_destination"):
    #     sharrow_enabled = False

    logger.info(f"{trace_label} sharrow_enabled is {sharrow_enabled}")

    trace_eval_results = None

    with chunk.chunk_log(trace_label):

        assert len(spec.columns) == 1

        # avoid altering caller's passed-in locals_d parameter (they may be looping)
        locals_d = locals_d.copy() if locals_d is not None else {}

        utilities = None

        from .flow import TimeLogger

        timelogger = TimeLogger("interaction_simulate")

        # add df for startswith('@') eval expressions
        locals_d["df"] = df

        if sharrow_enabled:

            from .flow import apply_flow

            spec_sh = spec.copy()

            def replace_in_index_level(mi, level, *repls):
                if isinstance(mi, pd.MultiIndex):
                    level = mi._get_level_number(level)
                    content = list(mi.levels[level])
                    new_content = []
                    for i in content:
                        for repl in repls:
                            i = i.replace(*repl)
                        new_content.append(i)
                    return mi.set_levels(new_content, level=level)
                else:
                    new_content = []
                    for i in mi:
                        for repl in repls:
                            i = i.replace(*repl)
                        new_content.append(i)
                    return new_content

            spec_sh.index = replace_in_index_level(
                spec_sh.index,
                simulate.SPEC_EXPRESSION_NAME,
                (
                    "tt.adjacent_window_before(",
                    "sharrow_tt_adjacent_window_before(tt_windows, tt_row_mapper, tt_col_mapper, ",
                ),
                (
                    "tt.adjacent_window_after(",
                    "sharrow_tt_adjacent_window_after(tt_windows, tt_row_mapper, tt_col_mapper, ",
                ),
                (
                    "tt.previous_tour_ends(",
                    "sharrow_tt_previous_tour_ends(tt_windows, tt_row_mapper, tt_col_mapper, ",
                ),
                (
                    "tt.previous_tour_begins(",
                    "sharrow_tt_previous_tour_begins(tt_windows, tt_row_mapper, tt_col_mapper, ",
                ),
                (
                    "tt.remaining_periods_available(",
                    "sharrow_tt_remaining_periods_available(tt_windows, tt_row_mapper, ",
                ),
                (
                    "tt.max_time_block_available(",
                    "sharrow_tt_max_time_block_available(tt_windows, tt_row_mapper, ",
                ),
            )

            # need to zero out any coefficients on temp vars
            if isinstance(spec_sh.index, pd.MultiIndex):
                exprs = spec_sh.index.get_level_values(simulate.SPEC_EXPRESSION_NAME)
                labels = spec_sh.index.get_level_values(simulate.SPEC_LABEL_NAME)
            else:
                exprs = spec_sh.index
                labels = spec_sh.index
            for n, (expr, label) in enumerate(zip(exprs, labels)):
                if expr.startswith("_") and "@" in expr:
                    spec_sh.iloc[n, 0] = 0.0

            for i1, i2 in zip(exprs, labels):
                logger.debug(f"        - expr: {i1}: {i2}")

            timelogger.mark("sharrow preamble", True, logger, trace_label)

            sh_util, sh_flow = apply_flow(
                spec_sh,
                df,
                locals_d,
                trace_label,
                interacts=extra_data,
                zone_layer=zone_layer,
            )
            if sh_util is not None:
                chunk.log_df(trace_label, "sh_util", sh_util)
                utilities = pd.DataFrame(
                    {"utility": sh_util.reshape(-1)},
                    index=df.index if extra_data is None else None,
                )
                chunk.log_df(trace_label, "sh_util", None)  # hand off to caller

            timelogger.mark("sharrow flow", True, logger, trace_label)
        else:
            sh_util, sh_flow = None, None
            timelogger.mark("sharrow flow", False)

        if (
            utilities is None
            or estimator
            or (sharrow_enabled == "test" and extra_data is None)
        ):

            def to_series(x):
                if np.isscalar(x):
                    return pd.Series([x] * len(df), index=df.index)
                if isinstance(x, np.ndarray):
                    return pd.Series(x, index=df.index)
                return x

            if trace_rows is not None and trace_rows.any():
                # # convert to numpy array so we can slice ndarrays as well as series
                # trace_rows = np.asanyarray(trace_rows)
                assert type(trace_rows) == np.ndarray
                trace_eval_results = OrderedDict()
            else:
                trace_eval_results = None

            check_for_variability = config.setting("check_for_variability")

            # need to be able to identify which variables causes an error, which keeps
            # this from being expressed more parsimoniously

            utilities = pd.DataFrame({"utility": 0.0}, index=df.index)

            chunk.log_df(trace_label, "eval.utilities", utilities)

            no_variability = has_missing_vals = 0

            if estimator:
                # ensure alt_id from interaction_dataset is available in expression_values_df for
                # estimator.write_interaction_expression_values and eventual omnibus table assembly
                alt_id = estimator.get_alt_id()
                assert alt_id in df.columns
                expression_values_df = df[[alt_id]]

                # FIXME estimation_requires_chooser_id_in_df_column
                # estimation requires that chooser_id is either in index or a column of interaction_dataset
                # so it can be reformatted (melted) and indexed by chooser_id and alt_id
                # we assume caller has this under control if index is named
                # bug - location choice has df index_name zone_id but should be person_id????
                if df.index.name is None:
                    chooser_id = estimator.get_chooser_id()
                    assert chooser_id in df.columns, (
                        "Expected to find choose_id column '%s' in interaction dataset"
                        % (chooser_id,)
                    )
                    assert df.index.name is None
                    expression_values_df[chooser_id] = df[chooser_id]

            if isinstance(spec.index, pd.MultiIndex):
                exprs = spec.index.get_level_values(simulate.SPEC_EXPRESSION_NAME)
                labels = spec.index.get_level_values(simulate.SPEC_LABEL_NAME)
            else:
                exprs = spec.index
                labels = spec.index

            for expr, label, coefficient in zip(exprs, labels, spec.iloc[:, 0]):
                try:

                    # - allow temps of form _od_DIST@od_skim['DIST']
                    if expr.startswith("_"):

                        target = expr[: expr.index("@")]
                        rhs = expr[expr.index("@") + 1 :]
                        v = to_series(eval(rhs, globals(), locals_d))

                        # update locals to allows us to ref previously assigned targets
                        locals_d[target] = v
                        chunk.log_df(
                            trace_label, target, v
                        )  # track temps stored in locals

                        if trace_eval_results is not None:
                            trace_eval_results[expr] = v[trace_rows]

                        # don't add temps to utility sums
                        # they have a non-zero dummy coefficient to avoid being removed from spec as NOPs
                        continue

                    if expr.startswith("@"):
                        v = to_series(eval(expr[1:], globals(), locals_d))
                    else:
                        v = df.eval(expr, resolvers=[locals_d])

                    if check_for_variability and v.std() == 0:
                        logger.info(
                            "%s: no variability (%s) in: %s"
                            % (trace_label, v.iloc[0], expr)
                        )
                        no_variability += 1

                    # FIXME - how likely is this to happen? Not sure it is really a problem?
                    if (
                        check_for_variability
                        and np.count_nonzero(v.isnull().values) > 0
                    ):
                        logger.info("%s: missing values in: %s" % (trace_label, expr))
                        has_missing_vals += 1

                    if estimator:
                        # in case we modified expression_values_df index
                        expression_values_df.insert(
                            loc=len(expression_values_df.columns),
                            column=label,
                            value=v.values if isinstance(v, pd.Series) else v,
                        )

                    utility = (v * coefficient).astype("float")

                    if log_alt_losers:

                        assert ALT_CHOOSER_ID in df
                        max_utils_by_chooser = utility.groupby(df[ALT_CHOOSER_ID]).max()

                        if (max_utils_by_chooser < simulate.ALT_LOSER_UTIL).any():

                            losers = max_utils_by_chooser[
                                max_utils_by_chooser < simulate.ALT_LOSER_UTIL
                            ]
                            logger.warning(
                                f"{trace_label} - {len(losers)} choosers of {len(max_utils_by_chooser)} "
                                f"with prohibitive utilities for all alternatives for expression: {expr}"
                            )

                            # loser_df = df[df[ALT_CHOOSER_ID].isin(losers.index)]
                            # print(f"\nloser_df\n{loser_df}\n")
                            # print(f"\nloser_max_utils_by_chooser\n{losers}\n")
                            # bug

                        del max_utils_by_chooser

                    utilities.utility.values[:] += utility

                    if trace_eval_results is not None:

                        # expressions should have been uniquified when spec was read
                        # (though we could do it here if need be...)
                        # expr = assign.uniquify_key(trace_eval_results, expr, template="{} # ({})")
                        assert expr not in trace_eval_results

                        trace_eval_results[expr] = v[trace_rows]
                        k = "partial utility (coefficient = %s) for %s" % (
                            coefficient,
                            expr,
                        )
                        trace_eval_results[k] = v[trace_rows] * coefficient

                    del v
                    # chunk.log_df(trace_label, 'v', None)

                except Exception as err:
                    logger.exception(
                        f"{trace_label} - {type(err).__name__} ({str(err)}) evaluating: {str(expr)}"
                    )
                    raise err

            if estimator:
                estimator.log(
                    "eval_interaction_utilities write_interaction_expression_values %s"
                    % trace_label
                )
                estimator.write_interaction_expression_values(expression_values_df)
                del expression_values_df

            if no_variability > 0:
                logger.warning(
                    "%s: %s columns have no variability" % (trace_label, no_variability)
                )

            if has_missing_vals > 0:
                logger.warning(
                    "%s: %s columns have missing values"
                    % (trace_label, has_missing_vals)
                )

            if trace_eval_results is not None:
                trace_eval_results["total utility"] = utilities.utility[trace_rows]

                trace_eval_results = pd.DataFrame.from_dict(trace_eval_results)
                trace_eval_results.index = df[trace_rows].index

                # add df columns to trace_results
                trace_eval_results = pd.concat(
                    [df[trace_rows], trace_eval_results], axis=1
                )
                chunk.log_df(trace_label, "eval.trace_eval_results", trace_eval_results)

            chunk.log_df(trace_label, "v", None)
            chunk.log_df(trace_label, "eval.utilities", None)  # out of out hands...
            chunk.log_df(trace_label, "eval.trace_eval_results", None)

            timelogger.mark("regular interact flow", True, logger, trace_label)
        else:
            timelogger.mark("regular interact flow", False)

        #
        #   Sharrow tracing
        #
        if sh_flow is not None and trace_rows is not None and trace_rows.any():
            assert type(trace_rows) == np.ndarray
            sh_utility_fat = sh_flow.load_dataarray(
                # sh_flow.tree.replace_datasets(
                #     df=df.iloc[trace_rows],
                # ),
                dtype=np.float32,
            )
            sh_utility_fat = sh_utility_fat[trace_rows, :]
            sh_utility_fat = sh_utility_fat.to_dataframe("vals")
            try:
                sh_utility_fat = sh_utility_fat.unstack("expressions")
            except ValueError:
                exprs = sh_utility_fat.index.levels[-1]
                sh_utility_fat = pd.DataFrame(
                    sh_utility_fat.values.reshape(-1, len(exprs)),
                    index=sh_utility_fat.index[:: len(exprs)].droplevel(-1),
                    columns=exprs,
                )
            else:
                sh_utility_fat = sh_utility_fat.droplevel(0, axis=1)
            sh_utility_fat.add_prefix("SH:")
            sh_utility_fat_coef = sh_utility_fat * spec.iloc[:, 0].values.reshape(1, -1)
            sh_utility_fat_coef.columns = [
                f"{i} * ({j})"
                for i, j in zip(sh_utility_fat_coef.columns, spec.iloc[:, 0].values)
            ]
            if utilities.shape[0] > trace_rows.shape[0]:
                trace_rows_ = np.repeat(
                    trace_rows, utilities.shape[0] // trace_rows.shape[0]
                )
            else:
                trace_rows_ = trace_rows
            if trace_eval_results is None:
                trace_eval_results = pd.concat(
                    [
                        sh_utility_fat,
                        sh_utility_fat_coef,
                        utilities.utility[trace_rows_]
                        .rename("total utility")
                        .to_frame()
                        .set_index(sh_utility_fat.index),
                    ],
                    axis=1,
                )
                try:
                    trace_eval_results.index = df[trace_rows].index
                except ValueError:
                    pass
                chunk.log_df(trace_label, "eval.trace_eval_results", trace_eval_results)
            else:
                # in test mode, trace from non-sharrow exists
                trace_eval_results = pd.concat(
                    [
                        trace_eval_results.reset_index(drop=True),
                        sh_utility_fat.reset_index(drop=True),
                        sh_utility_fat_coef.reset_index(drop=True),
                        utilities.utility[trace_rows_]
                        .rename("total utility")
                        .reset_index(drop=True),
                    ],
                    axis=1,
                )
                trace_eval_results.index = df[trace_rows].index
                chunk.log_df(trace_label, "eval.trace_eval_results", trace_eval_results)

            # sh_utility_fat1 = np.dot(sh_utility_fat, spec.values)
            # sh_utility_fat2 = sh_flow.dot(
            #     source=sh_flow.tree.replace_datasets(
            #         df=df.iloc[trace_rows],
            #     ),
            #     coefficients=spec.values.astype(np.float32),
            #     dtype=np.float32,
            # )
            timelogger.mark("sharrow interact trace", True, logger, trace_label)

        if sharrow_enabled == "test":

            try:
                if sh_util is not None:
                    np.testing.assert_allclose(
                        sh_util.reshape(utilities.values.shape),
                        utilities.values,
                        rtol=1e-2,
                        atol=0,
                        err_msg="utility not aligned",
                        verbose=True,
                    )
            except AssertionError as err:
                print(err)
                misses = np.where(
                    ~np.isclose(sh_util, utilities.values, rtol=1e-2, atol=0)
                )
                _sh_util_miss1 = sh_util[tuple(m[0] for m in misses)]
                _u_miss1 = utilities.values[tuple(m[0] for m in misses)]
                diff = _sh_util_miss1 - _u_miss1
                if len(misses[0]) > sh_util.size * 0.01:
                    print("big problem")
                    if "nan location mismatch" in str(err):
                        print("nan location mismatch sh_util")
                        print(np.where(np.isnan(sh_util)))
                        print("nan location mismatch legacy util")
                        print(np.where(np.isnan(utilities.values)))
                    print("misses =>", misses)
                    j = 0
                    while j < len(misses[0]):
                        print(
                            f"miss {j} {tuple(m[j] for m in misses)}:",
                            sh_util[tuple(m[j] for m in misses)],
                            "!=",
                            utilities.values[tuple(m[j] for m in misses)],
                        )
                        j += 1
                        if j > 10:
                            break

                    re_trace = misses[0]
                    retrace_eval_data = {}
                    retrace_eval_parts = {}
                    re_trace_df = df.iloc[re_trace]

                    for expr, label, coefficient in zip(exprs, labels, spec.iloc[:, 0]):
                        if expr.startswith("_"):
                            target = expr[: expr.index("@")]
                            rhs = expr[expr.index("@") + 1 :]
                            v = to_series(eval(rhs, globals(), locals_d))
                            locals_d[target] = v
                            if trace_eval_results is not None:
                                trace_eval_results[expr] = v.iloc[re_trace]
                            continue
                        if expr.startswith("@"):
                            v = to_series(eval(expr[1:], globals(), locals_d))
                        else:
                            v = df.eval(expr)
                        if check_for_variability and v.std() == 0:
                            logger.info(
                                "%s: no variability (%s) in: %s"
                                % (trace_label, v.iloc[0], expr)
                            )
                            no_variability += 1
                        retrace_eval_data[expr] = v.iloc[re_trace]
                        k = "partial utility (coefficient = %s) for %s" % (
                            coefficient,
                            expr,
                        )
                        retrace_eval_parts[k] = (v.iloc[re_trace] * coefficient).astype(
                            "float"
                        )
                    retrace_eval_data_ = pd.concat(retrace_eval_data, axis=1)
                    retrace_eval_parts_ = pd.concat(retrace_eval_parts, axis=1)

                    re_sh_flow_load = sh_flow.load(
                        dtype=np.float32,
                    )
                    re_sh_flow_load_ = re_sh_flow_load[re_trace]

                    look_for_problems_here = np.where(
                        ~np.isclose(
                            re_sh_flow_load_[
                                :, ~spec.index.get_level_values(0).str.startswith("_")
                            ],
                            retrace_eval_data_.values.astype(np.float32),
                        )
                    )

                    raise  # enter debugger now to see what's up
            timelogger.mark("sharrow interact test", True, logger, trace_label)

    logger.info(f"utilities.dtypes {trace_label}\n{utilities.dtypes}")
    end_time = time.time()

    timelogger.summary(logger, "TIMING interact_simulate.eval_utils")
    logger.info(
        f"interact_simulate.eval_utils runtime: {timedelta(seconds=end_time - start_time)} {trace_label}"
    )

    return utilities, trace_eval_results


def _interaction_simulate(
    choosers,
    alternatives,
    spec,
    skims=None,
    locals_d=None,
    sample_size=None,
    trace_label=None,
    trace_choice_name=None,
    log_alt_losers=False,
    estimator=None,
):
    """
    Run a MNL simulation in the situation in which alternatives must
    be merged with choosers because there are interaction terms or
    because alternatives are being sampled.

    Parameters are same as for public function interaction_simulate

    spec : dataframe
        one row per spec expression and one col with utility coefficient

    interaction_df : dataframe
        cross join (cartesian product) of choosers with alternatives
        combines columns of choosers and alternatives
        len(df) == len(choosers) * len(alternatives)
        index values (non-unique) are index values from alternatives df

    interaction_utilities : dataframe
        the utility of each alternative is sum of the partial utilities determined by the
        various spec expressions and their corresponding coefficients
        yielding a dataframe  with len(interaction_df) rows and one utility column
        having the same index as interaction_df (non-unique values from alternatives df)

    utilities : dataframe
        dot product of model_design.dot(spec)
        yields utility value for element in the cross product of choosers and alternatives
        this is then reshaped as a dataframe with one row per chooser and one column per alternative

    probs : dataframe
        utilities exponentiated and converted to probabilities
        same shape as utilities, one row per chooser and one column for alternative

    positions : series
        choices among alternatives with the chosen alternative represented
        as the integer index of the selected alternative column in probs

    choices : series
        series with the alternative chosen for each chooser
        the index is same as choosers
        and the series value is the alternative df index of chosen alternative

    Returns
    -------
    ret : pandas.Series
        A series where index should match the index of the choosers DataFrame
        and values will match the index of the alternatives DataFrame -
        choices are simulated in the standard Monte Carlo fashion
    """

    trace_label = tracing.extend_trace_label(trace_label, "interaction_simulate")
    have_trace_targets = tracing.has_trace_targets(choosers)

    if have_trace_targets:
        tracing.trace_df(choosers, tracing.extend_trace_label(trace_label, "choosers"))
        tracing.trace_df(
            alternatives,
            tracing.extend_trace_label(trace_label, "alternatives"),
            slicer="NONE",
            transpose=False,
        )

    if len(spec.columns) > 1:
        raise RuntimeError("spec must have only one column")

    sample_size = sample_size or len(alternatives)

    if sample_size > len(alternatives):
        logger.debug(
            "clipping sample size %s to len(alternatives) %s"
            % (sample_size, len(alternatives))
        )
        sample_size = min(sample_size, len(alternatives))

    # if using skims, copy index into the dataframe, so it will be
    # available as the "destination" for the skims dereference below
    if skims is not None and alternatives.index.name not in alternatives:
        alternatives = alternatives.copy()
        alternatives[alternatives.index.name] = alternatives.index

    # cross join choosers and alternatives (cartesian product)
    # for every chooser, there will be a row for each alternative
    # index values (non-unique) are from alternatives df
    alt_index_id = estimator.get_alt_id() if estimator else None
    chooser_index_id = ALT_CHOOSER_ID if log_alt_losers else None

    sharrow_enabled = config.setting("sharrow", False)
    interaction_utilities = None

    if locals_d is not None and locals_d.get("_sharrow_skip", False):
        sharrow_enabled = False

    if (
        sharrow_enabled
        and skims is None
        and not have_trace_targets
        and sample_size == len(alternatives)
    ):
        # no need to create the merged interaction dataset
        # TODO: can we still do this if skims is not None?

        # TODO: re-enable tracing for sharrow so have_trace_targets can be True
        trace_rows = trace_ids = None

        interaction_utilities, trace_eval_results = eval_interaction_utilities(
            spec,
            choosers,
            locals_d,
            trace_label,
            trace_rows,
            estimator=estimator,
            log_alt_losers=log_alt_losers,
            extra_data=alternatives,
        )

        # set this index here as this is how later code extracts the chosen alt id's
        interaction_utilities.index = np.tile(alternatives.index, len(choosers))

        chunk.log_df(trace_label, "interaction_utilities", interaction_utilities)
        # mem.trace_memory_info(f"{trace_label}.init interaction_utilities sh", force_garbage_collect=True)
        if sharrow_enabled == "test" or True:
            interaction_utilities_sh, trace_eval_results_sh = (
                interaction_utilities,
                trace_eval_results,
            )
        else:
            interaction_utilities_sh = trace_eval_results_sh = None

    else:
        interaction_utilities_sh = trace_eval_results_sh = None

    if (
        not sharrow_enabled
        or (sharrow_enabled == "test")
        or interaction_utilities is None
    ):

        interaction_df = logit.interaction_dataset(
            choosers,
            alternatives,
            sample_size,
            alt_index_id=alt_index_id,
            chooser_index_id=chooser_index_id,
        )
        chunk.log_df(trace_label, "interaction_df", interaction_df)

        if skims is not None:
            simulate.set_skim_wrapper_targets(interaction_df, skims)

        # evaluate expressions from the spec multiply by coefficients and sum
        # spec is df with one row per spec expression and one col with utility coefficient
        # column names of model_design match spec index values
        # utilities has utility value for element in the cross product of choosers and alternatives
        # interaction_utilities is a df with one utility column and one row per row in model_design
        if have_trace_targets:
            trace_rows, trace_ids = tracing.interaction_trace_rows(
                interaction_df, choosers, sample_size
            )

            tracing.trace_df(
                interaction_df[trace_rows],
                tracing.extend_trace_label(trace_label, "interaction_df"),
                slicer="NONE",
                transpose=False,
            )
        else:
            trace_rows = trace_ids = None

        interaction_utilities, trace_eval_results = eval_interaction_utilities(
            spec,
            interaction_df,
            locals_d,
            trace_label,
            trace_rows,
            estimator=estimator,
            log_alt_losers=log_alt_losers,
        )
        chunk.log_df(trace_label, "interaction_utilities", interaction_utilities)
        # mem.trace_memory_info(f"{trace_label}.init interaction_utilities", force_garbage_collect=True)

        # print(f"interaction_df {interaction_df.shape}")
        # print(f"interaction_utilities {interaction_utilities.shape}")

        del interaction_df
        chunk.log_df(trace_label, "interaction_df", None)

        if have_trace_targets:
            tracing.trace_interaction_eval_results(
                trace_eval_results,
                trace_ids,
                tracing.extend_trace_label(trace_label, "eval"),
            )

            tracing.trace_df(
                interaction_utilities[trace_rows],
                tracing.extend_trace_label(trace_label, "interaction_utils"),
                slicer="NONE",
                transpose=False,
            )

    # reshape utilities (one utility column and one row per row in model_design)
    # to a dataframe with one row per chooser and one column per alternative
    utilities = pd.DataFrame(
        interaction_utilities.values.reshape(len(choosers), sample_size),
        index=choosers.index,
    )
    chunk.log_df(trace_label, "utilities", utilities)

    if have_trace_targets:
        tracing.trace_df(
            utilities,
            tracing.extend_trace_label(trace_label, "utils"),
            column_labels=["alternative", "utility"],
        )

    tracing.dump_df(DUMP, utilities, trace_label, "utilities")

<<<<<<< HEAD
    if config.setting("freeze_unobserved_utilities", False):
        positions, rands = logit.make_choices_utility_based(
            utilities, trace_label=trace_label, trace_choosers=choosers
        )

        del utilities
        chunk.log_df(trace_label, 'utilities', None)

    else:
        # convert to probabilities (utilities exponentiated and normalized to probs)
        # probs is same shape as utilities, one row per chooser and one column for alternative
        probs = logit.utils_to_probs(utilities, trace_label=trace_label, trace_choosers=choosers)
        chunk.log_df(trace_label, 'probs', probs)

        if have_trace_targets:
            tracing.trace_df(probs, tracing.extend_trace_label(trace_label, 'probs'),
                             column_labels=['alternative', 'probability'])

        del utilities
        chunk.log_df(trace_label, 'utilities', None)

        # make choices
        # positions is series with the chosen alternative represented as a column index in probs
        # which is an integer between zero and num alternatives in the alternative sample
        positions, rands = logit.make_choices(probs, trace_label=trace_label, trace_choosers=choosers)

        del probs
        chunk.log_df(trace_label, 'probs', None)

    chunk.log_df(trace_label, 'positions', positions)
    chunk.log_df(trace_label, 'rands', rands)
=======
    # convert to probabilities (utilities exponentiated and normalized to probs)
    # probs is same shape as utilities, one row per chooser and one column for alternative
    probs = logit.utils_to_probs(
        utilities, trace_label=trace_label, trace_choosers=choosers
    )
    chunk.log_df(trace_label, "probs", probs)

    del utilities
    chunk.log_df(trace_label, "utilities", None)

    if have_trace_targets:
        tracing.trace_df(
            probs,
            tracing.extend_trace_label(trace_label, "probs"),
            column_labels=["alternative", "probability"],
        )

    # make choices
    # positions is series with the chosen alternative represented as a column index in probs
    # which is an integer between zero and num alternatives in the alternative sample
    positions, rands = logit.make_choices(
        probs, trace_label=trace_label, trace_choosers=choosers
    )
    chunk.log_df(trace_label, "positions", positions)
    chunk.log_df(trace_label, "rands", rands)
>>>>>>> ae7fa438

    # need to get from an integer offset into the alternative sample to the alternative index
    # that is, we want the index value of the row that is offset by <position> rows into the
    # tranche of this choosers alternatives created by cross join of alternatives and choosers
    # offsets is the offset into model_design df of first row of chooser alternatives
    offsets = np.arange(len(positions)) * sample_size
    # resulting Int64Index has one element per chooser row and is in same order as choosers
    choices = interaction_utilities.index.take(positions + offsets)

    # create a series with index from choosers and the index of the chosen alternative
    choices = pd.Series(choices, index=choosers.index)
    chunk.log_df(trace_label, "choices", choices)

    if have_trace_targets:
        tracing.trace_df(
            choices,
            tracing.extend_trace_label(trace_label, "choices"),
            columns=[None, trace_choice_name],
        )
        tracing.trace_df(
            rands,
            tracing.extend_trace_label(trace_label, "rands"),
            columns=[None, "rand"],
        )

    return choices


def interaction_simulate(
    choosers,
    alternatives,
    spec,
    log_alt_losers=False,
    skims=None,
    locals_d=None,
    sample_size=None,
    chunk_size=0,
    trace_label=None,
    trace_choice_name=None,
    estimator=None,
):

    """
    Run a simulation in the situation in which alternatives must
    be merged with choosers because there are interaction terms or
    because alternatives are being sampled.

    optionally (if chunk_size > 0) iterates over choosers in chunk_size chunks

    Parameters
    ----------
    choosers : pandas.DataFrame
        DataFrame of choosers
    alternatives : pandas.DataFrame
        DataFrame of alternatives - will be merged with choosers, currently
        without sampling
    spec : pandas.DataFrame
        A Pandas DataFrame that gives the specification of the variables to
        compute and the coefficients for each variable.
        Variable specifications must be in the table index and the
        table should have only one column of coefficients.
    skims : Skims object
        The skims object is used to contain multiple matrices of
        origin-destination impedances.  Make sure to also add it to the
        locals_d below in order to access it in expressions.  The *only* job
        of this method in regards to skims is to call set_df with the
        dataframe that comes back from interacting choosers with
        alternatives.  See the skims module for more documentation on how
        the skims object is intended to be used.
    locals_d : Dict
        This is a dictionary of local variables that will be the environment
        for an evaluation of an expression that begins with @
    sample_size : int, optional
        Sample alternatives with sample of given size.  By default is None,
        which does not sample alternatives.
    chunk_size : int
        if chunk_size > 0 iterates over choosers in chunk_size chunks
    trace_label: str
        This is the label to be used  for trace log file entries and dump file names
        when household tracing enabled. No tracing occurs if label is empty or None.
    trace_choice_name: str
        This is the column label to be used in trace file csv dump of choices

    Returns
    -------
    choices : pandas.Series
        A series where index should match the index of the choosers DataFrame
        and values will match the index of the alternatives DataFrame -
        choices are simulated in the standard Monte Carlo fashion
    """

    trace_label = tracing.extend_trace_label(trace_label, "interaction_simulate")

    assert len(choosers) > 0

    result_list = []
    for i, chooser_chunk, chunk_trace_label in chunk.adaptive_chunked_choosers(
        choosers, chunk_size, trace_label
    ):

        choices = _interaction_simulate(
            chooser_chunk,
            alternatives,
            spec,
            skims=skims,
            locals_d=locals_d,
            sample_size=sample_size,
            trace_label=chunk_trace_label,
            trace_choice_name=trace_choice_name,
            log_alt_losers=log_alt_losers,
            estimator=estimator,
        )

        result_list.append(choices)

        chunk.log_df(trace_label, "result_list", result_list)

    # FIXME: this will require 2X RAM
    # if necessary, could append to hdf5 store on disk:
    # http://pandas.pydata.org/pandas-docs/stable/io.html#id2
    if len(result_list) > 1:
        choices = pd.concat(result_list)

    assert len(choices.index == len(choosers.index))

    return choices<|MERGE_RESOLUTION|>--- conflicted
+++ resolved
@@ -798,7 +798,6 @@
 
     tracing.dump_df(DUMP, utilities, trace_label, "utilities")
 
-<<<<<<< HEAD
     if config.setting("freeze_unobserved_utilities", False):
         positions, rands = logit.make_choices_utility_based(
             utilities, trace_label=trace_label, trace_choosers=choosers
@@ -830,33 +829,6 @@
 
     chunk.log_df(trace_label, 'positions', positions)
     chunk.log_df(trace_label, 'rands', rands)
-=======
-    # convert to probabilities (utilities exponentiated and normalized to probs)
-    # probs is same shape as utilities, one row per chooser and one column for alternative
-    probs = logit.utils_to_probs(
-        utilities, trace_label=trace_label, trace_choosers=choosers
-    )
-    chunk.log_df(trace_label, "probs", probs)
-
-    del utilities
-    chunk.log_df(trace_label, "utilities", None)
-
-    if have_trace_targets:
-        tracing.trace_df(
-            probs,
-            tracing.extend_trace_label(trace_label, "probs"),
-            column_labels=["alternative", "probability"],
-        )
-
-    # make choices
-    # positions is series with the chosen alternative represented as a column index in probs
-    # which is an integer between zero and num alternatives in the alternative sample
-    positions, rands = logit.make_choices(
-        probs, trace_label=trace_label, trace_choosers=choosers
-    )
-    chunk.log_df(trace_label, "positions", positions)
-    chunk.log_df(trace_label, "rands", rands)
->>>>>>> ae7fa438
 
     # need to get from an integer offset into the alternative sample to the alternative index
     # that is, we want the index value of the row that is offset by <position> rows into the
