--- conflicted
+++ resolved
@@ -12,15 +12,8 @@
 import numpy as np
 import pandas as pd
 
-<<<<<<< HEAD
-from activitysim.core import util
-
-from . import chunk, config, logit, simulate, tracing, workflow
-from .configuration.base import ComputeSettings
-=======
 from activitysim.core import chunk, logit, simulate, tracing, util, workflow
 from activitysim.core.configuration.base import ComputeSettings
->>>>>>> a9322d39
 
 logger = logging.getLogger(__name__)
 
@@ -717,21 +710,13 @@
         sharrow_enabled = state.settings.sharrow
     interaction_utilities = None
 
-<<<<<<< HEAD
-=======
     if compute_settings is None:
         compute_settings = ComputeSettings()
 
->>>>>>> a9322d39
     # drop variables before the interaction dataframe is created
 
     # check if tracing is enabled and if we have trace targets
     # if not estimation mode, drop unused columns
-<<<<<<< HEAD
-    if (not have_trace_targets) and (estimator is None):
-
-        choosers = util.drop_unused_chooser_columns(
-=======
     if (
         (not have_trace_targets)
         and (estimator is None)
@@ -739,7 +724,6 @@
     ):
 
         choosers = util.drop_unused_columns(
->>>>>>> a9322d39
             choosers,
             spec,
             locals_d,
