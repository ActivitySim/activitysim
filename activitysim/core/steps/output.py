--- conflicted
+++ resolved
@@ -341,14 +341,9 @@
                         dt = dt.sort_by(dt_index_name)
                     else:
                         logger.debug(
-<<<<<<< HEAD
-                            f"write_tables not sorting {table_name}, no named index"
-                        )
-=======
                             f"write_tables sorting {table_name} on unrecognized index {dt_index_name}"
                         )
                         dt = dt.sort_by(dt_index_name)
->>>>>>> d8f8fcbc
 
         if state.settings.recode_pipeline_columns:
             for colname, decode_instruction in table_decode_cols.items():
