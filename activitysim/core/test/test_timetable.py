# ActivitySim
# See full license in LICENSE.txt.

from builtins import range

import numpy as np
import pandas as pd
import pandas.testing as pdt
import pytest
from numpy.testing import assert_array_equal

from .. import chunk
from .. import timetable as tt


@pytest.fixture
def persons():

    df = pd.DataFrame(index=list(range(6)))

    return df


@pytest.fixture
def tdd_alts():
    alts = pd.DataFrame(
        data=[
            [5, 5],
            [5, 6],
            [5, 7],
            [5, 8],
            [5, 9],
            [5, 10],
            [6, 6],
            [6, 7],
            [6, 8],
            [6, 9],
            [6, 10],
            [7, 7],
            [7, 8],
            [7, 9],
            [7, 10],
            [8, 8],
            [8, 9],
            [8, 10],
            [9, 9],
            [9, 10],
            [10, 10],
        ],
        columns=["start", "end"],
    )
    alts["duration"] = alts.end - alts.start

    return alts


def test_basic(persons, tdd_alts):

    with chunk.chunk_log("test_basic", base=True):

        person_windows = tt.create_timetable_windows(persons, tdd_alts)

        timetable = tt.TimeTable(person_windows, tdd_alts, "person_windows")

        # print "\ntdd_footprints_df\n", timetable.tdd_footprints_df
        #     0  1  2  3  4  5  6  7
        # 0   0  6  0  0  0  0  0  0
        # 1   0  2  4  0  0  0  0  0
        # 2   0  2  7  4  0  0  0  0
        # 3   0  2  7  7  4  0  0  0
        # 4   0  2  7  7  7  4  0  0
        # 5   0  2  7  7  7  7  4  0
        # 6   0  0  6  0  0  0  0  0
        # 7   0  0  2  4  0  0  0  0
        # 8   0  0  2  7  4  0  0  0
        # 9   0  0  2  7  7  4  0  0
        # 10  0  0  2  7  7  7  4  0
        # 11  0  0  0  6  0  0  0  0
        # 12  0  0  0  2  4  0  0  0
        # 13  0  0  0  2  7  4  0  0
        # 14  0  0  0  2  7  7  4  0
        # 15  0  0  0  0  6  0  0  0
        # 16  0  0  0  0  2  4  0  0
        # 17  0  0  0  0  2  7  4  0
        # 18  0  0  0  0  0  6  0  0
        # 19  0  0  0  0  0  2  4  0
        # 20  0  0  0  0  0  0  6  0

        num_alts = len(tdd_alts.index)
        num_persons = len(persons.index)

        person_ids = pd.Series(list(range(num_persons)) * num_alts)
        tdds = pd.Series(np.repeat(list(range(num_alts)), num_persons))

        assert timetable.tour_available(person_ids, tdds).all()

        person_ids = pd.Series([0, 1, 2, 3, 4, 5])
        tdds = pd.Series([0, 1, 2, 15, 16, 17])
        timetable.assign(person_ids, tdds)

        # print "\nupdated_person_windows\n", timetable.get_person_windows_df()
        #    4  5  6  7  8  9  10  11
        # 0  0  6  0  0  0  0   0   0
        # 1  0  2  4  0  0  0   0   0
        # 2  0  2  7  4  0  0   0   0
        # 3  0  0  0  0  6  0   0   0
        # 4  0  0  0  0  2  4   0   0
        # 5  0  0  0  0  2  7   4   0

        person_ids = pd.Series([0, 1, 1, 0, 1, 3, 4])
        tdds = pd.Series(
            [
                0,  # tdd START_END does not collide with START_END
                0,  # tdd START_END does not collide with START
                6,  # tdd START_END does not collide with END
                1,  # tdd START does not collide with START_END
                7,  # tdd START does not collide with END
                3,  # tdd END does not collide with START_END
                3,  # tdd END does not collide with START
            ]
        )
        assert timetable.tour_available(person_ids, tdds).all()

        # print "\nupdated_person_windows\n", timetable.get_person_windows_df()
        #    4  5  6  7  8  9  10  11
        # 0  0  6  0  0  0  0   0   0
        # 1  0  2  4  0  0  0   0   0
        # 2  0  2  7  4  0  0   0   0
        # 3  0  0  0  0  6  0   0   0
        # 4  0  0  0  0  2  4   0   0
        # 5  0  0  0  0  2  7   4   0

        person_ids = pd.Series([1, 5, 2, 2])
        tdds = pd.Series(
            [
                1,  # tdd START + END collides with START + END
                17,  # START + MIDDLE + END collides with same
                6,  # tdd START_END collides with MIDDLE
                1,  # tdd START + END collides with START + MIDDLE
            ]
        )
        assert not timetable.tour_available(person_ids, tdds).any()

        # ensure that tour_available handles heterogeneous results
        person_ids = pd.Series([0, 1, 1, 5])
        tdds = pd.Series(
            [
                0,  # tdd START_END does not collide with START_END
                0,  # tdd START_END does not collide with START
                1,  # tdd START + END collides with START + END
                17,  # START + MIDDLE + END collides with same
            ]
        )
<<<<<<< HEAD
        assert_array_equal(
            timetable.tour_available(person_ids, tdds), [True, True, False, False]
=======
        pdt.assert_series_equal(
            timetable.tour_available(person_ids, tdds),
            pd.Series([True, True, False, False], index=person_ids.index),
>>>>>>> 3b7e5519
        )

        # assigning overlapping trip END,START should convert END to START_END
        person_ids = pd.Series([2])
        tdds = pd.Series([13])
        assert timetable.tour_available(person_ids, tdds).all()
        assert timetable.windows[2, 3] == tt.I_END
        timetable.assign(person_ids, tdds)
        assert timetable.windows[2, 3] == tt.I_START_END

        # print "\nupdated_person_windows\n", timetable.get_person_windows_df()
        #    4  5  6  7  8  9  10  11
        # 0  0  6  0  0  0  0   0   0
        # 1  0  2  4  0  0  0   0   0
        # 2  0  2  7  6  7  4   0   0
        # 3  0  0  0  0  6  0   0   0
        # 4  0  0  0  0  2  4   0   0
        # 5  0  0  0  0  2  7   4   0

        # - previous_tour_ends

        person_ids = pd.Series([0, 1, 2, 3, 4, 5, 2])
        periods = pd.Series([5, 6, 9, 8, 9, 10, 7])
        assert timetable.previous_tour_ends(person_ids, periods).all()

        person_ids = pd.Series([0, 1, 2])
        periods = pd.Series([9, 5, 8])
        assert not timetable.previous_tour_ends(person_ids, periods).any()

        # - previous_tour_begins

        person_ids = pd.Series([0, 1, 2, 3, 4, 5, 2])
        periods = pd.Series([5, 5, 5, 8, 8, 8, 7])
        assert timetable.previous_tour_begins(person_ids, periods).all()

        person_ids = pd.Series([0, 1, 2])
        periods = pd.Series([9, 6, 8])
        assert not timetable.previous_tour_begins(person_ids, periods).any()

        # - adjacent_window_after
        person_ids = pd.Series([0, 1, 2, 3, 4, 5])
        periods = pd.Series([5, 5, 5, 5, 5, 5])
        adjacent_run_length = timetable.adjacent_window_after(person_ids, periods)
        pdt.assert_series_equal(
            adjacent_run_length, pd.Series([5, 5, 0, 5, 5, 3]), check_dtype=False
        )

        # - adjacent_window_before
        person_ids = pd.Series([0, 1, 2, 3, 4, 5])
        periods = pd.Series([10, 10, 10, 10, 10, 10])
        adjacent_run_length = timetable.adjacent_window_before(person_ids, periods)
        pdt.assert_series_equal(
            adjacent_run_length, pd.Series([5, 5, 1, 5, 5, 0]), check_dtype=False
        )

        # - remaining_periods_available
        person_ids = pd.Series([0, 1, 2, 3])
        starts = pd.Series([9, 6, 9, 5])
        ends = pd.Series([10, 10, 10, 9])
        periods_available = timetable.remaining_periods_available(
            person_ids, starts, ends
        )
        pdt.assert_series_equal(
            periods_available, pd.Series([6, 3, 4, 3]), check_dtype=False
        )<|MERGE_RESOLUTION|>--- conflicted
+++ resolved
@@ -151,14 +151,9 @@
                 17,  # START + MIDDLE + END collides with same
             ]
         )
-<<<<<<< HEAD
-        assert_array_equal(
-            timetable.tour_available(person_ids, tdds), [True, True, False, False]
-=======
         pdt.assert_series_equal(
             timetable.tour_available(person_ids, tdds),
             pd.Series([True, True, False, False], index=person_ids.index),
->>>>>>> 3b7e5519
         )
 
         # assigning overlapping trip END,START should convert END to START_END
