--- conflicted
+++ resolved
@@ -1,9 +1,3 @@
-<<<<<<< HEAD
-# Orca
-# Copyright (C) 2016 UrbanSim Inc.
-# See full license in LICENSE.
-=======
->>>>>>> d8f8fcbc
 from __future__ import annotations
 
 import numpy as np
