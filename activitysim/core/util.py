# ActivitySim
# See full license in LICENSE.txt.
from __future__ import annotations

import argparse
import collections
import itertools
import logging
import numbers
import os
from collections.abc import Iterable
from operator import itemgetter
from pathlib import Path
from typing import Optional, TypeVar

import cytoolz as tz
import cytoolz.curried
import numpy as np
import pandas as pd
import pyarrow as pa
import pyarrow.csv as csv
import pyarrow.parquet as pq
import yaml
from pydantic import BaseModel

logger = logging.getLogger(__name__)


def si_units(x, kind="B", digits=3, shift=1000):
    #       nano micro milli    kilo mega giga tera peta exa  zeta yotta
    tiers = ["n", "µ", "m", "", "K", "M", "G", "T", "P", "E", "Z", "Y"]

    tier = 3
    sign = "-" if x < 0 else ""
    x = abs(x)
    if x > 0:
        while x > shift and tier < len(tiers):
            x /= shift
            tier += 1
        while x < 1 and tier >= 0:
            x *= shift
            tier -= 1
    return f"{sign}{round(x,digits)} {tiers[tier]}{kind}"


def GB(bytes):
    return si_units(bytes, kind="B", digits=1)


def SEC(seconds):
    return si_units(seconds, kind="s", digits=2)


def INT(x):
    # format int as camel case (e.g. 1000000 vecomes '1_000_000')
    negative = x < 0
    x = abs(int(x))
    result = ""
    while x >= 1000:
        x, r = divmod(x, 1000)
        result = "_%03d%s" % (r, result)
    result = "%d%s" % (x, result)

    return f"{'-' if negative else ''}{result}"


def delete_files(file_list, trace_label):
    # delete files in file_list

    file_list = [file_list] if isinstance(file_list, str) else file_list
    for file_path in file_list:
        try:
            if os.path.isfile(file_path):
                logger.debug(f"{trace_label} deleting {file_path}")
                os.unlink(file_path)
        except Exception as e:
            logger.warning(f"{trace_label} exception (e) trying to delete {file_path}")


def df_size(df):
    bytes = 0 if df.empty else df.memory_usage(index=True).sum()
    return "%s %s" % (df.shape, GB(bytes))


def iprod(ints):
    """
    Return the product of hte ints in the list or tuple as an unlimited precision python int

    Specifically intended to compute arrray/buffer size for skims where np.proc might overflow for default dtypes.
    (Narrowing rules for np.prod are different on Windows and linux)
    an alternative to the unwieldy: int(np.prod(ints, dtype=np.int64))

    Parameters
    ----------
    ints: list or tuple of ints or int wannabees

    Returns
    -------
    returns python int
    """
    assert len(ints) > 0
    return int(np.prod(ints, dtype=np.int64))


def left_merge_on_index_and_col(left_df, right_df, join_col, target_col):
    """
    like pandas left merge, but join on both index and a specified join_col

    FIXME - for now return a series of ov values from specified right_df target_col

    Parameters
    ----------
    left_df : pandas DataFrame
        index name assumed to be same as that of right_df
    right_df : pandas DataFrame
        index name assumed to be same as that of left_df
    join_col : str
        name of column to join on (in addition to index values)
        should have same name in both dataframes
    target_col : str
        name of column from right_df whose joined values should be returned as series

    Returns
    -------
    target_series : pandas Series
        series of target_col values with same index as left_df
        i.e. values joined to left_df from right_df with index of left_df
    """
    assert left_df.index.name == right_df.index.name

    # want to know name previous index column will have after reset_index
    idx_col = right_df.index.name

    # SELECT target_col FROM full_sample LEFT JOIN unique_sample on idx_col, join_col
    merged = pd.merge(
        left_df[[join_col]].reset_index(),
        right_df[[join_col, target_col]].reset_index(),
        on=[idx_col, join_col],
        how="left",
    )

    merged.set_index(idx_col, inplace=True)

    return merged[target_col]


def reindex(series1, series2):
    """
    This reindexes the first series by the second series.  This is an extremely
    common operation that does not appear to  be in Pandas at this time.
    If anyone knows of an easier way to do this in Pandas, please inform the
    UrbanSim developers.

    The canonical example would be a parcel series which has an index which is
    parcel_ids and a value which you want to fetch, let's say it's land_area.
    Another dataset, let's say of buildings has a series which indicate the
    parcel_ids that the buildings are located on, but which does not have
    land_area.  If you pass parcels.land_area as the first series and
    buildings.parcel_id as the second series, this function returns a series
    which is indexed by buildings and has land_area as values and can be
    added to the buildings dataset.

    In short, this is a join on to a different table using a foreign key
    stored in the current table, but with only one attribute rather than
    for a full dataset.

    This is very similar to the pandas "loc" function or "reindex" function,
    but neither of those functions return the series indexed on the current
    table.  In both of those cases, the series would be indexed on the foreign
    table and would require a second step to change the index.

    Parameters
    ----------
    series1, series2 : pandas.Series

    Returns
    -------
    reindexed : pandas.Series

    """

    result = series1.reindex(series2)
    try:
        result.index = series2.index
    except AttributeError:
        pass
    return result

    # return pd.Series(series1.loc[series2.values].values, index=series2.index)


def reindex_i(series1, series2, dtype=np.int8):
    """
    version of reindex that replaces missing na values and converts to int
    helpful in expression files that compute counts (e.g. num_work_tours)
    """
    return reindex(series1, series2).fillna(0).astype(dtype)


def other_than(groups, bools):
    """
    Construct a Series that has booleans indicating the presence of
    something- or someone-else with a certain property within a group.

    Parameters
    ----------
    groups : pandas.Series
        A column with the same index as `bools` that defines the grouping
        of `bools`. The `bools` Series will be used to index `groups` and
        then the grouped values will be counted.
    bools : pandas.Series
        A boolean Series indicating where the property of interest is present.
        Should have the same index as `groups`.

    Returns
    -------
    others : pandas.Series
        A boolean Series with the same index as `groups` and `bools`
        indicating whether there is something- or something-else within
        a group with some property (as indicated by `bools`).

    """
    counts = groups[bools].value_counts()
    merge_col = groups.to_frame(name="right")
    pipeline = tz.compose(
        tz.curry(pd.Series.fillna, value=False),
        itemgetter("left"),
        tz.curry(
            pd.DataFrame.merge,
            right=merge_col,
            how="right",
            left_index=True,
            right_on="right",
        ),
        tz.curry(pd.Series.to_frame, name="left"),
    )
    gt0 = pipeline(counts > 0)
    gt1 = pipeline(counts > 1)

    return gt1.where(bools, other=gt0)


def quick_loc_df(loc_list, target_df, attribute=None):
    """
    faster replacement for target_df.loc[loc_list] or target_df.loc[loc_list][attribute]

    pandas DataFrame.loc[] indexing doesn't scale for large arrays (e.g. > 1,000,000 elements)

    Parameters
    ----------
    loc_list : list-like (numpy.ndarray, pandas.Int64Index, or pandas.Series)
    target_df : pandas.DataFrame containing column named attribute
    attribute : name of column from loc_list to return (or none for all columns)

    Returns
    -------
        pandas.DataFrame or, if attribbute specified, pandas.Series
    """
    if attribute:
        target_df = target_df[[attribute]]

    df = target_df.reindex(loc_list)

    df.index.name = target_df.index.name

    if attribute:
        # return series
        return df[attribute]
    else:
        # return df
        return df


def quick_loc_series(loc_list, target_series):
    """
    faster replacement for target_series.loc[loc_list]

    pandas Series.loc[] indexing doesn't scale for large arrays (e.g. > 1,000,000 elements)

    Parameters
    ----------
    loc_list : list-like (numpy.ndarray, pandas.Int64Index, or pandas.Series)
    target_series : pandas.Series

    Returns
    -------
        pandas.Series
    """

    left_on = "left"

    if isinstance(loc_list, pd.Int64Index):
        left_df = pd.DataFrame({left_on: loc_list.values})
    elif isinstance(loc_list, pd.Series):
        left_df = loc_list.to_frame(name=left_on)
    elif isinstance(loc_list, np.ndarray) or isinstance(loc_list, list):
        left_df = pd.DataFrame({left_on: loc_list})
    else:
        raise RuntimeError(
            "quick_loc_series loc_list of unexpected type %s" % type(loc_list)
        )

    df = pd.merge(
        left_df,
        target_series.to_frame(name="right"),
        left_on=left_on,
        right_index=True,
        how="left",
    )

    # regression test
    # assert list(df.right) == list(target_series.loc[loc_list])

    return df.right


def assign_in_place(df, df2, downcast_int=False, downcast_float=False):
    """
    update existing row values in df from df2, adding columns to df if they are not there

    Parameters
    ----------
    df : pd.DataFrame
        assignment left-hand-side (dest)
    df2: pd.DataFrame
        assignment right-hand-side (source)
    downcast_int: bool
        if True, downcast int columns if possible
    downcast_float: bool
        if True, downcast float columns if possible
    Returns
    -------

    """

    # expect no rows in df2 that are not in df
    assert len(df2.index.difference(df.index)) == 0

    # update common columns in place
    common_columns = df2.columns.intersection(df.columns)
    if len(common_columns) > 0:
        old_dtypes = [df[c].dtype for c in common_columns]
        df.update(df2)

        # avoid needlessly changing int columns to float
        # this is a hack fix for a bug in pandas.update
        # github.com/pydata/pandas/issues/4094
        for c, old_dtype in zip(common_columns, old_dtypes):
            # if both df and df2 column were same type, but result is not
            if (old_dtype == df2[c].dtype) and (df[c].dtype != old_dtype):
                try:
                    df[c] = df[c].astype(old_dtype)
                except ValueError:
                    logger.warning(
                        "assign_in_place changed dtype %s of column %s to %s"
                        % (old_dtype, c, df[c].dtype)
                    )

            if isinstance(old_dtype, pd.api.types.CategoricalDtype):
                continue

            # if both df and df2 column were ints, but result is not
            if (
                np.issubdtype(old_dtype, np.integer)
                and np.issubdtype(df2[c].dtype, np.integer)
                and not np.issubdtype(df[c].dtype, np.integer)
            ):
                try:
                    df[c] = df[c].astype(old_dtype)
                except ValueError:
                    logger.warning(
                        "assign_in_place changed dtype %s of column %s to %s"
                        % (old_dtype, c, df[c].dtype)
                    )

    # add new columns (in order they appear in df2)
    new_columns = [c for c in df2.columns if c not in df.columns]

    df[new_columns] = df2[new_columns]

    for c in new_columns:
        if pd.api.types.is_object_dtype(df[c]):
            df[c] = df[c].astype("category")

    auto_opt_pd_dtypes(df, downcast_int, downcast_float, inplace=True)


def auto_opt_pd_dtypes(
    df_: pd.DataFrame, downcast_int=False, downcast_float=False, inplace=False
) -> Optional[pd.DataFrame]:
    """
    Automatically downcast Number dtypes for minimal possible,
    will not touch other (datetime, str, object, etc)

    Parameters
    ----------
    df_ : pd.DataFrame
        assignment left-hand-side (dest)
    downcast_int: bool
        if True, downcast int columns if possible
    downcast_float: bool
        if True, downcast float columns if possible
    inplace: bool
        if False, will return a copy of input dataset

    Returns
    -------
        `None` if `inplace=True` or dataframe if `inplace=False`

    """
    df = df_ if inplace else df_.copy()

    for col in df.columns:
        dtype = df[col].dtype
        # Skip optimizing floats for precision concerns
        if pd.api.types.is_float_dtype(dtype):
            if not downcast_float:
                continue
            else:
                # there is a bug in pandas to_numeric
                # when convert int and floats gt 16777216
                # https://github.com/pandas-dev/pandas/issues/43693
                # https://github.com/pandas-dev/pandas/issues/23676#issuecomment-438488603
                if df[col].max() >= 16777216:
                    continue
                else:
                    df[col] = pd.to_numeric(df[col], downcast="float")
        # Skip if the column is already categorical
        if pd.api.types.is_categorical_dtype(dtype):
            continue
        # Handle integer types
        if pd.api.types.is_integer_dtype(dtype):
            if not downcast_int:
                continue
            # there is a bug in pandas to_numeric
            # when convert int and floats gt 16777216
            # https://github.com/pandas-dev/pandas/issues/43693
            # https://github.com/pandas-dev/pandas/issues/23676#issuecomment-438488603
            if df[col].max() >= 16777216:
                continue
            else:
                df[col] = pd.to_numeric(df[col], downcast="integer")
                continue
            # Initially thought of using unsigned integers, BUT:
            # There are calculations in asim (e.g., UECs) that expect results in negative values,
            # and operations on two unsigned types will not produce negative values,
            # therefore, we did not use unsigned integers.

    if not inplace:
        return df


def reindex_if_series(values, index):
    if index is not None:
        return values

    if isinstance(values, pd.Series):
        assert len(set(values.index).intersection(index)) == len(index)

        if all(values.index != index):
            return values.reindex(index=index)


def df_from_dict(values, index=None):
    # If value object is a series and has out of order index, reindex it
    values = {k: reindex_if_series(v, index) for k, v in values.items()}

    df = pd.DataFrame.from_dict(values)
    if index is not None:
        df.index = index

    # 2x slower but users less peak RAM
    # df = pd.DataFrame(index = index)
    # for c in values.keys():
    #     df[c] = values[c]
    #     del values[c]

    return df


# for disaggregate accessibilities


def ordered_load(
    stream, Loader=yaml.SafeLoader, object_pairs_hook=collections.OrderedDict
):
    class OrderedLoader(Loader):
        pass

    def construct_mapping(loader, node):
        loader.flatten_mapping(node)
        return object_pairs_hook(loader.construct_pairs(node))

    OrderedLoader.add_constructor(
        yaml.resolver.BaseResolver.DEFAULT_MAPPING_TAG, construct_mapping
    )
    return yaml.load(stream, OrderedLoader)


def named_product(**d):
    names = d.keys()
    vals = d.values()
    for res in itertools.product(*vals):
        yield dict(zip(names, res))


def recursive_replace(obj, search, replace):
    if isinstance(obj, dict):
        for k, v in obj.items():
            obj[k] = recursive_replace(v, search, replace)
    if isinstance(obj, list):
        obj = [replace if x == search else x for x in obj]
    if search == obj:
        obj = replace
    return obj


T = TypeVar("T")


def suffix_tables_in_settings(
    model_settings: T,
    suffix: str = "proto_",
    tables: Iterable[str] = ("persons", "households", "tours", "persons_merged"),
) -> T:
    if not isinstance(model_settings, dict):
        model_settings_type = type(model_settings)
        model_settings = model_settings.dict()
    else:
        model_settings_type = None

    for k in tables:
        model_settings = recursive_replace(model_settings, k, suffix + k)

    if model_settings_type is not None:
        model_settings = model_settings_type.model_validate(model_settings)

    return model_settings


def suffix_expressions_df_str(
    df, suffix="proto_", tables=["persons", "households", "tours", "persons_merged"]
):
    for k in tables:
        df["expression"] = df.expression.str.replace(k, suffix + k)
    return df


def parse_suffix_args(args):
    parser = argparse.ArgumentParser()
    parser.add_argument("filename", help="file name")
    parser.add_argument("-s", "--SUFFIX", "-s", help="suffix to replace root targets")
    parser.add_argument(
        "-r", "--ROOTS", nargs="*", help="roots be suffixed", default=[]
    )
    return parser.parse_args(args.split())


def concat_suffix_dict(args):
    if isinstance(args, BaseModel):
        args = args.dict()
        if "source_file_paths" in args:
            del args["source_file_paths"]
    if isinstance(args, dict):
        args = sum([["--" + k, v] for k, v in args.items()], [])
    if isinstance(args, list):
        args = list(flatten(args))
    return args


def flatten(lst):
    for sublist in lst:
        if isinstance(sublist, list):
            for item in sublist:
                yield item
        else:
            yield sublist


def nearest_node_index(node, nodes):
    nodes = np.asarray(nodes)
    deltas = nodes - node
    dist_2 = np.einsum("ij,ij->i", deltas, deltas)
    return np.argmin(dist_2)


def read_csv(filename):
    """Simple read of a CSV file, much faster than pandas.read_csv"""
    return csv.read_csv(filename).to_pandas()


def to_csv(df, filename, index=False):
    """Simple write of a CSV file, much faster than pandas.DataFrame.to_csv"""
    filename = Path(filename)
    if filename.suffix == ".gz":
        with pa.CompressedOutputStream(filename, "gzip") as out:
            csv.write_csv(pa.Table.from_pandas(df, preserve_index=index), out)
    else:
        csv.write_csv(pa.Table.from_pandas(df, preserve_index=index), filename)


def read_parquet(filename):
    """Simple read of a parquet file"""
    return pq.read_table(filename).to_pandas()


def to_parquet(df, filename, index=False):
    filename = Path(filename)
    pq.write_table(pa.Table.from_pandas(df, preserve_index=index), filename)


def latest_file_modification_time(filenames: Iterable[Path]):
    """Find the most recent file modification time."""
    return max(os.path.getmtime(filename) for filename in filenames)


def oldest_file_modification_time(filenames: Iterable[Path]):
    """Find the least recent file modification time."""
    return min(os.path.getmtime(filename) for filename in filenames)


def zarr_file_modification_time(zarr_dir: Path):
    """Find the most recent file modification time inside a zarr dir."""
    t = 0
    for dirpath, dirnames, filenames in os.walk(zarr_dir):
        if os.path.basename(dirpath).startswith(".git"):
            continue
        for n in range(len(dirnames) - 1, -1, -1):
            if dirnames[n].startswith(".git"):
                dirnames.pop(n)
        for f in filenames:
            if f.startswith(".git") or f == ".DS_Store":
                continue
            finame = Path(os.path.join(dirpath, f))
            file_time = os.path.getmtime(finame)
            if file_time > t:
                t = file_time
    if t == 0:
        raise FileNotFoundError(zarr_dir)
    return t


<<<<<<< HEAD
def drop_unused_chooser_columns(
    choosers, spec, locals_d, custom_chooser, sharrow_enabled=False
=======
def drop_unused_columns(
    choosers,
    spec,
    locals_d,
    custom_chooser,
    sharrow_enabled=False,
    additional_columns=None,
>>>>>>> 652883a0
):
    """
    Drop unused columns from the chooser table, based on the spec and custom_chooser function.
    """
    # keep only variables needed for spec
    import re

    # define a regular expression to find variables in spec
    pattern = r"[a-zA-Z_][a-zA-Z0-9_]*"

    unique_variables_in_spec = set(
        spec.reset_index()["Expression"].apply(lambda x: re.findall(pattern, x)).sum()
    )

<<<<<<< HEAD
=======
    unique_variables_in_spec |= set(additional_columns or [])

>>>>>>> 652883a0
    if locals_d:
        unique_variables_in_spec.add(locals_d.get("orig_col_name", None))
        unique_variables_in_spec.add(locals_d.get("dest_col_name", None))
        if locals_d.get("timeframe") == "trip":
            orig_col_name = locals_d.get("ORIGIN", None)
            dest_col_name = locals_d.get("DESTINATION", None)
            stop_col_name = None
            parking_col_name = locals_d.get("PARKING", None)
            primary_origin_col_name = None
            if orig_col_name is None and "od_skims" in locals_d:
                orig_col_name = locals_d["od_skims"].orig_key
            if dest_col_name is None and "od_skims" in locals_d:
                dest_col_name = locals_d["od_skims"].dest_key
            if stop_col_name is None and "dp_skims" in locals_d:
                stop_col_name = locals_d["dp_skims"].dest_key
            if primary_origin_col_name is None and "dnt_skims" in locals_d:
                primary_origin_col_name = locals_d["dnt_skims"].dest_key
            unique_variables_in_spec.add(orig_col_name)
            unique_variables_in_spec.add(dest_col_name)
            unique_variables_in_spec.add(parking_col_name)
            unique_variables_in_spec.add(primary_origin_col_name)
            unique_variables_in_spec.add(stop_col_name)
            unique_variables_in_spec.add("trip_period")
        # when using trip_scheduling_choice for trup scheduling
        unique_variables_in_spec.add("last_outbound_stop")
        unique_variables_in_spec.add("last_inbound_stop")

    # when sharrow mode, need to keep the following columns in the choosers table
    if sharrow_enabled:
        unique_variables_in_spec.add("out_period")
        unique_variables_in_spec.add("in_period")
        unique_variables_in_spec.add("purpose_index_num")

    if custom_chooser:
        import inspect

        custom_chooser_lines = inspect.getsource(custom_chooser)
        unique_variables_in_spec.update(re.findall(pattern, custom_chooser_lines))

    logger.info("Dropping unused variables in chooser table")

    logger.info(
        "before dropping, the choosers table has {} columns: {}".format(
            len(choosers.columns), choosers.columns
        )
    )

    # keep only variables needed for spec
    choosers = choosers[[c for c in choosers.columns if c in unique_variables_in_spec]]

    logger.info(
        "after dropping, the choosers table has {} columns: {}".format(
            len(choosers.columns), choosers.columns
        )
    )

    return choosers<|MERGE_RESOLUTION|>--- conflicted
+++ resolved
@@ -640,10 +640,6 @@
     return t
 
 
-<<<<<<< HEAD
-def drop_unused_chooser_columns(
-    choosers, spec, locals_d, custom_chooser, sharrow_enabled=False
-=======
 def drop_unused_columns(
     choosers,
     spec,
@@ -651,7 +647,6 @@
     custom_chooser,
     sharrow_enabled=False,
     additional_columns=None,
->>>>>>> 652883a0
 ):
     """
     Drop unused columns from the chooser table, based on the spec and custom_chooser function.
@@ -666,11 +661,8 @@
         spec.reset_index()["Expression"].apply(lambda x: re.findall(pattern, x)).sum()
     )
 
-<<<<<<< HEAD
-=======
     unique_variables_in_spec |= set(additional_columns or [])
 
->>>>>>> 652883a0
     if locals_d:
         unique_variables_in_spec.add(locals_d.get("orig_col_name", None))
         unique_variables_in_spec.add(locals_d.get("dest_col_name", None))
