# ActivitySim
# See full license in LICENSE.txt.

import logging

import numpy as np
import orca
import pandas as pd

from activitysim import tracing
from activitysim.activitysim import other_than
from activitysim.util import reindex

from activitysim.tracing import print_elapsed_time

logger = logging.getLogger(__name__)


# this caches all the columns that are computed on the persons table
@orca.table(cache=True)
def persons(store, households_sample_size, households, trace_hh_id):

    df = store["persons"]

    if households_sample_size > 0:
        # keep all persons in the sampled households
        df = df[df.household_id.isin(households.index)]

    if trace_hh_id:
        tracing.register_persons(df, trace_hh_id)
        tracing.trace_df(df, "persons",
                         warn_if_empty=True)

    logger.info("loaded persons %s" % (df.shape,))

    return df


# another common merge for persons
@orca.table()
def persons_merged(persons, households, land_use, accessibility):
    return orca.merge_tables(persons.name, tables=[
        persons, households, land_use, accessibility])


# this is the placeholder for all the columns to update after the
# non-mandatory tour frequency model
@orca.table()
def persons_nmtf(persons):
    return pd.DataFrame(index=persons.index)


@orca.column("persons_nmtf")
def num_escort_tours(persons, non_mandatory_tours):
    nmt = non_mandatory_tours.to_frame()
    return nmt[nmt.tour_type == "escort"].groupby("person_id").size()\
        .reindex(persons.index).fillna(0)


@orca.column("persons_nmtf")
def num_non_escort_tours(persons, non_mandatory_tours):
    nmt = non_mandatory_tours.to_frame()
    return nmt[nmt.tour_type != "escort"].groupby("person_id").size()\
        .reindex(persons.index).fillna(0)


# this is the placeholder for all the columns to update after the
# mandatory tour frequency model
@orca.table()
def persons_mtf(persons):
    return pd.DataFrame(index=persons.index)


# count the number of mandatory tours for each person
@orca.column("persons_mtf")
def num_mand(persons):

    s = persons.mandatory_tour_frequency.map({
        "work1": 1,
        "work2": 2,
        "school1": 1,
        "school2": 2,
        "work_and_school": 2
    }, na_action='ignore')
    return s.fillna(0)


@orca.column("persons_mtf")
def work_and_school_and_worker(persons):

    s = (persons.mandatory_tour_frequency == "work_and_school").\
        reindex(persons.index).fillna(False)

    return s & persons.is_worker


@orca.column("persons_mtf")
def work_and_school_and_student(persons):

    s = (persons.mandatory_tour_frequency == "work_and_school").\
        reindex(persons.index).fillna(False)

    return s & persons.is_student


# this is the placeholder for all the columns to update after the
# workplace location choice model
@orca.table()
def persons_workplace(persons):
    return pd.DataFrame(index=persons.index)


# this use the distance skims to compute the raw distance to work from home
@orca.column("persons_workplace")
def distance_to_work(persons, skim_dict):
    distance_skim = skim_dict.get('DIST')
    return pd.Series(distance_skim.get(persons.home_taz,
                                       persons.workplace_taz),
                     index=persons.index)


<<<<<<< HEAD
=======
# same deal as distance_to_work but to school
@orca.column("persons_school")
def distance_to_school(persons, skim_dict):
    distance_skim = skim_dict.get('DIST')
    return pd.Series(distance_skim.get(persons.home_taz,
                                       persons.school_taz),
                     index=persons.index)


>>>>>>> 9435992b
# this uses the free flow travel time in both directions
# MTC TM1 was MD and MD since term is free flow roundtrip_auto_time_to_work
@orca.column("persons_workplace")
def roundtrip_auto_time_to_work(persons, skim_dict):
    sovmd_skim = skim_dict.get(('SOV_TIME', 'MD'))
    return pd.Series(sovmd_skim.get(persons.home_taz,
                                    persons.workplace_taz) +
                     sovmd_skim.get(persons.workplace_taz,
                                    persons.home_taz),
                     index=persons.index)


@orca.column('persons_workplace')
def workplace_in_cbd(persons, land_use, settings):
    s = reindex(land_use.area_type, persons.workplace_taz)
    return s < settings['cbd_threshold']


# this is the placeholder for all the columns to update after the
# school location choice model
@orca.table()
def persons_school(persons):
    return pd.DataFrame(index=persons.index)


# same deal as distance_to_work but to school
@orca.column("persons_school")
def distance_to_school(persons, distance_skim):
    logger.debug("eval computed column persons_school.roundtrip_auto_time_to_school")
    return pd.Series(distance_skim.get(persons.home_taz,
                                       persons.school_taz),
                     index=persons.index)


# this uses the free flow travel time in both directions
# MTC TM1 was MD and MD since term is free flow roundtrip_auto_time_to_school
@orca.column("persons_school")
def roundtrip_auto_time_to_school(persons, skim_dict):
    sovmd_skim = skim_dict.get(('SOV_TIME', 'MD'))
    return pd.Series(sovmd_skim.get(persons.home_taz,
                                    persons.school_taz) +
                     sovmd_skim.get(persons.school_taz,
                                    persons.home_taz),
                     index=persons.index)


# this is an idiom to grab the person of the specified type and check to see if
# there is 1 or more of that kind of person in each household
def presence_of(ptype, persons, at_home=False):
    if at_home:
        # if at_home, they need to be of given type AND at home
        bools = (persons.ptype_cat == ptype) & (persons.cdap_activity == "H")
    else:
        bools = persons.ptype_cat == ptype

    return other_than(persons.household_id, bools)


# this is the placeholder for all the columns to update after the
# workplace location choice model
@orca.table()
def persons_cdap(persons):
    return pd.DataFrame(index=persons.index)


@orca.column("persons_cdap")
def under16_not_at_school(persons):
    return (persons.ptype_cat.isin(["school", "preschool"]) &
            persons.cdap_activity.isin(["N", "H"]))


@orca.column('persons_cdap')
def has_preschool_kid_at_home(persons):
    return presence_of("preschool", persons, at_home=True)


@orca.column('persons_cdap')
def has_school_kid_at_home(persons):
    return presence_of("school", persons, at_home=True)<|MERGE_RESOLUTION|>--- conflicted
+++ resolved
@@ -119,18 +119,6 @@
                      index=persons.index)
 
 
-<<<<<<< HEAD
-=======
-# same deal as distance_to_work but to school
-@orca.column("persons_school")
-def distance_to_school(persons, skim_dict):
-    distance_skim = skim_dict.get('DIST')
-    return pd.Series(distance_skim.get(persons.home_taz,
-                                       persons.school_taz),
-                     index=persons.index)
-
-
->>>>>>> 9435992b
 # this uses the free flow travel time in both directions
 # MTC TM1 was MD and MD since term is free flow roundtrip_auto_time_to_work
 @orca.column("persons_workplace")
