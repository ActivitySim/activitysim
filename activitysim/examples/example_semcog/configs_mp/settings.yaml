--- conflicted
+++ resolved
@@ -1,103 +1,97 @@
-inherit_settings: True
-
-# raise error if any sub-process fails without waiting for others to complete
-fail_fast: True
-
-# - ------------------------- dev config
-multiprocess: True
-strict: False
-use_shadow_pricing: True
-
-
-## - example sample
-<<<<<<< HEAD
-households_sample_size: 500
-chunk_size: 0
-num_processes: 2
-=======
-households_sample_size: 0
-chunk_size: 0
-num_processes: 24
->>>>>>> c3a347ae
-
-# - tracing
-trace_hh_id: 
-trace_od:
-#trace_hh_id: 1482966
-#trace_od: [5, 11]
-
-# to resume after last successful checkpoint, specify resume_after: _
-resume_after:
-
-models:
-  ### mp_initialize step
-  - initialize_landuse
-  - initialize_households
-  - compute_accessibility
-  - work_from_home
-  - add_size_tables
-  ### mp_households step
-  - school_location
-  - workplace_location
-  - auto_ownership_simulate
-  - free_parking
-  - telecommute_frequency
-  - cdap_simulate
-  - mandatory_tour_frequency
-  - mandatory_tour_scheduling
-  - joint_tour_frequency
-  - joint_tour_composition
-  - joint_tour_participation
-  - joint_tour_destination
-  - joint_tour_scheduling
-  - non_mandatory_tour_frequency
-  - non_mandatory_tour_destination
-  - non_mandatory_tour_scheduling
-  - tour_mode_choice_simulate
-  - atwork_subtour_frequency
-  - atwork_subtour_destination
-  - atwork_subtour_scheduling
-  - atwork_subtour_mode_choice
-  - stop_frequency
-  - trip_purpose
-  - trip_destination
-  - trip_purpose_and_destination
-  - trip_scheduling
-  - trip_mode_choice
-  ### mp_summarize step
-  - write_data_dictionary
-  - write_tables
-  - write_trip_matrices
-
-multiprocess_steps:
-  - name: mp_initialize
-    begin: initialize_landuse
-  - name: mp_households
-    begin: school_location
-    slice:
-      tables:
-        - households
-        - persons
-  - name: mp_summarize
-    begin: write_data_dictionary
-
-
-output_tables:
-  action: include
-  prefix: final_
-  tables:
-    - checkpoints
-    - accessibility
-    - land_use
-    - households
-    - persons
-    - tours
-    - trips
-    - school_shadow_prices
-    - workplace_shadow_prices
-    - joint_tour_participants
-
-# read cached skims (using numpy memmap) from output directory (memmap is faster than omx )
-#read_skim_cache: True
-# write memmapped cached skims to output directory after reading from omx, for use in subsequent runs
-#write_skim_cache: True
+inherit_settings: True
+
+# raise error if any sub-process fails without waiting for others to complete
+fail_fast: True
+
+# - ------------------------- dev config
+multiprocess: True
+strict: False
+use_shadow_pricing: True
+
+
+## - example sample
+households_sample_size: 0
+chunk_size: 0
+num_processes: 24
+
+# - tracing
+trace_hh_id: 
+trace_od:
+#trace_hh_id: 1482966
+#trace_od: [5, 11]
+
+# to resume after last successful checkpoint, specify resume_after: _
+resume_after:
+
+models:
+  ### mp_initialize step
+  - initialize_landuse
+  - initialize_households
+  - compute_accessibility
+  - work_from_home
+  - add_size_tables
+  ### mp_households step
+  - school_location
+  - workplace_location
+  - auto_ownership_simulate
+  - free_parking
+  - telecommute_frequency
+  - cdap_simulate
+  - mandatory_tour_frequency
+  - mandatory_tour_scheduling
+  - joint_tour_frequency
+  - joint_tour_composition
+  - joint_tour_participation
+  - joint_tour_destination
+  - joint_tour_scheduling
+  - non_mandatory_tour_frequency
+  - non_mandatory_tour_destination
+  - non_mandatory_tour_scheduling
+  - tour_mode_choice_simulate
+  - atwork_subtour_frequency
+  - atwork_subtour_destination
+  - atwork_subtour_scheduling
+  - atwork_subtour_mode_choice
+  - stop_frequency
+  - trip_purpose
+  - trip_destination
+  - trip_purpose_and_destination
+  - trip_scheduling
+  - trip_mode_choice
+  ### mp_summarize step
+  - write_data_dictionary
+  - write_tables
+  - write_trip_matrices
+
+multiprocess_steps:
+  - name: mp_initialize
+    begin: initialize_landuse
+  - name: mp_households
+    begin: school_location
+    slice:
+      tables:
+        - households
+        - persons
+  - name: mp_summarize
+    begin: write_data_dictionary
+
+
+output_tables:
+  action: include
+  prefix: final_
+  tables:
+    - checkpoints
+    - accessibility
+    - land_use
+    - households
+    - persons
+    - tours
+    - trips
+    - school_shadow_prices
+    - workplace_shadow_prices
+    - joint_tour_participants
+
+# read cached skims (using numpy memmap) from output directory (memmap is faster than omx )
+#read_skim_cache: True
+# write memmapped cached skims to output directory after reading from omx, for use in subsequent runs
+#write_skim_cache: True