# input tables
#
# activitysim uses "well-known" index and foreign key names for imported tables (e.g. households, persons, land_use)
# as well as for created tables (tours, joint_tour_participants, trips)
# e.g. the households table must have an index column 'household_id' and the foreign key to households in the
# persons table is also household_id. This naming convention allows activitysim to intuit the relationship
# between tables - for instance, to ensure that multiprocess slicing includes all the persons, tours, and trips
# in the same subprocess pipeline. The same strategy is also when chunking choosers, and to support tracing by
# household_id.
#
# the input_table_list index_col directive instructs activitysim to set the imported table index to zone_id
# you cannot change the well-known name of the index by modifying this directive. However, if your input file
# has a different id column name, you can rename it to the required index name with the rename_columns directive.
# In the settings below, the 'TAZ' column in the imported table is renamed 'zone_id' in the rename_columns settings.
#
input_table_list:
  #
  # households (table index 'household_id')
  #
  - tablename: households
    filename: households.csv
    index_col: household_id
    rename_columns:
      HHID: household_id  # household_id is the required index column
      PERSONS: hhsize
      workers: num_workers
      VEHICL: auto_ownership
      TAZ: home_zone_id
    recode_columns:
      home_zone_id: land_use.zone_id
    keep_columns:
      - home_zone_id
      - income
      - hhsize
      - HHT
      - auto_ownership
      - num_workers
  #
  # persons (table index 'person_id')
  #
  - tablename: persons
    filename: persons.csv
    index_col: person_id
    rename_columns:
      PERID: person_id  # person_id is the required index column
    keep_columns:
      - household_id
      - age
      - PNUM
      - sex
      - pemploy
      - pstudent
      - ptype
  #
  # land_use (table index 'zone_id')
  #
  - tablename: land_use
    filename: land_use.csv
    index_col: zone_id
    rename_columns:
      TAZ: zone_id  # person_id is the required index column
      COUNTY: county_id
    recode_columns:
      zone_id: zero-based
    keep_columns:
      - DISTRICT
      - SD
      - county_id
      - TOTHH
      - TOTPOP
      - TOTACRE
      - RESACRE
      - CIACRE
      - TOTEMP
      - AGE0519
      - RETEMPN
      - FPSEMPN
      - HEREMPN
      - OTHEMPN
      - AGREMPN
      - MWTEMPN
      - PRKCST
      - OPRKCST
      - area_type
      - HSENROLL
      - COLLFTE
      - COLLPTE
      - TOPOLOGY
      - TERMINAL

# convert input CSVs to HDF5 format and save to outputs directory
# create_input_store: True

#input_store: ../output/input_data.h5

# number of households to simulate
households_sample_size:  100
# simulate all households
# households_sample_size: 0

# set false to disable variability check in simple_simulate and interaction_simulate
check_for_variability: False

# - shadow pricing global switches

# turn shadow_pricing on and off for all models (e.g. school and work)
# shadow pricing is deprecated for less than full samples
# see shadow_pricing.yaml for additional settings
use_shadow_pricing: True

# turn writing of sample_tables on and off for all models
# (if True, tables will be written if DEST_CHOICE_SAMPLE_TABLE_NAME is specified in individual model settings)
want_dest_choice_sample_tables: False

# log interaction simulate/sample expressions that return prohibitive utility values that exclude all alternatives
log_alt_losers: False

# alternate dir to read/write cache (defaults to output_dir)
# used for skim cache, tvpb, and chunk_log caches
#cache_dir: data/cache

##############
#
# chunking
#

# chooser chunk size in gigabytes
# target top memory usage during activitysim run (including shared memory, loaded tables, and transient memory usage)
#chunk_size: 12_000_000_000
chunk_size: 0

# minimum fraction of total chunk_size to reserve for adaptive chunking
min_available_chunk_ratio: 0.05

# initial number of chooser rows for first chunk in training mode
# when there is no pre-existing chunk_cache to set initial value
# ordinarily bigger is better as long as it is not so big it causes memory issues (e.g. accessibility with lots of zones)
default_initial_rows_per_chunk: 500

# method to calculate memory overhead when chunking is enabled
chunk_method: hybrid_uss

# chunk training mode
# training to determine the chunking settings written to a cache file that is re-used for production runs
# training
# production
# disabled
# assume enough RAM to not chunk
chunk_training_mode: disabled

# whether to preserve or delete subprocess chunk and mem logs when they are consolidated at end of multiprocess run
keep_chunk_logs: True
keep_mem_logs: True

##############

# - tracing

# trace household id; comment out or leave empty for no trace
# households with all tour types
#  [ 728370 1234067 1402924 1594625 1595333 1747572 1896849 1931818 2222690 2344951 2677154]
trace_hh_id:

# trace origin, destination in accessibility calculation; comment out or leave empty for no trace
# trace_od: [5, 11]
trace_od:



# to resume after last successful checkpoint, specify resume_after: _
#resume_after: trip_destination

checkpoints: True
# if checkpoints is False, no intermediate checkpoints will be written before the end of run
# (or if multiprocessing, at the end of each multiprocess_step)
#checkpoints: False
# explicit list of models to checkpoint
#checkpoints:
#  - mandatory_tour_scheduling
#  - non_mandatory_tour_scheduling
#  - trip_mode_choice


models:
  ## Disaggregate Accessibility steps
  - initialize_proto_population # Separate step so proto tables can be split for multiprocess.
  - compute_disaggregate_accessibility
  ## Main model steps
  - initialize_landuse
  - initialize_households
  - compute_accessibility
  - school_location
  - workplace_location
  - auto_ownership_simulate
  - vehicle_type_choice
  - free_parking
  - cdap_simulate
  - mandatory_tour_frequency
  - mandatory_tour_scheduling
  - school_escorting
  - joint_tour_frequency
  - joint_tour_composition
  - joint_tour_participation
  - joint_tour_destination
  - joint_tour_scheduling
  - non_mandatory_tour_frequency
  - non_mandatory_tour_destination
  - non_mandatory_tour_scheduling
  - vehicle_allocation
  - tour_mode_choice_simulate
  - atwork_subtour_frequency
  - atwork_subtour_destination
  - atwork_subtour_scheduling
  - atwork_subtour_mode_choice
  - stop_frequency
  - trip_purpose
  - trip_destination
  - trip_purpose_and_destination
  - trip_scheduling
  - trip_mode_choice
  - write_data_dictionary
  - track_skim_usage
  - write_trip_matrices
  - write_tables

output_tables:
  h5_store: False
  action: include
  prefix: final_
  tables:
    - checkpoints
    - accessibility
<<<<<<< HEAD
    - proto_disaggregate_accessibility
    - land_use
    - households
    - persons
    - tours
    - trips
=======
    - tablename: land_use
      decode_columns:
        zone_id: land_use.zone_id
    - tablename: households
      decode_columns:
        home_zone_id: land_use.zone_id
    - tablename: persons
      decode_columns:
        home_zone_id: land_use.zone_id
        school_zone_id: nonnegative | land_use.zone_id
        workplace_zone_id: nonnegative | land_use.zone_id
    - tablename: tours
      decode_columns:
        origin: land_use.zone_id
        destination: land_use.zone_id
    - tablename: trips
      decode_columns:
        origin: land_use.zone_id
        destination: land_use.zone_id
>>>>>>> 28480b0c
    - joint_tour_participants
    - vehicles

# area_types less than this are considered urban
urban_threshold: 4
cbd_threshold: 2
rural_threshold: 6

# - value of time
min_value_of_time: 1
max_value_of_time: 50
distributed_vot_mu: 0.684
distributed_vot_sigma: 0.85

household_median_value_of_time:
  1: 6.01
  2: 8.81
  3: 10.44
  4: 12.86<|MERGE_RESOLUTION|>--- conflicted
+++ resolved
@@ -230,14 +230,7 @@
   tables:
     - checkpoints
     - accessibility
-<<<<<<< HEAD
     - proto_disaggregate_accessibility
-    - land_use
-    - households
-    - persons
-    - tours
-    - trips
-=======
     - tablename: land_use
       decode_columns:
         zone_id: land_use.zone_id
@@ -257,7 +250,6 @@
       decode_columns:
         origin: land_use.zone_id
         destination: land_use.zone_id
->>>>>>> 28480b0c
     - joint_tour_participants
     - vehicles
 
