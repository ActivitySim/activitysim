--- conflicted
+++ resolved
@@ -15,11 +15,7 @@
     inject.reinject_decorated_tables()
 
 
-<<<<<<< HEAD
-def run_test_mtc_extended(multiprocess=False):
-=======
 def run_test_prototype_mtc_extended(multiprocess=False):
->>>>>>> 5ab73edf
     def example_path(dirname):
         resource = os.path.join("examples", "prototype_mtc_extended", dirname)
         return pkg_resources.resource_filename("activitysim", resource)
@@ -52,39 +48,6 @@
     file_path = os.path.join(os.path.dirname(__file__), "simulation.py")
 
     if multiprocess:
-<<<<<<< HEAD
-        run_args = [
-            "-c",
-            test_path("configs_mp"),
-            "-c",
-            example_path("configs_mp"),
-            "-c",
-            test_path("configs"),
-            "-c",
-            example_path("configs"),
-            "-c",
-            example_mtc_path("configs"),
-            "-d",
-            example_mtc_path("data"),
-            "-o",
-            test_path("output"),
-        ]
-    else:
-        run_args = [
-            "-c",
-            test_path("configs"),
-            "-c",
-            example_path("configs"),
-            "-c",
-            example_mtc_path("configs"),
-            "-d",
-            example_mtc_path("data"),
-            "-o",
-            test_path("output"),
-        ]
-
-    subprocess.run(["coverage", "run", "-a", file_path] + run_args, check=True)
-=======
         subprocess.run(
             [
                 "coverage",
@@ -126,20 +89,10 @@
             ],
             check=True,
         )
->>>>>>> 5ab73edf
 
     regress()
 
 
-<<<<<<< HEAD
-def test_mtc_extended():
-    run_test_mtc_extended(multiprocess=False)
-
-
-# FIXME Problem with vehicle model?
-# def test_mtc_extended_mp():
-#     run_test_mtc_extended(multiprocess=True)
-=======
 def test_prototype_mtc_extended():
     run_test_prototype_mtc_extended(multiprocess=False)
 
@@ -150,5 +103,4 @@
 
 if __name__ == "__main__":
     run_test_prototype_mtc_extended(multiprocess=False)
-    run_test_prototype_mtc_extended(multiprocess=True)
->>>>>>> 5ab73edf
+    run_test_prototype_mtc_extended(multiprocess=True)