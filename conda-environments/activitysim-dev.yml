--- conflicted
+++ resolved
@@ -39,13 +39,8 @@
 - numpydoc
 - openmatrix = 0.3.*
 - orca = 1.8
-<<<<<<< HEAD
 - pandas = 2.2.*
-- pandera >= 0.15
-=======
-- pandas = 1.4.*
 - pandera >= 0.15, <0.18.1
->>>>>>> bb437b34
 - platformdirs = 3.2.*
 - pre-commit
 - psutil = 5.9.*
