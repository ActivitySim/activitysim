--- conflicted
+++ resolved
@@ -58,11 +58,7 @@
 - ruff
 - setuptools_scm
 - scikit-learn = 1.2.*
-<<<<<<< HEAD
-- sharrow >= 2.5.2
-=======
 - sharrow >= 2.6.0
->>>>>>> 180dcca9
 - simwrapper > 1.7
 - snakeviz  # for profiling
 - sphinx = 6.1.*
@@ -71,10 +67,7 @@
 - xarray = 2023.2.*
 - xmle
 - zarr = 2.14.*
-<<<<<<< HEAD
-=======
 - zstandard
->>>>>>> 180dcca9
 
 - pip:
   - autodoc_pydantic
