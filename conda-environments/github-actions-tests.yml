--- conflicted
+++ resolved
@@ -7,11 +7,7 @@
 - conda-forge
 dependencies:
 - pip
-<<<<<<< HEAD
-- black = 22.12.0
-=======
 - black >= 22.0,<23
->>>>>>> 3790e7ec
 - coveralls
 - cytoolz >= 0.8.1
 - isort
