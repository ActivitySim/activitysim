
.. index:: models
.. _models:

Models
======

The currently implemented example ActivitySim AB models are described below.  See the example 
model :ref:`sub-model-spec-files`, :ref:`arc-sub-model-spec-files`, and :ref:`semcog-sub-model-spec-files` for more information.

.. _initialize_landuse:
.. _initialize_households:
.. _initialize_tours:

Initialize
----------

The initialize model isn't really a model, but rather a few data processing steps in the data pipeline.  
The initialize data processing steps code variables used in downstream models, such as household and person
value-of-time.  This step also pre-loads the land_use, households, persons, and person_windows tables because 
random seeds are set differently for each step and therefore the sampling of households depends on which step 
they are initially loaded in. 

The main interface to the initialize land use step is the :py:func:`~activitysim.abm.models.initialize.initialize_landuse` 
function. The main interface to the initialize household step is the :py:func:`~activitysim.abm.models.initialize.initialize_households` 
function.  The main interface to the initialize tours step is the :py:func:`~activitysim.abm.models.initialize_tours.initialize_tours` 
function.  These functions are registered as Inject steps in the example Pipeline.

.. automodule:: activitysim.abm.models.initialize
   :members:
 
.. automodule:: activitysim.abm.models.initialize_tours
   :members:

.. _initialize_los:
.. _initialize_tvpb:

Initialize LOS
--------------

The initialize LOS model isn't really a model, but rather a series of data processing steps in the data pipeline.  
The initialize LOS model does two things:

  * Loads skims and cache for later if desired
  * Loads network LOS inputs for transit virtual path building (see :ref:`transit_virtual_path_builder`), pre-computes tap-to-tap total utilities and cache for later if desired

The main interface to the initialize LOS step is the :py:func:`~activitysim.abm.models.initialize_los.initialize_los` 
function.  The main interface to the initialize TVPB step is the :py:func:`~activitysim.abm.models.initialize_los.initialize_tvpb` 
function.  These functions are registered as Inject steps in the example Pipeline.

.. automodule:: activitysim.abm.models.initialize_los
   :members:

.. _accessibility:

Accessibility
-------------

The accessibilities model is an aggregate model that calculates multiple origin-based accessibility 
measures by origin zone to all destination zones. 

The accessibility measure first multiplies an employment variable by a mode-specific decay function.  The 
product reflects the difficulty of accessing the activities the farther (in terms of round-trip travel time) 
the jobs are from the location in question. The products to each destination zone are next summed over 
each origin zone, and the logarithm of the product mutes large differences.  The decay function on 
the walk accessibility measure is steeper than automobile or transit.  The minimum accessibility is zero.  

Level-of-service variables from three time periods are used, specifically the AM peak period (6 am to 10 am), the 
midday period (10 am to 3 pm), and the PM peak period (3 pm to 7 pm).

*Inputs*

* Highway skims for the three periods.  Each skim is expected to include a table named "TOLLTIMEDA", which is the drive alone in-vehicle travel time for automobiles willing to pay a "value" (time-savings) toll.
* Transit skims for the three periods.  Each skim is expected to include the following tables: (i) "IVT", in-vehicle time; (ii) "IWAIT", initial wait time; (iii) "XWAIT", transfer wait time; (iv) "WACC", walk access time; (v) "WAUX", auxiliary walk time; and, (vi) "WEGR", walk egress time.
* Zonal data with the following fields: (i) "TOTEMP", total employment; (ii) "RETEMPN", retail trade employment per the NAICS classification. 

*Outputs*

* taz, travel analysis zone number
* autoPeakRetail, the accessibility by automobile during peak conditions to retail employment for this TAZ
* autoPeakTotal, the accessibility by automobile during peak conditions to all employment
* autoOffPeakRetail, the accessibility by automobile during off-peak conditions to retail employment
* autoOffPeakTotal, the accessibility by automobile during off-peak conditions to all employment
* transitPeakRetail, the accessibility by transit during peak conditions to retail employment
* transitPeakTotal, the accessibility by transit during peak conditions to all employment
* transitOffPeakRetail, the accessiblity by transit during off-peak conditions to retail employment
* transitOffPeakTotal, the accessiblity by transit during off-peak conditions to all employment
* nonMotorizedRetail, the accessibility by walking during all time periods to retail employment
* nonMotorizedTotal, the accessibility by walking during all time periods to all employment

The main interface to the accessibility model is the 
:py:func:`~activitysim.abm.models.accessibility.compute_accessibility` 
function.  This function is registered as an Inject step in the example Pipeline.

Core Table: ``skims`` | Result Table: ``accessibility`` | Skims Keys: ``O-D, D-O``


.. automodule:: activitysim.abm.models.accessibility
   :members:

.. _school_location:
.. _work_location:

School Location
---------------

The usual school location choice models assign a usual school location for the primary
mandatory activity of each child and university student in the
synthetic population. The models are composed of a set of accessibility-based parameters
(including one-way distance between home and primary destination and the tour mode choice
logsum - the expected maximum utility in the mode choice model which is given by the
logarithm of the sum of exponentials in the denominator of the logit formula) and size terms,
which describe the quantity of grade-school or university opportunities in each possible
destination.

The school location model is made up of four steps:
  * sampling - selects a sample of alternative school locations for the next model step. This selects X locations from the full set of model zones using a simple utility.
  * logsums - starts with the table created above and calculates and adds the mode choice logsum expression for each alternative school location.
  * simulate - starts with the table created above and chooses a final school location, this time with the mode choice logsum included.
  * shadow prices - compare modeled zonal destinations to target zonal size terms and calculate updated shadow prices.
  
These steps are repeated until shadow pricing convergence criteria are satisfied or a max number of iterations is reached.  See :ref:`shadow_pricing`. 

School location choice for :ref:`multiple_zone_systems` models uses :ref:`presampling` by default.

The main interfaces to the model is the :py:func:`~activitysim.abm.models.location_choice.school_location` function.  
This function is registered as an Inject step in the example Pipeline.  See :ref:`writing_logsums` for how to write logsums for estimation.  

Core Table: ``persons`` | Result Field: ``school_taz`` | Skims Keys: ``TAZ, alt_dest, AM time period, MD time period``

Work Location
-------------
 
The usual work location choice models assign a usual work location for the primary
mandatory activity of each employed person in the
synthetic population. The models are composed of a set of accessibility-based parameters
(including one-way distance between home and primary destination and the tour mode choice
logsum - the expected maximum utility in the mode choice model which is given by the
logarithm of the sum of exponentials in the denominator of the logit formula) and size terms,
which describe the quantity of work opportunities in each possible destination.

The work location model is made up of four steps:
  * sample - selects a sample of alternative work locations for the next model step. This selects X locations from the full set of model zones using a simple utility.
  * logsums - starts with the table created above and calculates and adds the mode choice logsum expression for each alternative work location.
  * simulate - starts with the table created above and chooses a final work location, this time with the mode choice logsum included.
  * shadow prices - compare modeled zonal destinations to target zonal size terms and calculate updated shadow prices.

These steps are repeated until shadow pricing convergence criteria are satisfied or a max number of iterations is reached.  See :ref:`shadow_pricing`.

Work location choice for :ref:`multiple_zone_systems` models uses :ref:`presampling` by default.

The main interfaces to the model is the :py:func:`~activitysim.abm.models.location_choice.workplace_location` function.  
This function is registered as an Inject step in the example Pipeline.  See :ref:`writing_logsums` for how to write logsums for estimation.  

Core Table: ``persons`` | Result Field: ``workplace_taz`` | Skims Keys: ``TAZ, alt_dest, AM time period, PM time period``


.. automodule:: activitysim.abm.models.location_choice
   :members:

.. index:: shadow pricing

.. _shadow_pricing:

Shadow Pricing
--------------

The shadow pricing calculator used by work and school location choice. 

.. automodule:: activitysim.abm.tables.shadow_pricing
   :members:

.. _auto_ownership:

Auto Ownership
--------------

The auto ownership model selects a number of autos for each household in the simulation. 
The primary model components are household demographics, zonal density, and accessibility.

The main interface to the auto ownership model is the 
:py:func:`~activitysim.abm.models.auto_ownership.auto_ownership_simulate` 
function.  This function is registered as an Inject step in the example Pipeline.

Core Table: ``households`` | Result Field: ``auto_ownership`` | Skims Keys: NA


.. automodule:: activitysim.abm.models.auto_ownership
   :members:

.. _freeparking:

Free Parking Eligibility
------------------------

The Free Parking Eligibility model predicts the availability of free parking at a person's
workplace.  It is applied for people who work in zones that have parking charges, which are 
generally located in the Central Business Districts. The purpose of the model is to adequately 
reflect the cost of driving to work in subsequent models, particularly in mode choice. 

The main interface to the free parking eligibility model is the 
:py:func:`~activitysim.abm.models.free_parking.free_parking` function.  This function is registered 
as an Inject step in the example Pipeline.

Core Table: ``persons`` | Result Field: ``free_parking_at_work`` | Skims Keys: NA

.. automodule:: activitysim.abm.models.free_parking
   :members:

.. _work_from_home:

Work From Home
--------------

<<<<<<< HEAD
Telecommuting is defined as workers who work from home instead of going 
to work. It only applies to workers with a regular workplace outside of home. 
The telecommute model consists of two submodels - this work from home model and a 
person :ref:`telecommute_frequency` model. This model predicts for all workers whether they 
usually work from home.
=======
(**In development**) Telecommuting is defined as workers who work from home instead of going to work. It only applies to
workers with a regular workplace outside of home. The telecommute model consists of two 
submodels - this work from home model and a person :ref:`telecommute_frequency` model.  
>>>>>>> c3a347ae

The work from home model includes the ability to adjust a work from home alternative
constant to attempt to realize a work from home percent for what-if type analysis.  
This iterative single process procedure takes as input a number of iterations, a filter on 
the choosers to use for the calculation, a target work from home percent, a tolerance percent 
for convergence, and the name of the coefficient to adjust.  An example setup is provided and 
the coefficient adjustment at each iteration is: 
``new_coefficient = log( target_percent / current_percent ) + current_coefficient``.

The main interface to the work from home model is the 
:py:func:`~activitysim.examples.example_semcog.extensions.work_from_home` function.  This 
function is registered as an Inject step in the example Pipeline.

Core Table: ``persons`` | Result Field: ``work_from_home`` | Skims Keys: NA

.. automodule:: activitysim.examples.example_semcog.extensions.work_from_home
   :members:

.. _telecommute_frequency:

Telecommute Frequency
---------------------

(**In development**) Telecommuting is defined as workers who work from home instead of going to work. It only applies to
workers with a regular workplace outside of home. The telecommute model consists of two 
submodels - a person :ref:`work_from_home` model and this person telecommute frequency model.

For all workers that work out of the home, the telecommute models predicts the 
level of telecommuting. The model alternatives are the frequency of telecommuting in 
days per week (0 days, 1 day, 2 to 3 days, 4+ days).

The main interface to the work from home model is the 
:py:func:`~activitysim.examples.example_semcog.extensions.telecommute_frequency` function.  This 
function is registered as an Inject step in the example Pipeline.

Core Table: ``persons`` | Result Field: ``telecommute_frequency`` | Skims Keys: NA

.. automodule:: activitysim.examples.example_semcog.extensions.telecommute_frequency
   :members:


Transit Pass Subsidy
--------------------

The transit fare discount model is defined as persons who purchase or are 
provided a transit pass.  The transit fare discount consists of two submodels - this 
transit pass subsidy model and a person :ref:`transit_pass_ownership` model.  The 
result of this model can be used to condition downstream models such as the 
person :ref:`transit_pass_ownership` model and the tour and trip mode choice models
via fare discount adjustments.  

The main interface to the transit pass subsidy model is the 
:py:func:`~activitysim.examples.example_semcog.extensions.transit_pass_subsidy` function.  This 
function is registered as an Inject step in the example Pipeline.

Core Table: ``persons`` | Result Field: ``transit_pass_subsidy`` | Skims Keys: NA

.. automodule:: activitysim.examples.example_semcog.extensions.transit_pass_subsidy
   :members:

.. _transit_pass_ownership:

Transit Pass Ownership
----------------------

The transit fare discount is defined as persons who purchase or are 
provided a transit pass.  The transit fare discount consists of two submodels - this 
transit pass ownership model and a person :ref:`transit_pass_subsidy` model. The 
result of this model can be used to condition downstream models such as the tour and trip 
mode choice models via fare discount adjustments.  

The main interface to the transit pass ownership model is the 
:py:func:`~activitysim.examples.example_semcog.extensions.transit_pass_ownership` function.  This 
function is registered as an Inject step in the example Pipeline.

Core Table: ``persons`` | Result Field: ``transit_pass_ownership`` | Skims Keys: NA

.. automodule:: activitysim.examples.example_semcog.extensions.transit_pass_ownership
   :members:

.. _cdap:

Coordinated Daily Activity Pattern
----------------------------------

The Coordinated Daily Activity Pattern (CDAP) model predicts the choice of daily activity pattern (DAP)
for each member in the household, simultaneously. The DAP is categorized in to three types as
follows:

  * Mandatory: the person engages in travel to at least one out-of-home mandatory activity - work, university, or school. The mandatory pattern may also include non-mandatory activities such as separate home-based tours or intermediate stops on mandatory tours.
  * Non-mandatory: the person engages in only maintenance and discretionary tours, which, by definition, do not contain mandatory activities.
  * Home: the person does not travel outside the home.

The CDAP model is a sequence of vectorized table operations:

* create a person level table and rank each person in the household for inclusion in the CDAP model.  Priority is given to full time workers (up to two), then to part time workers (up to two workers, of any type), then to children (youngest to oldest, up to three).  Additional members up to five are randomly included for the CDAP calculation.
* solve individual M/N/H utilities for each person
* take as input an interaction coefficients table and then programmatically produce and write out the expression files for households size 1, 2, 3, 4, and 5 models independent of one another
* select households of size 1, join all required person attributes, and then read and solve the automatically generated expressions
* repeat for households size 2, 3, 4, and 5. Each model is independent of one another.

The main interface to the CDAP model is the :py:func:`~activitysim.abm.models.util.cdap.run_cdap` 
function.  This function is called by the Inject step ``cdap_simulate`` which is 
registered as an Inject step in the example Pipeline.  There are two cdap class definitions in
ActivitySim.  The first is at :py:func:`~activitysim.abm.models.cdap` and contains the Inject 
wrapper for running it as part of the model pipeline.  The second is 
at :py:func:`~activitysim.abm.models.util.cdap` and contains CDAP model logic.

Core Table: ``persons`` | Result Field: ``cdap_activity`` | Skims Keys: NA


.. automodule:: activitysim.abm.models.cdap
   :members:


.. _mandatory_tour_frequency:

Mandatory Tour Frequency
------------------------

The individual mandatory tour frequency model predicts the number of work and school tours
taken by each person with a mandatory DAP. The primary drivers of mandatory tour frequency
are demographics, accessibility-based parameters such as drive time to work, and household
automobile ownership.  It also creates mandatory tours in the data pipeline.

The main interface to the mandatory tour purpose frequency model is the 
:py:func:`~activitysim.abm.models.mandatory_tour_frequency.mandatory_tour_frequency` 
function.  This function is registered as an Inject step in the example Pipeline.

Core Table: ``persons`` | Result Fields: ``mandatory_tour_frequency`` | Skims Keys: NA


.. automodule:: activitysim.abm.models.mandatory_tour_frequency
   :members:

.. _mandatory_tour_scheduling:
.. _representative_logsums:

Mandatory Tour Scheduling
-------------------------

The mandatory tour scheduling model selects a tour departure and duration period (and therefore a 
start and end period as well) for each mandatory tour.   The primary drivers in the model are
accessibility-based parameters such as the mode choice logsum for the departure/arrival hour
combination, demographics, and time pattern characteristics such as the time windows available 
from previously scheduled tours. This model uses person :ref:`time_windows`.

If ``tour_departure_and_duration_segments.csv`` is included in the configs, then the model
will use these representative start and end time periods when calculating mode choice logsums
instead of the specific start and end combinations for each alternative to reduce runtime.  This
feature, know as ``representative logsums``, takes advantage of the fact that the mode choice logsum, 
say, from 6 am to 2 pm is very similar to the logsum from 6 am to 3 pm, and 6 am to 4 pm, and so using
just 6 am to 3 pm (with the idea that 3 pm is the "representative time period") for these alternatives is 
sufficient for tour scheduling.  By reusing the 6 am to 3 pm mode choice logsum, ActivitySim saves 
significant runtime.  

The main interface to the mandatory tour purpose scheduling model is the 
:py:func:`~activitysim.abm.models.mandatory_scheduling.mandatory_tour_scheduling` 
function.  This function is registered as an Inject step in the example Pipeline.

Core Table: ``tours`` | Result Field: ``start, end, duration`` | Skims Keys: ``TAZ, workplace_taz, school_taz, start, end``


.. automodule:: activitysim.abm.models.mandatory_scheduling
   :members:


.. _joint_tour_frequency:

Joint Tour Frequency
--------------------

The joint tour generation models are divided into three sub-models: the joint tour frequency
model, the party composition model, and the person participation model. In the joint tour
frequency model, the household chooses the purposes and number (up to two) of its fully joint
travel tours.  It also creates joints tours in the data pipeline.

The main interface to the joint tour purpose frequency model is the 
:py:func:`~activitysim.abm.models.joint_tour_frequency.joint_tour_frequency` 
function.  This function is registered as an Inject step in the example Pipeline.

Core Table: ``households`` | Result Fields: ``num_hh_joint_tours`` | Skims Keys: NA


.. automodule:: activitysim.abm.models.joint_tour_frequency
   :members:


.. _joint_tour_composition:

Joint Tour Composition
----------------------

In the joint tour party composition model, the makeup of the travel party (adults, children, or 
mixed - adults and children) is determined for each joint tour.  The party composition determines the 
general makeup of the party of participants in each joint tour in order to allow the micro-simulation 
to faithfully represent the prevalence of adult-only, children-only, and mixed joint travel tours 
for each purpose while permitting simplicity in the subsequent person participation model.

The main interface to the joint tour composition model is the 
:py:func:`~activitysim.abm.models.joint_tour_composition.joint_tour_composition` 
function.  This function is registered as an Inject step in the example Pipeline.

Core Table: ``tours`` | Result Fields: ``composition`` | Skims Keys: NA


.. automodule:: activitysim.abm.models.joint_tour_composition
   :members:


.. _joint_tour_participation:

Joint Tour Participation
------------------------

In the joint tour person participation model, each eligible person sequentially makes a 
choice to participate or not participate in each joint tour.  Since the party composition model 
determines what types of people are eligible to join a given tour, the person participation model 
can operate in an iterative fashion, with each household member choosing to join or not to join 
a travel party independent of the decisions of other household members. In the event that the 
constraints posed by the result of the party composition model are not met, the person 
participation model cycles through the household members multiple times until the required 
types of people have joined the travel party.

This step also creates the ``joint_tour_participants`` table in the pipeline, which stores the 
person ids for each person on the tour.

The main interface to the joint tour participation model is the 
:py:func:`~activitysim.abm.models.joint_tour_participation.joint_tour_participation` 
function.  This function is registered as an Inject step in the example Pipeline.

Core Table: ``tours`` | Result Fields: ``number_of_participants, person_id (for the point person)`` | Skims Keys: NA


.. automodule:: activitysim.abm.models.joint_tour_participation
   :members:


.. _joint_tour_destination_choice:

Joint Tour Destination Choice
-----------------------------

The joint tour destination choice model operate similarly to the usual work and
school location choice model, selecting the primary destination for travel tours. The only
procedural difference between the models is that the usual work and school location choice
model selects the usual location of an activity whether or not the activity is undertaken during the
travel day, while the joint tour destination choice model selects the location for an
activity which has already been generated.

The tour's primary destination is the location of the activity that is assumed to provide the greatest 
impetus for engaging in the travel tour. In the household survey, the primary destination was not asked, but
rather inferred from the pattern of stops in a closed loop in the respondents' travel diaries. The
inference was made by weighing multiple criteria including a defined hierarchy of purposes, the
duration of activities, and the distance from the tour origin. The model operates in the reverse
direction, designating the primary purpose and destination and then adding intermediate stops
based on spatial, temporal, and modal characteristics of the inbound and outbound journeys to
the primary destination.

The joint tour destination choice model is made up of three model steps:
  * sample - selects a sample of alternative locations for the next model step. This selects X locations from the full set of model zones using a simple utility.
  * logsums - starts with the table created above and calculates and adds the mode choice logsum expression for each alternative location.
  * simulate - starts with the table created above and chooses a final location, this time with the mode choice logsum included.

Joint tour location choice for :ref:`multiple_zone_systems` models uses :ref:`presampling` by default.

The main interface to the model is the :py:func:`~activitysim.abm.models.joint_tour_destination.joint_tour_destination`
function.  This function is registered as an Inject step in the example Pipeline.  See :ref:`writing_logsums` for how 
to write logsums for estimation. 

Core Table: ``tours`` | Result Fields: ``destination`` | Skims Keys: ``TAZ, alt_dest, MD time period``


.. automodule:: activitysim.abm.models.joint_tour_destination
   :members:

.. _joint_tour_scheduling:

Joint Tour Scheduling
---------------------

The joint tour scheduling model selects a tour departure and duration period (and therefore a start and end 
period as well) for each joint tour.  This model uses person :ref:`time_windows`. The primary drivers in the 
models are accessibility-based parameters such
as the auto travel time for the departure/arrival hour combination, demographics, and time
pattern characteristics such as the time windows available from previously scheduled tours.
The joint tour scheduling model does not use mode choice logsums. 

The main interface to the joint tour purpose scheduling model is the 
:py:func:`~activitysim.abm.models.joint_tour_scheduling.joint_tour_scheduling` 
function.  This function is registered as an Inject step in the example Pipeline.

Core Table: ``tours`` | Result Field: ``start, end, duration`` | Skims Keys: `` TAZ, destination, MD time period, MD time period``


.. automodule:: activitysim.abm.models.joint_tour_scheduling
   :members:
   

.. _non_mandatory_tour_frequency:

Non-Mandatory Tour Frequency
----------------------------

The non-mandatory tour frequency model selects the number of non-mandatory tours made by each person on the simulation day.
It also adds non-mandatory tours to the tours in the data pipeline. The individual non-mandatory tour frequency model 
operates in two stages:

  * A choice is made using a random utility model between combinations of tours containing zero, one, and two or more escort tours, and between zero and one or more tours of each other purpose. 
  * Up to two additional tours of each purpose are added according to fixed extension probabilities.

The main interface to the non-mandatory tour purpose frequency model is the 
:py:func:`~activitysim.abm.models.non_mandatory_tour_frequency.non_mandatory_tour_frequency` 
function.  This function is registered as an Inject step in the example Pipeline.

Core Table: ``persons`` | Result Fields: ``non_mandatory_tour_frequency`` | Skims Keys: NA


.. automodule:: activitysim.abm.models.non_mandatory_tour_frequency
   :members:

.. _non_mandatory_tour_destination_choice:

Non-Mandatory Tour Destination Choice
-------------------------------------

The non-mandatory tour destination choice model chooses a destination zone for
non-mandatory tours.  The three step (sample, logsums, final choice) process also used for 
mandatory tour destination choice is used for non-mandatory tour destination choice.

Non-mandatory tour location choice for :ref:`multiple_zone_systems` models uses :ref:`presampling` by default.

The main interface to the non-mandatory tour destination choice model is the 
:py:func:`~activitysim.abm.models.non_mandatory_destination.non_mandatory_tour_destination` 
function.  This function is registered as an Inject step in the example Pipeline.  See :ref:`writing_logsums` 
for how to write logsums for estimation. 

Core Table: ``tours`` | Result Field: ``destination`` | Skims Keys: ``TAZ, alt_dest, MD time period, MD time period``


.. automodule:: activitysim.abm.models.non_mandatory_destination
   :members:
   

.. _non_mandatory_tour_scheduling:

Non-Mandatory Tour Scheduling
-----------------------------

The non-mandatory tour scheduling model selects a tour departure and duration period (and therefore a start and end 
period as well) for each non-mandatory tour.  This model uses person :ref:`time_windows`.  Includes support 
for :ref:`representative_logsums`.

The main interface to the non-mandatory tour purpose scheduling model is the 
:py:func:`~activitysim.abm.models.non_mandatory_scheduling.non_mandatory_tour_scheduling` 
function.  This function is registered as an Inject step in the example Pipeline.

Core Table: ``tours`` | Result Field: ``start, end, duration`` | Skims Keys: ``TAZ, destination, MD time period, MD time period``


.. automodule:: activitysim.abm.models.non_mandatory_scheduling
   :members:


.. _tour_mode_choice:

Tour Mode Choice
----------------

The mandatory, non-mandatory, and joint tour mode choice model assigns to each tour the "primary" mode that 
is used to get from the origin to the primary destination. The tour-based modeling approach requires a reconsideration
of the conventional mode choice structure. Instead of a single mode choice model used in a four-step
structure, there are two different levels where the mode choice decision is modeled: (a) the
tour mode level (upper-level choice); and, (b) the trip mode level (lower-level choice conditional
upon the upper-level choice).

The mandatory, non-mandatory, and joint tour mode level represents the decisions that apply to the entire tour, and 
that will affect the alternatives available for each individual trip or joint trip. These decisions include the choice to use a private
car versus using public transit, walking, or biking; whether carpooling will be considered; and
whether transit will be accessed by car or by foot. Trip-level decisions correspond to details of
the exact mode used for each trip, which may or may not change over the trips in the tour.

The mandatory, non-mandatory, and joint tour mode choice structure is a nested logit model which separates 
similar modes into different nests to more accurately model the cross-elasticities between the alternatives. The
eighteen modes are incorporated into the nesting structure specified in the model settings file. The 
first level of nesting represents the use a private car, non-motorized
means, or transit. In the second level of nesting, the auto nest is divided into vehicle occupancy
categories, and transit is divided into walk access and drive access nests. The final level splits
the auto nests into free or pay alternatives and the transit nests into the specific line-haul modes.

The primary variables are in-vehicle time, other travel times, cost (the influence of which is derived
from the automobile in-vehicle time coefficient and the persons' modeled value of time),
characteristics of the destination zone, demographics, and the household's level of auto
ownership.

The main interface to the mandatory, non-mandatory, and joint tour mode model is the 
:py:func:`~activitysim.abm.models.tour_mode_choice.tour_mode_choice_simulate` function.  This function is 
called in the Inject step ``tour_mode_choice_simulate`` and is registered as an Inject step in the example Pipeline.
See :ref:`writing_logsums` for how to write logsums for estimation. 

Core Table: ``tours`` | Result Field: ``mode`` | Skims Keys: ``TAZ, destination, start, end``

.. automodule:: activitysim.abm.models.tour_mode_choice
   :members:


.. _atwork_subtour_frequency:

At-work Subtours Frequency
--------------------------

The at-work subtour frequency model selects the number of at-work subtours made for each work tour.
It also creates at-work subtours by adding them to the tours table in the data pipeline.
These at-work sub-tours are travel tours taken during the workday with their origin at the work 
location, rather than from home. Explanatory variables include employment status,
income, auto ownership, the frequency of other tours, characteristics of the parent work tour, and
characteristics of the workplace zone.

Choosers: work tours
Alternatives: none, 1 eating out tour, 1 business tour, 1 maintenance tour, 2 business tours, 1 eating out tour + 1 business tour
Dependent tables: household, person, accessibility
Outputs: work tour subtour frequency choice, at-work tours table (with only tour origin zone at this point)

The main interface to the at-work subtours frequency model is the 
:py:func:`~activitysim.abm.models.atwork_subtour_frequency.atwork_subtour_frequency` 
function.  This function is registered as an Inject step in the example Pipeline.

Core Table: ``tours`` | Result Field: ``atwork_subtour_frequency`` | Skims Keys: NA


.. automodule:: activitysim.abm.models.atwork_subtour_frequency
   :members:
   
.. _atwork_subtour_destination:

At-work Subtours Destination Choice
-----------------------------------

The at-work subtours destination choice model is made up of three model steps:

  * sample - selects a sample of alternative locations for the next model step. This selects X locations from the full set of model zones using a simple utility.
  * logsums - starts with the table created above and calculates and adds the mode choice logsum expression for each alternative location.
  * simulate - starts with the table created above and chooses a final location, this time with the mode choice logsum included.

At-work subtour location choice for :ref:`multiple_zone_systems` models uses :ref:`presampling` by default.

Core Table: ``tours`` | Result Table: ``destination`` | Skims Keys: ``workplace_taz, alt_dest, MD time period``

The main interface to the at-work subtour destination model is the 
:py:func:`~activitysim.abm.models.atwork_subtour_destination.atwork_subtour_destination` 
function.  This function is registered as an Inject step in the example Pipeline.
See :ref:`writing_logsums` for how to write logsums for estimation. 

.. automodule:: activitysim.abm.models.atwork_subtour_destination
   :members:

.. _atwork_subtour_scheduling:

At-work Subtour Scheduling
--------------------------

The at-work subtours scheduling model selects a tour departure and duration period (and therefore a start and end 
period as well) for each at-work subtour.  This model uses person :ref:`time_windows`.

This model is the same as the mandatory tour scheduling model except it operates on the at-work tours and 
constrains the alternative set to available person :ref:`time_windows`.  The at-work subtour scheduling model does not use mode choice logsums. 
The at-work subtour frequency model can choose multiple tours so this model must process all first tours and then second 
tours since isFirstAtWorkTour is an explanatory variable.

Choosers: at-work tours
Alternatives: alternative departure time and arrival back at origin time pairs WITHIN the work tour departure time and arrival time back at origin AND the person time window. If no time window is available for the tour, make the first and last time periods within the work tour available, make the choice, and log the number of times this occurs.
Dependent tables: skims, person, land use, work tour
Outputs: at-work tour departure time and arrival back at origin time, updated person time windows

The main interface to the at-work subtours scheduling model is the 
:py:func:`~activitysim.abm.models.atwork_subtour_scheduling.atwork_subtour_scheduling` 
function.  This function is registered as an Inject step in the example Pipeline.

Core Table: ``tours`` | Result Field: ``start, end, duration`` | Skims Keys: ``workplace_taz, alt_dest, MD time period, MD time period``

.. automodule:: activitysim.abm.models.atwork_subtour_scheduling
   :members:


.. _atwork_subtour_mode_choice:

At-work Subtour Mode
--------------------

The at-work subtour mode choice model assigns a travel mode to each at-work subtour using the :ref:`tour_mode_choice` model.

The main interface to the at-work subtour mode choice model is the 
:py:func:`~activitysim.abm.models.atwork_subtour_mode_choice.atwork_subtour_mode_choice`
function.  This function is called in the Inject step ``atwork_subtour_mode_choice`` and
is registered as an Inject step in the example Pipeline.  
See :ref:`writing_logsums` for how to write logsums for estimation. 

Core Table: ``tour`` | Result Field: ``tour_mode`` | Skims Keys: ``workplace_taz, destination, start, end``

.. automodule:: activitysim.abm.models.atwork_subtour_mode_choice
   :members:


.. _intermediate_stop_frequency:

Intermediate Stop Frequency
---------------------------

The stop frequency model assigns to each tour the number of intermediate destinations a person
will travel to on each leg of the tour from the origin to tour primary destination and back.
The model incorporates the ability for more than one stop in each direction,
up to a maximum of 3, for a total of 8 trips per tour (four on each tour leg).

Intermediate stops are not modeled for drive-transit tours because doing so can have unintended
consequences because of the difficulty of tracking the location of the vehicle. For example,
consider someone who used a park and ride for work and then took transit to an intermediate
shopping stop on the way home. Without knowing the vehicle location, it cannot be determined
if it is reasonable to allow the person to drive home. Even if the tour were constrained to allow
driving only on the first and final trip, the trip home from an intermediate stop may not use the
same park and ride where the car was dropped off on the outbound leg, which is usually as close
as possible to home because of the impracticality of coding drive access links from every park
and ride lot to every zone. 

This model also creates a trips table in the pipeline for later models.

The main interface to the intermediate stop frequency model is the 
:py:func:`~activitysim.abm.models.stop_frequency.stop_frequency` 
function.  This function is registered as an Inject step in the example Pipeline.

Core Table: ``tours`` | Result Field: ``stop_frequency`` | Skims Keys: NA


.. automodule:: activitysim.abm.models.stop_frequency
   :members:
   

.. _trip_purpose:

Trip Purpose
------------

For trip other than the last trip outbound or inbound, assign a purpose based on an 
observed frequency distribution.  The distribution is segmented by tour purpose, tour 
direction and person type. Work tours are also segmented by departure or arrival time period.

The main interface to the trip purpose model is the 
:py:func:`~activitysim.abm.models.trip_purpose.trip_purpose` 
function.  This function is registered as an Inject step in the example Pipeline.

Core Table: ``trips`` | Result Field: ``purpose`` | Skims Keys: NA

.. note::
   Trip purpose and trip destination choice can be run iteratively together via :ref:`trip_purpose_and_destination`.
   

.. automodule:: activitysim.abm.models.trip_purpose
   :members:


.. _trip_destination_choice:

Trip Destination Choice
-----------------------

The trip (or stop) location choice model predicts the location of trips (or stops) along the tour other than the primary
destination. The stop-location model is structured as a multinomial logit model using a zone
attraction size variable and route deviation measure as impedance. The alternatives are sampled from
the full set of zones, subject to availability of a zonal attraction size term. The sampling mechanism
is also based on accessibility between tour origin and primary destination, and is subject to certain rules
based on tour mode. 

All destinations are available for auto tour modes, so long as there is a positive
size term for the zone. Intermediate stops on walk tours must be within X miles of both the tour
origin and primary destination zones. Intermediate stops on bike tours must be within X miles of both
the tour origin and primary destination zones. Intermediate stops on walk-transit tours must either be
within X miles walking distance of both the tour origin and primary destination, or have transit access to
both the tour origin and primary destination. Additionally, only short and long walk zones are
available destinations on walk-transit tours.

The intermediate stop location choice model works by cycling through stops on tours. The level-of-service
variables (including mode choice logsums) are calculated as the additional utility between the
last location and the next known location on the tour. For example, the LOS variable for the first stop
on the outbound direction of the tour is based on additional impedance between the tour origin and the
tour primary destination. The LOS variable for the next outbound stop is based on the additional
impedance between the previous stop and the tour primary destination. Stops on return tour legs work
similarly, except that the location of the first stop is a function of the additional impedance between the
tour primary destination and the tour origin. The next stop location is based on the additional
impedance between the first stop on the return leg and the tour origin, and so on. 

Trip location choice for :ref:`multiple_zone_systems` models uses :ref:`presampling` by default.

The main interface to the trip destination choice model is the 
:py:func:`~activitysim.abm.models.trip_destination.trip_destination` function.  
This function is registered as an Inject step in the example Pipeline.
See :ref:`writing_logsums` for how to write logsums for estimation. 

Core Table: ``trips`` | Result Field: ``(trip) destination`` | Skims Keys: ``origin, (tour primary) destination, dest_taz, trip_period``

.. note::
   Trip purpose and trip destination choice can be run iteratively together via :ref:`trip_purpose_and_destination`.
   

.. automodule:: activitysim.abm.models.trip_destination
   :members:

.. _trip_purpose_and_destination:

Trip Purpose and Destination 
----------------------------

After running trip purpose and trip destination separately, the two model can be ran together in an iterative fashion on 
the remaining failed trips (i.e. trips that cannot be assigned a destination).  Each iteration uses new random numbers.

The main interface to the trip purpose model is the 
:py:func:`~activitysim.abm.models.trip_purpose_and_destination.trip_purpose_and_destination` 
function.  This function is registered as an Inject step in the example Pipeline.

Core Table: ``trips`` | Result Field: ``purpose, destination`` | Skims Keys: ``origin, (tour primary) destination, dest_taz, trip_period``

.. automodule:: activitysim.abm.models.trip_purpose_and_destination
   :members:


.. _trip_scheduling:

Trip Scheduling (Probablistic)
------------------------------

For each trip, assign a departure hour based on an input lookup table of percents by tour purpose, 
direction (inbound/outbound), tour hour, and trip index.

  * The tour hour is the tour start hour for outbound trips and the tour end hour for inbound trips.  The trip index is the trip sequence on the tour, with up to four trips per half tour
  * For outbound trips, the trip depart hour must be greater than or equal to the previously selected trip depart hour
  * For inbound trips, trips are handled in reverse order from the next-to-last trip in the leg back to the first. The tour end hour serves as the anchor time point from which to start assigning trip time periods.
  * Outbound trips on at-work subtours are assigned the tour depart hour and inbound trips on at-work subtours are assigned the tour end hour.

The assignment of trip depart time is run iteratively up to a max number of iterations since it is possible that 
the time period selected for an earlier trip in a half-tour makes selection of a later trip time 
period impossible (or very low probability). Thus, the sampling is re-run until a feasible set of trip time 
periods is found. If a trip can't be scheduled after the max iterations, then the trip is assigned 
the previous trip's choice (i.e. assumed to happen right after the previous trip) or dropped, as configured by the user.
The trip scheduling model does not use mode choice logsums. 

Alternatives: Available time periods in the tour window (i.e. tour start and end period).  When processing stops on 
work tours, the available time periods is constrained by the at-work subtour start and end period as well.

The main interface to the trip scheduling model is the 
:py:func:`~activitysim.abm.models.trip_scheduling.trip_scheduling` function.  
This function is registered as an Inject step in the example Pipeline.

Core Table: ``trips`` | Result Field: ``depart`` | Skims Keys: NA

.. automodule:: activitysim.abm.models.trip_scheduling
   :members:
   

.. _trip_scheduling_choice:

Trip Scheduling Choice (Logit Choice)
-------------------------------------

This model uses a logit-based formulation to determine potential trip windows for the three
main components of a tour.

-  Outbound Leg: The time from leaving the origin location to the time second to last outbound stop.
-  Main Leg: The time window from the last outbound stop through the main tour destination to the first inbound stop.
-  Inbound Leg: The time window from the first inbound stop to the tour origin location.

Core Table: ``tours`` | Result Field: ``outbound_duration``, ``main_leg_duration``, ``inbound_duration`` | Skims Keys: NA


**Required YAML attributes:**

- ``SPECIFICATION``
    This file defines the logit specification for each chooser segment.
- ``COEFFICIENTS``
    Specification coefficients
- ``PREPROCESSOR``:
    Preprocessor definitions to run on the chooser dataframe (trips) before the model is run

.. _trip_departure_choice:

Trip Departure Choice (Logit Choice)
-------------------------------------

Used in conjuction with Trip Scheduling Choice (Logit Choice), this model chooses departure
time periods consistent with the time windows for the appropriate leg of the trip.

Core Table: ``trips`` | Result Field: ``depart`` | Skims Keys: NA

**Required YAML attributes:**

- ``SPECIFICATION``
    This file defines the logit specification for each chooser segment.
- ``COEFFICIENTS``
    Specification coefficients
- ``PREPROCESSOR``:
    Preprocessor definitions to run on the chooser dataframe (trips) before the model is run

.. _trip_mode_choice:

Trip Mode Choice
----------------

The trip mode choice model assigns a travel mode for each trip on a given tour. It
operates similarly to the tour mode choice model, but only certain trip modes are available for
each tour mode. The correspondence rules are defined according to the following principles:

  * Pay trip modes are only available for pay tour modes (for example, drive-alone pay is only available at the trip mode level if drive-alone pay is selected as a tour mode).
  * The auto occupancy of the tour mode is determined by the maximum occupancy across all auto trips that make up the tour. Therefore, the auto occupancy for the tour mode is the maximum auto occupancy for any trip on the tour.
  * Transit tours can include auto shared-ride trips for particular legs. Therefore, 'casual carpool', wherein travelers share a ride to work and take transit back to the tour origin, is explicitly allowed in the tour/trip mode choice model structure.
  * The walk mode is allowed for any trip.
  * The availability of transit line-haul submodes on transit tours depends on the skimming and tour mode choice hierarchy. Free shared-ride modes are also available in walk-transit tours, albeit with a low probability. Paid shared-ride modes are not allowed on transit tours because no stated preference data is available on the sensitivity of transit riders to automobile value tolls, and no observed data is available to verify the number of people shifting into paid shared-ride trips on transit tours. 

The trip mode choice models explanatory variables include household and person variables, level-of-service
between the trip origin and destination according to the time period for the tour leg, urban form
variables, and alternative-specific constants segmented by tour mode.

The main interface to the trip mode choice model is the 
:py:func:`~activitysim.abm.models.trip_mode_choice.trip_mode_choice` function.  This function 
is registered as an Inject step in the example Pipeline.  See :ref:`writing_logsums` for how to write logsums for estimation. 

Core Table: ``trips`` | Result Field: ``trip_mode`` | Skims Keys: ``origin, destination, trip_period``

.. automodule:: activitysim.abm.models.trip_mode_choice
   :members:

.. _parking_location_choice:

Parking Location Choice
-----------------------

The parking location choice model selects a parking location for specified trips. While the model does not
require parking location be applied to any specific set of trips, it is usually applied for drive trips to
specific zones (e.g., CBD) in the model.

The model provides provides a filter for both the eligible choosers and eligible parking location zone. The
trips dataframe is the chooser of this model. The zone selection filter is applied to the land use zones
dataframe.

If this model is specified in the pipeline, the `Write Trip Matrices`_ step will using the parking location
choice results to build trip tables in lieu of the trip destination.

The main interface to the trip mode choice model is the
:py:func:`~activitysim.abm.models.parking_location_choice.parking_location_choice` function.  This function
is registered as an Inject step, and it is available from the pipeline.  See :ref:`writing_logsums` for how to write
logsums for estimation.

**Skims**

- ``odt_skims``: Origin to Destination by Time of Day
- ``dot_skims``: Destination to Origin by Time of Day
- ``opt_skims``: Origin to Parking Zone by Time of Day
- ``pdt_skims``: Parking Zone to Destination by Time of Day
- ``od_skims``: Origin to Destination
- ``do_skims``: Destination to Origin
- ``op_skims``: Origin to Parking Zone
- ``pd_skims``: Parking Zone to Destination

Core Table: ``trips``

**Required YAML attributes:**

- ``SPECIFICATION``
    This file defines the logit specification for each chooser segment.
- ``COEFFICIENTS``
    Specification coefficients
- ``PREPROCESSOR``:
    Preprocessor definitions to run on the chooser dataframe (trips) before the model is run
- ``CHOOSER_FILTER_COLUMN_NAME``
    Boolean field on the chooser table defining which choosers are eligible to parking location choice model. If no
    filter is specified, all choosers (trips) are eligible for the model.
- ``CHOOSER_SEGMENT_COLUMN_NAME``
    Column on the chooser table defining the parking segment for the logit model
- ``SEGMENTS``
    List of eligible chooser segments in the logit specification
- ``ALTERNATIVE_FILTER_COLUMN_NAME``
    Boolean field used to filter land use zones as eligible parking location choices. If no filter is specified,
    then all land use zones are considered as viable choices.
- ``ALT_DEST_COL_NAME``
    The column name to append with the parking location choice results. For choosers (trips) ineligible for this
    model, a -1 value will be placed in column.
- ``TRIP_ORIGIN``
    Origin field on the chooser trip table
- ``TRIP_DESTINATION``
    Destination field on the chooser trip table

.. automodule:: activitysim.abm.models.parking_location_choice
   :members:

.. _write_trip_matrices:

Write Trip Matrices
-------------------

Write open matrix (OMX) trip matrices for assignment.  Reads the trips table post preprocessor and run expressions 
to code additional data fields, with one data fields for each matrix specified.  The matrices are scaled by a 
household level expansion factor, which is the household sample rate by default, which is calculated when
households are read in at the beginning of a model run.  The main interface to write trip
matrices is the :py:func:`~activitysim.abm.models.trip_matrices.write_trip_matrices` function.  This function 
is registered as an Inject step in the example Pipeline.

If the `Parking Location Choice`_ model is defined in the pipeline, the parking location zone will be used in
lieu of the destination zone.

Core Table: ``trips`` | Result: ``omx trip matrices`` | Skims Keys: ``origin, destination``

.. automodule:: activitysim.abm.models.trip_matrices
   :members:

.. _utility_steps:

Util
----
 
Additional helper classes

CDAP
~~~~

.. automodule:: activitysim.abm.models.util.cdap
   :members:

.. index:: table annotation
.. _table_annotation:

Estimation
~~~~~~~~~~

See :ref:`estimation` for more information.

.. automodule:: activitysim.abm.models.util.estimation
   :members:

Logsums
~~~~~~~
      
.. automodule:: activitysim.abm.models.util.logsums
   :members:

Mode
~~~~

.. automodule:: activitysim.abm.models.util.mode
   :members:

Overlap
~~~~~~~
      
.. automodule:: activitysim.abm.models.util.overlap
   :members:

Tour Destination 
~~~~~~~~~~~~~~~~

.. automodule:: activitysim.abm.models.util.tour_destination
   :members:

Tour Frequency
~~~~~~~~~~~~~~

.. automodule:: activitysim.abm.models.util.tour_frequency
   :members:

Trip
~~~~

.. automodule:: activitysim.abm.models.util.trip
   :members:
   
Vectorize Tour Scheduling 
~~~~~~~~~~~~~~~~~~~~~~~~~

.. automodule:: activitysim.abm.models.util.vectorize_tour_scheduling
   :members:

Tests
-----
 
See ``activitysim.abm.test`` and ``activitysim.abm.models.util.test``<|MERGE_RESOLUTION|>--- conflicted
+++ resolved
@@ -212,17 +212,11 @@
 Work From Home
 --------------
 
-<<<<<<< HEAD
 Telecommuting is defined as workers who work from home instead of going 
 to work. It only applies to workers with a regular workplace outside of home. 
 The telecommute model consists of two submodels - this work from home model and a 
 person :ref:`telecommute_frequency` model. This model predicts for all workers whether they 
 usually work from home.
-=======
-(**In development**) Telecommuting is defined as workers who work from home instead of going to work. It only applies to
-workers with a regular workplace outside of home. The telecommute model consists of two 
-submodels - this work from home model and a person :ref:`telecommute_frequency` model.  
->>>>>>> c3a347ae
 
 The work from home model includes the ability to adjust a work from home alternative
 constant to attempt to realize a work from home percent for what-if type analysis.  
@@ -263,6 +257,7 @@
 .. automodule:: activitysim.examples.example_semcog.extensions.telecommute_frequency
    :members:
 
+.. _transit_pass_subsidy:
 
 Transit Pass Subsidy
 --------------------
