
.. index:: models
.. _models:

Models
======

The currently implemented example ActivitySim AB models are described below.  See the example
model :ref:`sub-model-spec-files`, :ref:`arc-sub-model-spec-files`, and :ref:`semcog-sub-model-spec-files` for more information.

.. _initialize_landuse:
.. _initialize_households:
.. _initialize_tours:

Initialize
----------

The initialize model isn't really a model, but rather a few data processing steps in the data pipeline.
The initialize data processing steps code variables used in downstream models, such as household and person
value-of-time.  This step also pre-loads the land_use, households, persons, and person_windows tables because
random seeds are set differently for each step and therefore the sampling of households depends on which step
they are initially loaded in.

The main interface to the initialize land use step is the :py:func:`~activitysim.abm.models.initialize.initialize_landuse`
function. The main interface to the initialize household step is the :py:func:`~activitysim.abm.models.initialize.initialize_households`
function.  The main interface to the initialize tours step is the :py:func:`~activitysim.abm.models.initialize_tours.initialize_tours`
function.  These functions are registered as Inject steps in the example Pipeline.

.. automodule:: activitysim.abm.models.initialize
   :members:

.. automodule:: activitysim.abm.models.initialize_tours
   :members:

.. _initialize_los:
.. _initialize_tvpb:

Initialize LOS
--------------

The initialize LOS model isn't really a model, but rather a series of data processing steps in the data pipeline.
The initialize LOS model does two things:

  * Loads skims and cache for later if desired
  * Loads network LOS inputs for transit virtual path building (see :ref:`transit_virtual_path_builder`), pre-computes tap-to-tap total utilities and cache for later if desired

The main interface to the initialize LOS step is the :py:func:`~activitysim.abm.models.initialize_los.initialize_los`
function.  The main interface to the initialize TVPB step is the :py:func:`~activitysim.abm.models.initialize_los.initialize_tvpb`
function.  These functions are registered as Inject steps in the example Pipeline.

.. automodule:: activitysim.abm.models.initialize_los
   :members:

.. _accessibility:

Accessibility
-------------

The accessibilities model is an aggregate model that calculates multiple origin-based accessibility
measures by origin zone to all destination zones.

The accessibility measure first multiplies an employment variable by a mode-specific decay function.  The
product reflects the difficulty of accessing the activities the farther (in terms of round-trip travel time)
the jobs are from the location in question. The products to each destination zone are next summed over
each origin zone, and the logarithm of the product mutes large differences.  The decay function on
the walk accessibility measure is steeper than automobile or transit.  The minimum accessibility is zero.

Level-of-service variables from three time periods are used, specifically the AM peak period (6 am to 10 am), the
midday period (10 am to 3 pm), and the PM peak period (3 pm to 7 pm).

*Inputs*

* Highway skims for the three periods.  Each skim is expected to include a table named "TOLLTIMEDA", which is the drive alone in-vehicle travel time for automobiles willing to pay a "value" (time-savings) toll.
* Transit skims for the three periods.  Each skim is expected to include the following tables: (i) "IVT", in-vehicle time; (ii) "IWAIT", initial wait time; (iii) "XWAIT", transfer wait time; (iv) "WACC", walk access time; (v) "WAUX", auxiliary walk time; and, (vi) "WEGR", walk egress time.
* Zonal data with the following fields: (i) "TOTEMP", total employment; (ii) "RETEMPN", retail trade employment per the NAICS classification.

*Outputs*

* taz, travel analysis zone number
* autoPeakRetail, the accessibility by automobile during peak conditions to retail employment for this TAZ
* autoPeakTotal, the accessibility by automobile during peak conditions to all employment
* autoOffPeakRetail, the accessibility by automobile during off-peak conditions to retail employment
* autoOffPeakTotal, the accessibility by automobile during off-peak conditions to all employment
* transitPeakRetail, the accessibility by transit during peak conditions to retail employment
* transitPeakTotal, the accessibility by transit during peak conditions to all employment
* transitOffPeakRetail, the accessiblity by transit during off-peak conditions to retail employment
* transitOffPeakTotal, the accessiblity by transit during off-peak conditions to all employment
* nonMotorizedRetail, the accessibility by walking during all time periods to retail employment
* nonMotorizedTotal, the accessibility by walking during all time periods to all employment

The main interface to the accessibility model is the
:py:func:`~activitysim.abm.models.accessibility.compute_accessibility`
function.  This function is registered as an Inject step in the example Pipeline.

Core Table: ``skims`` | Result Table: ``accessibility`` | Skims Keys: ``O-D, D-O``


.. automodule:: activitysim.abm.models.accessibility
   :members:


.. _disaggregate_accessibility:

Disaggregate Accessibility
--------------------------

The disaggregate accessibility model is an extension of the base accessibility model.
While the base accessibility model is based on a mode-specific decay function and uses fixed market
segments in the population (i.e., income), the disaggregate accessibility model extracts the actual
destination choice logsums by purpose (i.e., mandatory fixed school/work location and non-mandatory
tour destinations by purpose) from the actual model calculations using a user-defined proto-population.
This enables users to include features that may be more critical to destination
choice than just income (e.g., automobile ownership).


Inputs:
  * disaggregate_accessibility.yaml - Configuration settings for disaggregate accessibility model.
  * annotate.csv [optional] - Users can specify additional annotations specific to disaggregate accessibility. For example, annotating the proto-population tables.

Outputs:
  * final_disaggregate_accessibility.csv [optional]
  * final_non_mandatory_tour_destination_accesibility.csv [optional]
  * final_workplace_location_accessibility.csv [optional]
  * final_school_location_accessibility.csv [optional]
  * final_proto_persons.csv [optional]
  * final_proto_households.csv [optional]
  * final_proto_tours.csv [optional]

The above tables are created in the model pipeline, but the model will not save
any outputs unless specified in settings.yaml - output_tables. Users can return
the proto population tables for inspection, as well as the raw logsum accessibilities
for mandatory school/work and non-mandatory destinations. The logsums are then merged
at the household level in final_disaggregate_accessibility.csv, which each tour purpose
logsums shown as separate columns.


**Usage**
The disaggregate accessibility model is run as a model step in the model list.
There are two necessary steps:

``- initialize_proto_population`` | ``- compute_disaggregate_accessibility``

The reason the steps must be separate is to enable multiprocessing.
The proto-population must be fully generated and initialized before activitysim
slices the tables into separate threads. These steps must also occur before
initialize_households in order to avoid conflict with the shadow_pricing model.


The model steps can be run either as part the activitysim model run, or setup
to run as a standalone run to pre-computing the accessibility values.
For standalone implementations, the final_disaggregate_accessibility.csv is read
into the pipeline and initialized with the initialize_household model step.


**Configuration of disaggregate_accessibility.yaml:**
  * CREATE_TABLES - Users define the variables to be generated for PROTO_HOUSEHOLDS, PROTO_PERSONS, and PROTO_TOURS tables. These tables must include all basic fields necessary for running the actual model. Additional fields can be annotated in pre-processing using the annotation settings of this file. The base variables in each table are defined using the following parameters:

    - VARIABLES - The base variable, must be a value or a list. Results in the cartesian product (all non-repeating combinations) of the fields.
    - mapped_fields [optional] - For non-combinatorial fields, users can map a variable to the fields generated in VARIABLES (e.g., income category bins mapped to median dollar values).
    - filter_rows [optional] - Users can also filter rows using pandas expressions if specific variable combinations are not desired.
    - JOIN_ON [required only for PROTO_TOURS] - specify the persons variable to join the tours to (e.g., person_number).
  * MERGE_ON - User specified fields to merge the proto-population logsums onto the full synthetic population. The proto-population should be designed such that the logsums are able to be joined exactly on these variables specified to the full population. Users specify the to join on using:

    - by: An exact merge will be attempted using these discrete variables.
    - asof [optional]: The model can peform an "asof" join for continuous variables, which finds the nearest value. This method should not be necessary since synthetic populations are all discrete.

    - method [optional]: Optional join method can be "soft", default is None. For cases where a full inner join is not possible, a Naive Bayes clustering method is fast but discretely constrained method. The proto-population is treated as the "training data" to match the synthetic population value to the best possible proto-population candidate. The Some refinement may be necessary to make this procedure work.

  * annotate_proto_tables [optional] - Annotation configurations if users which to modify the proto-population beyond basic generation in the YAML.
  * DESTINATION_SAMPLE_SIZE - The *destination* sample size (0 = all zones), e.g., the number of destination zone alternatives sampled for calculating the destination logsum. Decimal values < 1 will be interpreted as a percentage, e.g., 0.5 = 50% sample.
  * ORIGIN_SAMPLE_SIZE - The *origin* sample size (0 = all zones), e.g., the number of origins where logsum is calculated. Origins without a logsum will draw from the nearest zone with a logsum. This parameter is useful for systems with a large number of zones with similar accessibility. Decimal values < 1 will be interpreted as a percentage, e.g., 0.5 = 50% sample.
  * ORIGIN_SAMPLE_METHOD - The method in which origins are sampled. Population weighted sampling can be TAZ-based or "TAZ-agnostic" using KMeans clustering. The potential advantage of KMeans is to provide a more geographically even spread of MAZs sampled that do not rely on TAZ hierarchies. Unweighted sampling is also possible using 'uniform' and 'uniform-taz'.

    - None [Default] - Sample zones weighted by population, ensuring at least one TAZ is sampled per MAZ. If n-samples > n-tazs then sample 1 MAZ from each TAZ until n-remaining-samples < n-tazs, then sample n-remaining-samples TAZs and sample an MAZ within each of those TAZs. If n-samples < n-tazs, then it proceeds to the above 'then' condition.

    - "kmeans" - K-Means clustering is performed on the zone centroids (must be provided as maz_centroids.csv), weighted by population. The clustering yields k XY coordinates weighted by zone population for n-samples = k-clusters specified. Once k new cluster centroids are found, these are then approximated into the nearest available zone centroid and used to calculate accessibilities on. By default, the k-means method is run on 10 different initial cluster seeds (n_init) using using "k-means++" seeding algorithm (https://en.wikipedia.org/wiki/K-means%2B%2B). The k-means method runs for max_iter iterations (default=300).

    - "uniform" - Unweighted sample of N zones independent of each other.

    - "uniform-taz" - Unweighted sample of 1 zone per taz up to the N samples specified.


.. _work_from_home:

Work From Home
--------------

Telecommuting is defined as workers who work from home instead of going
to work. It only applies to workers with a regular workplace outside of home.
The telecommute model consists of two submodels - this work from home model and a
person :ref:`telecommute_frequency` model. This model predicts for all workers whether they
usually work from home.

The work from home model includes the ability to adjust a work from home alternative
constant to attempt to realize a work from home percent for what-if type analysis.
This iterative single process procedure takes as input a number of iterations, a filter on
the choosers to use for the calculation, a target work from home percent, a tolerance percent
for convergence, and the name of the coefficient to adjust.  An example setup is provided and
the coefficient adjustment at each iteration is:
``new_coefficient = log( target_percent / current_percent ) + current_coefficient``.

The main interface to the work from home model is the
:py:func:`~activitysim.abm.models.work_from_home` function.  This
function is registered as an Inject step in the example Pipeline.

Core Table: ``persons`` | Result Field: ``work_from_home`` | Skims Keys: NA

.. automodule:: activitysim.abm.models.work_from_home
   :members:

.. _school_location:
.. _work_location:

School Location
---------------

The usual school location choice models assign a usual school location for the primary
mandatory activity of each child and university student in the
synthetic population. The models are composed of a set of accessibility-based parameters
(including one-way distance between home and primary destination and the tour mode choice
logsum - the expected maximum utility in the mode choice model which is given by the
logarithm of the sum of exponentials in the denominator of the logit formula) and size terms,
which describe the quantity of grade-school or university opportunities in each possible
destination.

The school location model is made up of four steps:
  * sampling - selects a sample of alternative school locations for the next model step. This selects X locations from the full set of model zones using a simple utility.
  * logsums - starts with the table created above and calculates and adds the mode choice logsum expression for each alternative school location.
  * simulate - starts with the table created above and chooses a final school location, this time with the mode choice logsum included.
  * shadow prices - compare modeled zonal destinations to target zonal size terms and calculate updated shadow prices.

These steps are repeated until shadow pricing convergence criteria are satisfied or a max number of iterations is reached.  See :ref:`shadow_pricing`.

School location choice for :ref:`multiple_zone_systems` models uses :ref:`presampling` by default.

The main interfaces to the model is the :py:func:`~activitysim.abm.models.location_choice.school_location` function.
This function is registered as an Inject step in the example Pipeline.  See :ref:`writing_logsums` for how to write logsums for estimation.

Core Table: ``persons`` | Result Field: ``school_taz`` | Skims Keys: ``TAZ, alt_dest, AM time period, MD time period``

Work Location
-------------

The usual work location choice models assign a usual work location for the primary
mandatory activity of each employed person in the
synthetic population. The models are composed of a set of accessibility-based parameters
(including one-way distance between home and primary destination and the tour mode choice
logsum - the expected maximum utility in the mode choice model which is given by the
logarithm of the sum of exponentials in the denominator of the logit formula) and size terms,
which describe the quantity of work opportunities in each possible destination.

The work location model is made up of four steps:
  * sample - selects a sample of alternative work locations for the next model step. This selects X locations from the full set of model zones using a simple utility.
  * logsums - starts with the table created above and calculates and adds the mode choice logsum expression for each alternative work location.
  * simulate - starts with the table created above and chooses a final work location, this time with the mode choice logsum included.
  * shadow prices - compare modeled zonal destinations to target zonal size terms and calculate updated shadow prices.

These steps are repeated until shadow pricing convergence criteria are satisfied or a max number of iterations is reached.  See :ref:`shadow_pricing`.

Work location choice for :ref:`multiple_zone_systems` models uses :ref:`presampling` by default.

The main interfaces to the model is the :py:func:`~activitysim.abm.models.location_choice.workplace_location` function.
This function is registered as an Inject step in the example Pipeline.  See :ref:`writing_logsums` for how to write logsums for estimation.

Core Table: ``persons`` | Result Field: ``workplace_taz`` | Skims Keys: ``TAZ, alt_dest, AM time period, PM time period``


.. automodule:: activitysim.abm.models.location_choice
   :members:

.. index:: shadow pricing

.. _shadow_pricing:

Shadow Pricing
--------------

The shadow pricing calculator used by work and school location choice.

**Turning on and saving shadow prices**

Shadow pricing is activated by setting the ``use_shadow_pricing`` to True in the settings.yaml file.
Once this setting has been activated, ActivitySim will search for shadow pricing configuration in
the shadow_pricing.yaml file. When shadow pricing is activated, the shadow pricing outputs will be
exported by the tracing engine. As a result, the shadow pricing output files will be prepended with
``trace`` followed by the iteration number the results represent. For example, the shadow pricing
outputs for iteration 3 of the school location model will be called
``trace.shadow_price_school_shadow_prices_3.csv``.

In total, ActivitySim generates three types of output files for each model with shadow pricing:

- ``trace.shadow_price_<model>_desired_size.csv`` The size terms by zone that the ctramp and daysim
  methods are attempting to target. These equal the size term columns in the land use data
  multiplied by size term coefficients.

- ``trace.shadow_price_<model>_modeled_size_<iteration>.csv`` These are the modeled size terms after
  the iteration of shadow pricing identified by the <iteration> number. In other words, these are
  the predicted choices by zone and segment for the model after the iteration completes. (Not
  applicable for ``simulation`` option.)

- ``trace.shadow_price_<model>_shadow_prices_<iteration>.csv`` The actual shadow price for each zone
  and segment after the <iteration> of shadow pricing. This is the file that can be used to warm
  start the shadow pricing mechanism in ActivitySim. (Not applicable for ``simulation`` option.)

There are three shadow pricing methods in activitysim: ``ctramp``, ``daysim``, and ``simulation``.
The first two methods try to match model output with workplace/school location model size terms,
while the last method matches model output with actual employment/enrollmment data.

The simulation approach operates the following steps.  First, every worker / student will be
assigned without shadow prices applied. The modeled share and the target share for each zone are
compared. If the zone is overassigned, a sample of people from the over-assigned zones will be
selected for re-simulation.  Shadow prices are set to -999 for the next iteration for overassigned
zones which removes the zone from the set of alternatives in the next iteration. The sampled people
will then be forced to choose from one of the under-assigned zones that still have the initial
shadow price of 0. (In this approach, the shadow price variable is really just a switch turning that
zone on or off for selection in the subsequent iterations. For this reason, warm-start functionality
for this approach is not applicable.)  This process repeats until the overall convergence criteria
is met or the maximum number of allowed iterations is reached.

Because the simulation approach only re-simulates workers / students who were over-assigned in the
previous iteration, run time is significantly less (~90%) than the CTRAMP or DaySim approaches which
re-simulate all workers and students at each iteration.

**shadow_pricing.yaml Attributes**

- ``shadow_pricing_models`` List model_selectors and model_names of models that use shadow pricing.
  This list identifies which size_terms to preload which must be done in single process mode, so
  predicted_size tables can be scaled to population
- ``LOAD_SAVED_SHADOW_PRICES`` global switch to enable/disable loading of saved shadow prices. From
  the above example, this would be trace.shadow_price_<model>_shadow_prices_<iteration>.csv renamed
  and stored in the ``data_dir``.
- ``MAX_ITERATIONS`` If no loaded shadow prices, maximum number of times shadow pricing can be run
  on each model before proceeding to the next model.
- ``MAX_ITERATIONS_SAVED`` If loaded shadow prices, maximum number of times shadow pricing can be
  run.
- ``SIZE_THRESHOLD`` Ignore zones in failure calculation (ctramp or daysim method) with smaller size
  term value than size_threshold.
- ``TARGET_THRESHOLD`` Ignore zones in failure calculation (simulation method) with smaller
  employment/enrollment than target_threshold.
- ``PERCENT_TOLERANCE`` Maximum percent difference between modeled and desired size terms
- ``FAIL_THRESHOLD`` percentage of zones exceeding the PERCENT_TOLERANCE considered a failure
- ``SHADOW_PRICE_METHOD`` [ctramp | daysim | simulation]
- ``workplace_segmentation_targets`` dict matching school segment to landuse employment column
  target. Only used as part of simulation option. If mutiple segments list the same target column,
  the segments will be added together for comparison. (Same with the school option below.)
- ``school_segmentation_targets`` dict matching school segment to landuse enrollment column target.
  Only used as part of simulation option.
- ``DAMPING_FACTOR`` On each iteration, ActivitySim will attempt to adjust the model to match
  desired size terms. The number is multiplied by adjustment factor to dampen or amplify the
  ActivitySim calculation. (only for CTRAMP)
- ``DAYSIM_ABSOLUTE_TOLERANCE`` Absolute tolerance for DaySim option
- ``DAYSIM_PERCENT_TOLERANCE`` Relative tolerance for DaySim option
- ``WRITE_ITERATION_CHOICES`` [True | False ] Writes the choices of each person out to the trace
  folder. Used for debugging or checking itration convergence. WARNING: every person is written for
  each sub-process so the disc space can get large.


.. automodule:: activitysim.abm.tables.shadow_pricing
   :members:

.. _transit_pass_subsidy:

Transit Pass Subsidy
--------------------

The transit fare discount model is defined as persons who purchase or are
provided a transit pass.  The transit fare discount consists of two submodels - this
transit pass subsidy model and a person :ref:`transit_pass_ownership` model.  The
result of this model can be used to condition downstream models such as the
person :ref:`transit_pass_ownership` model and the tour and trip mode choice models
via fare discount adjustments.

The main interface to the transit pass subsidy model is the
:py:func:`~activitysim.abm.models.transit_pass_subsidy` function.  This
function is registered as an Inject step in the example Pipeline.

Core Table: ``persons`` | Result Field: ``transit_pass_subsidy`` | Skims Keys: NA

.. automodule:: activitysim.abm.models.transit_pass_subsidy
   :members:

.. _transit_pass_ownership:

Transit Pass Ownership
----------------------

The transit fare discount is defined as persons who purchase or are
provided a transit pass.  The transit fare discount consists of two submodels - this
transit pass ownership model and a person :ref:`transit_pass_subsidy` model. The
result of this model can be used to condition downstream models such as the tour and trip
mode choice models via fare discount adjustments.

The main interface to the transit pass ownership model is the
:py:func:`~activitysim.abm.models.transit_pass_ownership` function.  This
function is registered as an Inject step in the example Pipeline.

Core Table: ``persons`` | Result Field: ``transit_pass_ownership`` | Skims Keys: NA

.. automodule:: activitysim.abm.models.transit_pass_ownership
   :members:

.. _auto_ownership:

Auto Ownership
--------------

The auto ownership model selects a number of autos for each household in the simulation.
The primary model components are household demographics, zonal density, and accessibility.

The main interface to the auto ownership model is the
:py:func:`~activitysim.abm.models.auto_ownership.auto_ownership_simulate`
function.  This function is registered as an Inject step in the example Pipeline.

Core Table: ``households`` | Result Field: ``auto_ownership`` | Skims Keys: NA


.. automodule:: activitysim.abm.models.auto_ownership
   :members:

.. _vehicle_type_choice:

Vehicle Type Choice
-------------------

The vehicle type choice model selects a vehicle type for each household vehicle. A vehicle type
is a combination of the vehicle's body type, age, and fuel type.  For example, a 13 year old
gas powered van would have a vehicle type of *van_13_gas*.

There are two vehicle type choice model structures implemented:

1. Simultaneous choice of body type, age, and fuel type.
2. Simultaneous choice of body type and age, with fuel type assigned from a probability distribution.

The *vehicle_type_choice.yaml* file contains the following model specific options:

* ``SPEC``: Filename for input utility expressions
* ``COEFS``: Filename for input utility expression coefficients
* ``LOGIT_TYPE``: Specifies whether you are using a nested or multinomial logit structure
* ``combinatorial_alts``: Specifies the alternatives for the choice model.
  Has sub-categories of ``body_type``, ``age``, and ``fuel_type``.
* ``PROBS_SPEC``: Filename for input fuel type probabilities. Supplying probabilities
  corresponds to implementation structure 2 above, and not supplying probabilities would correspond to implementation structure 1.
  If provided, the ``fuel_type`` category in ``combinatorial_alts``
  will be excluded from the model alternatives such that only body type and age are selected.  Input ``PROBS_SPEC`` table will have an index
  column named *vehicle_type* which is a combination of body type and age in the form ``{body type}_{age}``.  Subsequent column names
  specify the fuel type that will be added and the column values are the probabilities of that fuel type.
  The vehicle type model will select a fuel type for each vehicle based on the provided probabilities.
* ``VEHICLE_TYPE_DATA_FILE``: Filename for input vehicle type data. Must have columns ``body_type``, ``fuel_type``, and ``vehicle_year``.
  Vehicle ``age`` is computed using the ``FLEET_YEAR`` option. Data for every alternative specified in the ``combinatorial_alts`` option must be included
  in the file. Vehicle type data file will be joined to the alternatives and can be used in the utility expressions if ``PROBS_SPEC`` is not provided.
  If ``PROBS_SPEC`` is provided, the vehicle type data will be joined after a vehicle type is decided so the data can be used in downstream models.
* ``COLS_TO_INCLUDE_IN_VEHICLE_TABLE``: List of columns from the vehicle type data file to include in the vehicle table that can be used in downstream models.
  Examples of data that might be needed is vehicle range for the :ref:`vehicle_allocation` model, auto operating costs to use in tour and trip mode choice,
  and emissions data for post-model-run analysis.
* ``FLEET_YEAR``: Integer specifying the fleet year to be used in the model run. This is used to compute ``age`` in the
  vehicle type data table where ``age = (1 + FLEET_YEAR - vehicle_year)``. Computing age on the fly with the ``FLEET_YEAR`` variable allows the
  user flexibility to compile and share a single vehicle type data file containing all years and simply change the ``FLEET_YEAR`` to run
  different scenario years.
* Optional additional settings that work the same in other models are constants, expression preprocessor, and annotate tables.

Input vehicle type data included in :ref:`prototype_mtc_extended` came from a variety of sources. The number of vehicle makes, models, MPG, and
electric vehicle range was sourced from the Enivornmental Protection Agency (EPA).  Additional data on vehicle costs were derived from the
National Household Travel Survey. Auto operating costs in the vehicle type data file were a sum of fuel costs and maintenance costs.
Fuel costs were calculated from MPG assuming a $3.00 cost for a gallon of gas. When MPG was not available to calculate fuel costs,
the closest year, vehicle type, or body type available was used. Maintenance costs were taken from AAA's
`2017 driving cost study <https://exchange.aaa.com/wp-content/uploads/2017/08/17-0013_Your-Driving-Costs-Brochure-2017-FNL-CX-1.pdf>`_.
Size categories within body types were averaged, e.g. car was an average of AAA's small, medium, and large sedan categories.
Motorcycles were assigned the small sedan maintenance costs since they were not included in AAA's report.
Maintenance costs were not varied by vehicle year. (According to
`data from the U.S. Bureau of Labor Statistics <https://www.bls.gov/opub/btn/volume-3/pdf/americans-aging-autos.pdf>`_,
there was no consistent relationship between vehicle age and maintenance costs.)

Using the above methodology, the average auto operating costs of vehicles output from :ref:`prototype_mtc_extended` was 18.4 cents.
This value is very close to the auto operating cost of 18.3 cents used in :ref:`prototype_mtc`.
Non-household vehicles in prototype_mtc_extended use the auto operating cost of 18.3 cents used in prototype_mtc.
Users are encouraged to make their own assumptions and calculate auto operating costs as they see fit.

The distribution of fuel type probabilities included in :ref:`prototype_mtc_extended` are computed directly from the National Household Travel Survey data
and include the entire US. Therefore, there is "lumpiness" in probabilities due to poor statistics in the data for some vehicle types.
The user is encouraged to adjust the probabilities to their modeling region and "smooth" them for more consistent results.

Further discussion of output results and model sensitivities can be found `here <https://github.com/ActivitySim/activitysim/wiki/Project-Meeting-2022.05.05>`_.

.. automodule:: activitysim.abm.models.vehicle_type_choice
   :members:

.. _telecommute_frequency:

Telecommute Frequency
---------------------

Telecommuting is defined as workers who work from home instead of going to work. It only applies to
workers with a regular workplace outside of home. The telecommute model consists of two
submodels - a person :ref:`work_from_home` model and this person telecommute frequency model.

For all workers that work out of the home, the telecommute models predicts the
level of telecommuting. The model alternatives are the frequency of telecommuting in
days per week (0 days, 1 day, 2 to 3 days, 4+ days).

The main interface to the work from home model is the
:py:func:`~activitysim.abm.models.telecommute_frequency` function.  This
function is registered as an Inject step in the example Pipeline.

Core Table: ``persons`` | Result Field: ``telecommute_frequency`` | Skims Keys: NA

.. automodule:: activitysim.abm.models.telecommute_frequency
   :members:

.. _freeparking:

Free Parking Eligibility
------------------------

The Free Parking Eligibility model predicts the availability of free parking at a person's
workplace.  It is applied for people who work in zones that have parking charges, which are
generally located in the Central Business Districts. The purpose of the model is to adequately
reflect the cost of driving to work in subsequent models, particularly in mode choice.

The main interface to the free parking eligibility model is the
:py:func:`~activitysim.abm.models.free_parking.free_parking` function.  This function is registered
as an Inject step in the example Pipeline.

Core Table: ``persons`` | Result Field: ``free_parking_at_work`` | Skims Keys: NA

.. automodule:: activitysim.abm.models.free_parking
   :members:

.. _cdap:

Coordinated Daily Activity Pattern
----------------------------------

The Coordinated Daily Activity Pattern (CDAP) model predicts the choice of daily activity pattern (DAP)
for each member in the household, simultaneously. The DAP is categorized in to three types as
follows:

  * Mandatory: the person engages in travel to at least one out-of-home mandatory activity - work, university, or school. The mandatory pattern may also include non-mandatory activities such as separate home-based tours or intermediate stops on mandatory tours.
  * Non-mandatory: the person engages in only maintenance and discretionary tours, which, by definition, do not contain mandatory activities.
  * Home: the person does not travel outside the home.

The CDAP model is a sequence of vectorized table operations:

* create a person level table and rank each person in the household for inclusion in the CDAP model.  Priority is given to full time workers (up to two), then to part time workers (up to two workers, of any type), then to children (youngest to oldest, up to three).  Additional members up to five are randomly included for the CDAP calculation.
* solve individual M/N/H utilities for each person
* take as input an interaction coefficients table and then programmatically produce and write out the expression files for households size 1, 2, 3, 4, and 5 models independent of one another
* select households of size 1, join all required person attributes, and then read and solve the automatically generated expressions
* repeat for households size 2, 3, 4, and 5. Each model is independent of one another.

The main interface to the CDAP model is the :py:func:`~activitysim.abm.models.util.cdap.run_cdap`
function.  This function is called by the Inject step ``cdap_simulate`` which is
registered as an Inject step in the example Pipeline.  There are two cdap class definitions in
ActivitySim.  The first is at :py:func:`~activitysim.abm.models.cdap` and contains the Inject
wrapper for running it as part of the model pipeline.  The second is
at :py:func:`~activitysim.abm.models.util.cdap` and contains CDAP model logic.

Core Table: ``persons`` | Result Field: ``cdap_activity`` | Skims Keys: NA


.. automodule:: activitysim.abm.models.cdap
   :members:


.. _mandatory_tour_frequency:

Mandatory Tour Frequency
------------------------

The individual mandatory tour frequency model predicts the number of work and school tours
taken by each person with a mandatory DAP. The primary drivers of mandatory tour frequency
are demographics, accessibility-based parameters such as drive time to work, and household
automobile ownership.  It also creates mandatory tours in the data pipeline.

The main interface to the mandatory tour purpose frequency model is the
:py:func:`~activitysim.abm.models.mandatory_tour_frequency.mandatory_tour_frequency`
function.  This function is registered as an Inject step in the example Pipeline.

Core Table: ``persons`` | Result Fields: ``mandatory_tour_frequency`` | Skims Keys: NA


.. automodule:: activitysim.abm.models.mandatory_tour_frequency
   :members:

.. _mandatory_tour_scheduling:
.. _representative_logsums:

Mandatory Tour Scheduling
-------------------------

The mandatory tour scheduling model selects a tour departure and duration period (and therefore a
start and end period as well) for each mandatory tour.   The primary drivers in the model are
accessibility-based parameters such as the mode choice logsum for the departure/arrival hour
combination, demographics, and time pattern characteristics such as the time windows available
from previously scheduled tours. This model uses person :ref:`time_windows`.


.. note::
   For ``prototype_mtc``, the modeled time periods for all submodels are hourly from 3 am to 3 am the next day, and any times before 5 am are shifted to time period 5, and any times after 11 pm are shifted to time period 23.


If ``tour_departure_and_duration_segments.csv`` is included in the configs, then the model
will use these representative start and end time periods when calculating mode choice logsums
instead of the specific start and end combinations for each alternative to reduce runtime.  This
feature, know as ``representative logsums``, takes advantage of the fact that the mode choice logsum,
say, from 6 am to 2 pm is very similar to the logsum from 6 am to 3 pm, and 6 am to 4 pm, and so using
just 6 am to 3 pm (with the idea that 3 pm is the "representative time period") for these alternatives is
sufficient for tour scheduling.  By reusing the 6 am to 3 pm mode choice logsum, ActivitySim saves
significant runtime.

The main interface to the mandatory tour purpose scheduling model is the
:py:func:`~activitysim.abm.models.mandatory_scheduling.mandatory_tour_scheduling`
function.  This function is registered as an Inject step in the example Pipeline.

Core Table: ``tours`` | Result Field: ``start, end, duration`` | Skims Keys: ``TAZ, workplace_taz, school_taz, start, end``

.. automodule:: activitysim.abm.models.mandatory_scheduling
   :members:


.. _school_escorting:

School Escorting
----------------

The school escort model determines whether children are dropped-off at or picked-up from school,
simultaneously with the chaperone responsible for chauffeuring the children,
which children are bundled together on half-tours, and the type of tour (pure escort versus rideshare).
The model is run after work and school locations have been chosen for all household members,
and after work and school tours have been generated and scheduled.
The model labels household members of driving age as potential ‘chauffeurs’ and children with school tours as potential ‘escortees’.
The model then attempts to match potential chauffeurs with potential escortees in a choice model whose alternatives
consist of ‘bundles’ of escortees with a chauffeur for each half tour.

School escorting is a household level decision – each household will choose an alternative from the ``school_escorting_alts.csv`` file,
with the first alternative being no escorting. This file contains the following columns:

+------------------------------------------------+--------------------------------------------------------------------+
|  Column Name                                   |    Column Description                                              |
+================================================+====================================================================+
|  Alt                                           |  Alternative number                                                |
+------------------------------------------------+--------------------------------------------------------------------+
|  bundle[1,2,3]                                 |  bundle number for child 1,2, and 3                                |
+------------------------------------------------+--------------------------------------------------------------------+
|  chauf[1,2,3]                                  |  chauffeur number for child 1,2, and 3                             |
|                                                |  - 0 = child not escorted                                          |
|                                                |  - 1 = chauffeur 1 as ride share                                   |
|                                                |  - 2 = chauffeur 1 as pure escort                                  |
|                                                |  - 3 = chauffeur 2 as ride share                                   |
|                                                |  - 4 = chauffeur 3 as pure escort                                  |
+------------------------------------------------+--------------------------------------------------------------------+
|  nbund[1,2]                                    |  - number of escorting bundles for chauffeur 1 and 2               |
+------------------------------------------------+--------------------------------------------------------------------+
|  nbundles                                      |  - total number of bundles                                         |
|                                                |  - equals nbund1 + nbund2                                          |
+------------------------------------------------+--------------------------------------------------------------------+
|  nrs1                                          |  - number of ride share bundles for chauffeur 1                    |
+------------------------------------------------+--------------------------------------------------------------------+
|  npe1                                          |  - number of pure escort bundles for chauffeur 1                   |
+------------------------------------------------+--------------------------------------------------------------------+
|  nrs2                                          |  - number of ride share bundles for chauffeur 2                    |
+------------------------------------------------+--------------------------------------------------------------------+
|  npe2                                          |  - number of pure escort bundles for chauffeur 2                   |
+------------------------------------------------+--------------------------------------------------------------------+
|  Description                                   |  - text description of alternative                                 |
+------------------------------------------------+--------------------------------------------------------------------+

The model as currently implemented contains three escortees and two chauffeurs.
Escortees are students under age 16 with a mandatory tour whereas chaperones are all persons in the household over the age of 18.
For households that have more than three possible escortees, the three youngest children are selected for the model.
The two chaperones are selected as the adults of the household with the highest weight according to the following calculation:
:math:`Weight = 100*personType + 10*gender + 1*age(0,1)`
Where *personType* is the person type number from 1 to 5, *gender* is 1 for male and 2 for female, and
*age* is a binary indicator equal to 1 if age is over 25 else 0.

The model is run sequentially three times, once in the outbound direction, once in the inbound direction,
and again in the outbound direction with additional conditions on what happened in the inbound direction.
There are therefore three sets of utility specifications, coefficients, and pre-processor files.
Each of these files is specified in the school_escorting.yaml file along with the number of escortees and number of chaperones.

There is also a constants section in the school_escorting.yaml file which contain two constants.
One which sets the maximum time bin difference to match school and work tours for ride sharing
and another to set the number of minutes per time bin.
In the :ref:`prototype_mtc_extended` example, these are set to 1 and 60 respectively.

After a school escorting alternative is chosen for the inbound and outbound direction, the model will
create the tours and trips associated with the decision.  Pure escort tours are created,
and the mandatory tour start and end times are changed to match the school escort bundle start and end times.
(Outbound tours have their start times matched and inbound tours have their end times matched.)
Escortee drop-off / pick-up order is determined by the distance from home to the school locations.
They are ordered from smallest to largest in the outbound direction, and largest to smallest in the inbound direction.
Trips are created for each half-tour that includes school escorting according to the provided order.

The created pure escort tours are joined to the already created mandatory tour table in the pipeline
and are also saved separately to the pipeline under the table name “school_escort_tours”.
Created school escorting trips are saved to the pipeline under the table name “school_escort_trips”.
By saving these to the pipeline, their data can be queried in downstream models to set correct purposes,
destinations, and schedules to satisfy the school escorting model choice.

There are a host of downstream model changes that are involved when including the school escorting model.
The following list contains the models that are changed in some way when school escorting is included:

 * **Joint tour scheduling:** Joint tours are not allowed to be scheduled over school escort tours.
   This happens automatically by updating the timetable object with the updated mandatory tour times
   and created pure escort tour times after the school escorting model is run.
   There were no code or config changes in this model, but it is still affected by school escorting.
 * **Non-Mandatory tour frequency:**  Pure school escort tours are joined to the tours created in the
   non-mandatory tour frequency model and tour statistics (such as tour_count and tour_num) are re-calculated.
 * **Non-Mandatory tour destination:** Since the primary destination of pure school escort tours is known,
   they are removed from the choosers table and have their destination set according to the destination in\
   school_escort_tours table.  They are also excluded from the estimation data bundle.
 * **Non-Mandatory tour scheduling:** Pure escort tours need to have the non-escorting portion of their tour scheduled.
   This is done by inserting availability conditions in the model specification that ensures the alternative
   chosen for the start of the tour is equal to the alternative start time for outbound tours and the end time
   is equal to the alternative end time for the inbound tours.  There are additional terms that ensure the tour
   does not overlap with subsequent school escorting tours as well.  Beware -- If the availability conditions
   in the school escorting model are not set correctly, the tours created may not be consistent with each other
   and this model will fail.
 * **Tour mode choice:** Availability conditions are set in tour mode choice to prohibit the drive alone mode
   if the tour contains an escortee and the shared-ride 2 mode if the tour contains more than one escortee.
 * **Stop Frequency:** No stops are allowed on half-tours that include school escorting.
   This is enforced by adding availability conditions in the stop frequency model.  After the stop frequency
   model is run, the school escorting trips are merged from the trips created by the stop frequency model
   and a new stop frequency is computed along with updated trip numbers.
 * **Trip purpose, destination, and scheduling:** Trip purpose, destination, and departure times are known
   for school escorting trips.  As such they are removed from their respective chooser tables and the estimation
   data bundles, and set according to the values in the school_escort_trips table residing in the pipeline.
 * **Trip mode choice:** Like in tour mode choice, availability conditions are set to prohibit trip containing
   an escortee to use the drive alone mode or the shared-ride 2 mode for trips with more than one escortee.

Many of the changes discussed in the above list are handled in the code and the user is not required to make any
changes when implementing the school escorting model.  However, it is the users responsibility to include the
changes in the following model configuration files for models downstream of the school escorting model:

+--------------------------------------------------------------------+------------------------------------------------------------------+
| File Name(s)                                                       | Change(s) Needed                                                 |
+====================================================================+==================================================================+
|  - `non_mandatory_tour_scheduling_annotate_tours_preprocessor.csv` |                                                                  |
|  - `tour_scheduling_nonmandatory.csv`                              | - Set availability conditions based on those times               |
|                                                                    | - Do not schedule over other school escort tours                 |
+--------------------------------------------------------------------+------------------------------------------------------------------+
|  - `tour_mode_choice_annotate_choosers_preprocessor.csv`           |  - count number of escortees on tour by parsing the              |
|  - `tour_mode_choice.csv`                                          |    ``escort_participants`` column                                |
|                                                                    |  - set mode choice availability based on number of escortees     |
|                                                                    |                                                                  |
+--------------------------------------------------------------------+------------------------------------------------------------------+
| - `stop_frequency_school.csv`                                      |  Do not allow stops for half-tours that include school escorting |
| - `stop_frequency_work.csv`                                        |                                                                  |
| - `stop_frequency_univ.csv`                                        |                                                                  |
| - `stop_frequency_escort.csv`                                      |                                                                  |
+--------------------------------------------------------------------+------------------------------------------------------------------+
|  - `trip_mode_choice_annotate_trips_preprocessor.csv`              |  - count number of escortees on trip by parsing the              |
|  - `trip_mode_choice.csv`                                          |    ``escort_participants`` column                                |
|                                                                    |  - set mode choice availability based on number of escortees     |
|                                                                    |                                                                  |
+--------------------------------------------------------------------+------------------------------------------------------------------+

When not including the school escorting model, all of the escort trips to and from school are counted implicitly in
escort tours determined in the non-mandatory tour frequency model. Thus, when including the school escort model and
accounting for these tours explicitly, extra care should be taken not to double count them in the non-mandatory
tour frequency model. The non-mandatory tour frequency model should be re-evaluated and likely changed to decrease
the number of escort tours generated by that model.  This was not implemented in the :ref:`prototype_mtc_extended`
implementation due to a lack of data surrounding the number of escort tours in the region.


.. automodule:: activitysim.abm.models.school_escorting
   :members:


.. _joint_tour_frequency:

Joint Tour Frequency
--------------------

The joint tour generation models are divided into three sub-models: the joint tour frequency
model, the party composition model, and the person participation model. In the joint tour
frequency model, the household chooses the purposes and number (up to two) of its fully joint
travel tours.  It also creates joints tours in the data pipeline.

The main interface to the joint tour purpose frequency model is the
:py:func:`~activitysim.abm.models.joint_tour_frequency.joint_tour_frequency`
function.  This function is registered as an Inject step in the example Pipeline.

Core Table: ``households`` | Result Fields: ``num_hh_joint_tours`` | Skims Keys: NA


.. automodule:: activitysim.abm.models.joint_tour_frequency
   :members:


.. _joint_tour_composition:

Joint Tour Composition
----------------------

In the joint tour party composition model, the makeup of the travel party (adults, children, or
mixed - adults and children) is determined for each joint tour.  The party composition determines the
general makeup of the party of participants in each joint tour in order to allow the micro-simulation
to faithfully represent the prevalence of adult-only, children-only, and mixed joint travel tours
for each purpose while permitting simplicity in the subsequent person participation model.

The main interface to the joint tour composition model is the
:py:func:`~activitysim.abm.models.joint_tour_composition.joint_tour_composition`
function.  This function is registered as an Inject step in the example Pipeline.

Core Table: ``tours`` | Result Fields: ``composition`` | Skims Keys: NA


.. automodule:: activitysim.abm.models.joint_tour_composition
   :members:


.. _joint_tour_participation:

Joint Tour Participation
------------------------

In the joint tour person participation model, each eligible person sequentially makes a
choice to participate or not participate in each joint tour.  Since the party composition model
determines what types of people are eligible to join a given tour, the person participation model
can operate in an iterative fashion, with each household member choosing to join or not to join
a travel party independent of the decisions of other household members. In the event that the
constraints posed by the result of the party composition model are not met, the person
participation model cycles through the household members multiple times until the required
types of people have joined the travel party.

This step also creates the ``joint_tour_participants`` table in the pipeline, which stores the
person ids for each person on the tour.

The main interface to the joint tour participation model is the
:py:func:`~activitysim.abm.models.joint_tour_participation.joint_tour_participation`
function.  This function is registered as an Inject step in the example Pipeline.

Core Table: ``tours`` | Result Fields: ``number_of_participants, person_id (for the point person)`` | Skims Keys: NA


.. automodule:: activitysim.abm.models.joint_tour_participation
   :members:


.. _joint_tour_destination_choice:

Joint Tour Destination Choice
-----------------------------

The joint tour destination choice model operate similarly to the usual work and
school location choice model, selecting the primary destination for travel tours. The only
procedural difference between the models is that the usual work and school location choice
model selects the usual location of an activity whether or not the activity is undertaken during the
travel day, while the joint tour destination choice model selects the location for an
activity which has already been generated.

The tour's primary destination is the location of the activity that is assumed to provide the greatest
impetus for engaging in the travel tour. In the household survey, the primary destination was not asked, but
rather inferred from the pattern of stops in a closed loop in the respondents' travel diaries. The
inference was made by weighing multiple criteria including a defined hierarchy of purposes, the
duration of activities, and the distance from the tour origin. The model operates in the reverse
direction, designating the primary purpose and destination and then adding intermediate stops
based on spatial, temporal, and modal characteristics of the inbound and outbound journeys to
the primary destination.

The joint tour destination choice model is made up of three model steps:
  * sample - selects a sample of alternative locations for the next model step. This selects X locations from the full set of model zones using a simple utility.
  * logsums - starts with the table created above and calculates and adds the mode choice logsum expression for each alternative location.
  * simulate - starts with the table created above and chooses a final location, this time with the mode choice logsum included.

Joint tour location choice for :ref:`multiple_zone_systems` models uses :ref:`presampling` by default.

The main interface to the model is the :py:func:`~activitysim.abm.models.joint_tour_destination.joint_tour_destination`
function.  This function is registered as an Inject step in the example Pipeline.  See :ref:`writing_logsums` for how
to write logsums for estimation.

Core Table: ``tours`` | Result Fields: ``destination`` | Skims Keys: ``TAZ, alt_dest, MD time period``


.. automodule:: activitysim.abm.models.joint_tour_destination
   :members:

.. _joint_tour_scheduling:

Joint Tour Scheduling
---------------------

The joint tour scheduling model selects a tour departure and duration period (and therefore a start and end
period as well) for each joint tour.  This model uses person :ref:`time_windows`. The primary drivers in the
models are accessibility-based parameters such
as the auto travel time for the departure/arrival hour combination, demographics, and time
pattern characteristics such as the time windows available from previously scheduled tours.
The joint tour scheduling model does not use mode choice logsums.

The main interface to the joint tour purpose scheduling model is the
:py:func:`~activitysim.abm.models.joint_tour_scheduling.joint_tour_scheduling`
function.  This function is registered as an Inject step in the example Pipeline.

Core Table: ``tours`` | Result Field: ``start, end, duration`` | Skims Keys: `` TAZ, destination, MD time period, MD time period``


.. automodule:: activitysim.abm.models.joint_tour_scheduling
   :members:


.. _non_mandatory_tour_frequency:

Non-Mandatory Tour Frequency
----------------------------

The non-mandatory tour frequency model selects the number of non-mandatory tours made by each person on the simulation day.
It also adds non-mandatory tours to the tours in the data pipeline. The individual non-mandatory tour frequency model
operates in two stages:

  * A choice is made using a random utility model between combinations of tours containing zero, one, and two or more escort tours, and between zero and one or more tours of each other purpose.
  * Up to two additional tours of each purpose are added according to fixed extension probabilities.

The main interface to the non-mandatory tour purpose frequency model is the
:py:func:`~activitysim.abm.models.non_mandatory_tour_frequency.non_mandatory_tour_frequency`
function.  This function is registered as an Inject step in the example Pipeline.

Core Table: ``persons`` | Result Fields: ``non_mandatory_tour_frequency`` | Skims Keys: NA


.. automodule:: activitysim.abm.models.non_mandatory_tour_frequency
   :members:

.. _non_mandatory_tour_destination_choice:

Non-Mandatory Tour Destination Choice
-------------------------------------

The non-mandatory tour destination choice model chooses a destination zone for
non-mandatory tours.  The three step (sample, logsums, final choice) process also used for
mandatory tour destination choice is used for non-mandatory tour destination choice.

Non-mandatory tour location choice for :ref:`multiple_zone_systems` models uses :ref:`presampling` by default.

The main interface to the non-mandatory tour destination choice model is the
:py:func:`~activitysim.abm.models.non_mandatory_destination.non_mandatory_tour_destination`
function.  This function is registered as an Inject step in the example Pipeline.  See :ref:`writing_logsums`
for how to write logsums for estimation.

Core Table: ``tours`` | Result Field: ``destination`` | Skims Keys: ``TAZ, alt_dest, MD time period, MD time period``


.. automodule:: activitysim.abm.models.non_mandatory_destination
   :members:


.. _non_mandatory_tour_scheduling:

Non-Mandatory Tour Scheduling
-----------------------------

The non-mandatory tour scheduling model selects a tour departure and duration period (and therefore a start and end
period as well) for each non-mandatory tour.  This model uses person :ref:`time_windows`.  Includes support
for :ref:`representative_logsums`.

The main interface to the non-mandatory tour purpose scheduling model is the
:py:func:`~activitysim.abm.models.non_mandatory_scheduling.non_mandatory_tour_scheduling`
function.  This function is registered as an Inject step in the example Pipeline.

Core Table: ``tours`` | Result Field: ``start, end, duration`` | Skims Keys: ``TAZ, destination, MD time period, MD time period``


.. automodule:: activitysim.abm.models.non_mandatory_scheduling
   :members:

.. _vehicle_allocation:

Vehicle Allocation
-------------------

The vehicle allocation model selects which vehicle would be used for a tour of given occupancy. The alternatives for the vehicle
allocation model consist of the vehicles owned by the household and an additional non household vehicle option. (Zero-auto
households would be assigned the non-household vehicle option since there are no owned vehicles in the household).
A vehicle is selected for each occupancy level set by the user such that different tour modes that have different occupancies could see different operating
characteristics. The output of the vehicle allocation model is appended to the tour table with column names ``vehicle_occup_{occupancy}`` and the values are
the vehicle type selected.

In :ref:`prototype_mtc_extended`, three occupancy levels are used: 1, 2, and 3.5.  The auto operating cost
for occupancy level 1 is used in the drive alone mode and drive to transit modes. Occupancy levels 2 and 3.5 are used for shared
ride 2 and shared ride 3+ auto operating costs, respectively.  Auto operating costs are selected in the mode choice pre-processors by selecting the allocated
vehicle type data from the vehicles table. If the allocated vehicle type was the non-household vehicle, the auto operating costs uses
the previous default value from :ref:`prototype_mtc`. All trips and atwork subtours use the auto operating cost of the parent tour.  Functionality
was added in tour and atwork subtour mode choice to annotate the tour table and create a ``selected_vehicle`` which denotes the actual vehicle used.
If the tour mode does not include a vehicle, then the ``selected_vehicle`` entry is left blank.

The current implementation does not account for possible use of the household vehicles by other household members.  Thus, it is possible for a
selected vehicle to be used in two separate tours at the same time.


.. automodule:: activitysim.abm.models.vehicle_allocation
   :members:

.. _tour_mode_choice:

Tour Mode Choice
----------------

The mandatory, non-mandatory, and joint tour mode choice model assigns to each tour the "primary" mode that
is used to get from the origin to the primary destination. The tour-based modeling approach requires a reconsideration
of the conventional mode choice structure. Instead of a single mode choice model used in a four-step
structure, there are two different levels where the mode choice decision is modeled: (a) the
tour mode level (upper-level choice); and, (b) the trip mode level (lower-level choice conditional
upon the upper-level choice).

The mandatory, non-mandatory, and joint tour mode level represents the decisions that apply to the entire tour, and
that will affect the alternatives available for each individual trip or joint trip. These decisions include the choice to use a private
car versus using public transit, walking, or biking; whether carpooling will be considered; and
whether transit will be accessed by car or by foot. Trip-level decisions correspond to details of
the exact mode used for each trip, which may or may not change over the trips in the tour.

The mandatory, non-mandatory, and joint tour mode choice structure is a nested logit model which separates
similar modes into different nests to more accurately model the cross-elasticities between the alternatives. The
eighteen modes are incorporated into the nesting structure specified in the model settings file. The
first level of nesting represents the use a private car, non-motorized
means, or transit. In the second level of nesting, the auto nest is divided into vehicle occupancy
categories, and transit is divided into walk access and drive access nests. The final level splits
the auto nests into free or pay alternatives and the transit nests into the specific line-haul modes.

The primary variables are in-vehicle time, other travel times, cost (the influence of which is derived
from the automobile in-vehicle time coefficient and the persons' modeled value of time),
characteristics of the destination zone, demographics, and the household's level of auto
ownership.

The main interface to the mandatory, non-mandatory, and joint tour mode model is the
:py:func:`~activitysim.abm.models.tour_mode_choice.tour_mode_choice_simulate` function.  This function is
called in the Inject step ``tour_mode_choice_simulate`` and is registered as an Inject step in the example Pipeline.
See :ref:`writing_logsums` for how to write logsums for estimation.

Core Table: ``tours`` | Result Field: ``mode`` | Skims Keys: ``TAZ, destination, start, end``

.. automodule:: activitysim.abm.models.tour_mode_choice
   :members:


.. _atwork_subtour_frequency:

At-work Subtours Frequency
--------------------------

The at-work subtour frequency model selects the number of at-work subtours made for each work tour.
It also creates at-work subtours by adding them to the tours table in the data pipeline.
These at-work sub-tours are travel tours taken during the workday with their origin at the work
location, rather than from home. Explanatory variables include employment status,
income, auto ownership, the frequency of other tours, characteristics of the parent work tour, and
characteristics of the workplace zone.

Choosers: work tours
Alternatives: none, 1 eating out tour, 1 business tour, 1 maintenance tour, 2 business tours, 1 eating out tour + 1 business tour
Dependent tables: household, person, accessibility
Outputs: work tour subtour frequency choice, at-work tours table (with only tour origin zone at this point)

The main interface to the at-work subtours frequency model is the
:py:func:`~activitysim.abm.models.atwork_subtour_frequency.atwork_subtour_frequency`
function.  This function is registered as an Inject step in the example Pipeline.

Core Table: ``tours`` | Result Field: ``atwork_subtour_frequency`` | Skims Keys: NA


.. automodule:: activitysim.abm.models.atwork_subtour_frequency
   :members:

.. _atwork_subtour_destination:

At-work Subtours Destination Choice
-----------------------------------

The at-work subtours destination choice model is made up of three model steps:

  * sample - selects a sample of alternative locations for the next model step. This selects X locations from the full set of model zones using a simple utility.
  * logsums - starts with the table created above and calculates and adds the mode choice logsum expression for each alternative location.
  * simulate - starts with the table created above and chooses a final location, this time with the mode choice logsum included.

At-work subtour location choice for :ref:`multiple_zone_systems` models uses :ref:`presampling` by default.

Core Table: ``tours`` | Result Table: ``destination`` | Skims Keys: ``workplace_taz, alt_dest, MD time period``

The main interface to the at-work subtour destination model is the
:py:func:`~activitysim.abm.models.atwork_subtour_destination.atwork_subtour_destination`
function.  This function is registered as an Inject step in the example Pipeline.
See :ref:`writing_logsums` for how to write logsums for estimation.

.. automodule:: activitysim.abm.models.atwork_subtour_destination
   :members:

.. _atwork_subtour_scheduling:

At-work Subtour Scheduling
--------------------------

The at-work subtours scheduling model selects a tour departure and duration period (and therefore a start and end
period as well) for each at-work subtour.  This model uses person :ref:`time_windows`.

This model is the same as the mandatory tour scheduling model except it operates on the at-work tours and
constrains the alternative set to available person :ref:`time_windows`.  The at-work subtour scheduling model does not use mode choice logsums.
The at-work subtour frequency model can choose multiple tours so this model must process all first tours and then second
tours since isFirstAtWorkTour is an explanatory variable.

Choosers: at-work tours
Alternatives: alternative departure time and arrival back at origin time pairs WITHIN the work tour departure time and arrival time back at origin AND the person time window. If no time window is available for the tour, make the first and last time periods within the work tour available, make the choice, and log the number of times this occurs.
Dependent tables: skims, person, land use, work tour
Outputs: at-work tour departure time and arrival back at origin time, updated person time windows

The main interface to the at-work subtours scheduling model is the
:py:func:`~activitysim.abm.models.atwork_subtour_scheduling.atwork_subtour_scheduling`
function.  This function is registered as an Inject step in the example Pipeline.

Core Table: ``tours`` | Result Field: ``start, end, duration`` | Skims Keys: ``workplace_taz, alt_dest, MD time period, MD time period``

.. automodule:: activitysim.abm.models.atwork_subtour_scheduling
   :members:


.. _atwork_subtour_mode_choice:

At-work Subtour Mode
--------------------

The at-work subtour mode choice model assigns a travel mode to each at-work subtour using the :ref:`tour_mode_choice` model.

The main interface to the at-work subtour mode choice model is the
:py:func:`~activitysim.abm.models.atwork_subtour_mode_choice.atwork_subtour_mode_choice`
function.  This function is called in the Inject step ``atwork_subtour_mode_choice`` and
is registered as an Inject step in the example Pipeline.
See :ref:`writing_logsums` for how to write logsums for estimation.

Core Table: ``tour`` | Result Field: ``tour_mode`` | Skims Keys: ``workplace_taz, destination, start, end``

.. automodule:: activitysim.abm.models.atwork_subtour_mode_choice
   :members:


.. _intermediate_stop_frequency:

Intermediate Stop Frequency
---------------------------

The stop frequency model assigns to each tour the number of intermediate destinations a person
will travel to on each leg of the tour from the origin to tour primary destination and back.
The model incorporates the ability for more than one stop in each direction,
up to a maximum of 3, for a total of 8 trips per tour (four on each tour leg).

Intermediate stops are not modeled for drive-transit tours because doing so can have unintended
consequences because of the difficulty of tracking the location of the vehicle. For example,
consider someone who used a park and ride for work and then took transit to an intermediate
shopping stop on the way home. Without knowing the vehicle location, it cannot be determined
if it is reasonable to allow the person to drive home. Even if the tour were constrained to allow
driving only on the first and final trip, the trip home from an intermediate stop may not use the
same park and ride where the car was dropped off on the outbound leg, which is usually as close
as possible to home because of the impracticality of coding drive access links from every park
and ride lot to every zone.

This model also creates a trips table in the pipeline for later models.

The main interface to the intermediate stop frequency model is the
:py:func:`~activitysim.abm.models.stop_frequency.stop_frequency`
function.  This function is registered as an Inject step in the example Pipeline.

Core Table: ``tours`` | Result Field: ``stop_frequency`` | Skims Keys: NA


.. automodule:: activitysim.abm.models.stop_frequency
   :members:


.. _trip_purpose:

Trip Purpose
------------

For trip other than the last trip outbound or inbound, assign a purpose based on an
observed frequency distribution.  The distribution is segmented by tour purpose, tour
direction and person type. Work tours are also segmented by departure or arrival time period.

The main interface to the trip purpose model is the
:py:func:`~activitysim.abm.models.trip_purpose.trip_purpose`
function.  This function is registered as an Inject step in the example Pipeline.

Core Table: ``trips`` | Result Field: ``purpose`` | Skims Keys: NA

.. note::
   Trip purpose and trip destination choice can be run iteratively together via :ref:`trip_purpose_and_destination_model`.


.. automodule:: activitysim.abm.models.trip_purpose
   :members:


.. _trip_destination_choice:

Trip Destination Choice
-----------------------

See :ref:`Trip Destination <component-trip-destination>`.


.. _trip_purpose_and_destination_model:

Trip Purpose and Destination
----------------------------

After running trip purpose and trip destination separately, the two model can be ran together in an iterative fashion on
the remaining failed trips (i.e. trips that cannot be assigned a destination).  Each iteration uses new random numbers.

The main interface to the trip purpose model is the
:py:func:`~activitysim.abm.models.trip_purpose_and_destination.trip_purpose_and_destination`
function.  This function is registered as an Inject step in the example Pipeline.

Core Table: ``trips`` | Result Field: ``purpose, destination`` | Skims Keys: ``origin, (tour primary) destination, dest_taz, trip_period``

.. automodule:: activitysim.abm.models.trip_purpose_and_destination
   :members:


.. _trip_scheduling:

Trip Scheduling (Probabilistic)
-------------------------------

For each trip, assign a departure hour based on an input lookup table of percents by tour purpose,
direction (inbound/outbound), tour hour, and trip index.

  * The tour hour is the tour start hour for outbound trips and the tour end hour for inbound trips.  The trip index is the trip sequence on the tour, with up to four trips per half tour
  * For outbound trips, the trip depart hour must be greater than or equal to the previously selected trip depart hour
  * For inbound trips, trips are handled in reverse order from the next-to-last trip in the leg back to the first. The tour end hour serves as the anchor time point from which to start assigning trip time periods.
  * Outbound trips on at-work subtours are assigned the tour depart hour and inbound trips on at-work subtours are assigned the tour end hour.

The assignment of trip depart time is run iteratively up to a max number of iterations since it is possible that
the time period selected for an earlier trip in a half-tour makes selection of a later trip time
period impossible (or very low probability). Thus, the sampling is re-run until a feasible set of trip time
periods is found. If a trip can't be scheduled after the max iterations, then the trip is assigned
the previous trip's choice (i.e. assumed to happen right after the previous trip) or dropped, as configured by the user.
The trip scheduling model does not use mode choice logsums.

Alternatives: Available time periods in the tour window (i.e. tour start and end period).  When processing stops on
work tours, the available time periods is constrained by the at-work subtour start and end period as well.

In order to avoid trip failing, a new probabilistic trip scheduling mode was developed named "relative".
When setting the _scheduling_mode_ option to relative, trips are scheduled relative to the previously scheduled trips.
The first trip still departs when the tour starts and for every subsequent trip, the choices are selected with respect to
the previous trip depart time. Inbound trips are no longer handled in reverse order.  The key to this relative mode is to
index the probabilities based on how much time is remaining on the tour.  For tours that include subtours, the time remaining will
be based on the subtour start time for outbound trips and will resume again for inbound trips after the subtour ends.
By indexing the probabilities based on time remaining and scheduling relative to the previous trip, scheduling trips in relative
mode will not fail.  Note also that relative scheduling mode requires the use of logic
version 2 (see warning about logic versions, below).

An example of trip scheduling in relative mode is included in the :ref:`prototype_mwcog` example.  In this example, trip
scheduling probabilities are indexed by the following columns:
<<<<<<< HEAD
=======

>>>>>>> 180dcca9
  * periods_left_min: the minimum bin for the number of time periods left on the tour.
  * periods_left_max: the maximum bin for the number of time periods left on the tour.  This is the same as periods_left_min until the final time period bin.
  * outbound: whether the trip occurs on the outbound leg of a tour.
  * tour_purpose_grouped: Tour purpose grouped into mandatory and non-mandatory categories
  * half_tour_stops_remaining_grouped: The number of stops remaining on the half tour with the categories of 0 and 1+
<<<<<<< HEAD
=======

>>>>>>> 180dcca9
Each of these variables are listed as merge columns in the trip_scheduling.yaml file and are declared in the trip scheduling preprocessor.
The variables above attempt to balance the statistics available for probability creation with the amount of segmentation of trip characteristics.

.. warning::

    Earlier versions of ActivitySim contained a logic error in this model, whereby
    the earliest departure time for inbound legs was bounded by the maximum outbound
    departure time, even if there was a scheduling failure for one or more outbound
    leg departures and that bound was NA.  For continuity, this process has been
    retained in this ActivitySim component as *logic_version* 1, and it remains the
    default process if the user does not explicitly specify a logic version in the
    model settings yaml file. The revised logic includes bounding inbound legs only
    when the maximum outbound departure time is well defined.  This version of the
    model can be used by explicitly setting `logic_version: 2` (or greater) in the
    model settings yaml file.  It is strongly recommended that all new model
    development efforts use logic version 2; a future version of ActivitySim may
    make this the default for this component, and/or remove logic version 1 entirely.

The main interface to the trip scheduling model is the
:py:func:`~activitysim.abm.models.trip_scheduling.trip_scheduling` function.
This function is registered as an Inject step in the example Pipeline.

Core Table: ``trips`` | Result Field: ``depart`` | Skims Keys: NA

.. automodule:: activitysim.abm.models.trip_scheduling
   :members:


.. _trip_scheduling_choice:

Trip Scheduling Choice (Logit Choice)
-------------------------------------

This model uses a logit-based formulation to determine potential trip windows for the three
main components of a tour.

-  Outbound Leg: The time from leaving the origin location to the time second to last outbound stop.
-  Main Leg: The time window from the last outbound stop through the main tour destination to the first inbound stop.
-  Inbound Leg: The time window from the first inbound stop to the tour origin location.

Core Table: ``tours`` | Result Field: ``outbound_duration``, ``main_leg_duration``, ``inbound_duration`` | Skims Keys: NA


**Required YAML attributes:**

- ``SPECIFICATION``
    This file defines the logit specification for each chooser segment.
- ``COEFFICIENTS``
    Specification coefficients
- ``PREPROCESSOR``:
    Preprocessor definitions to run on the chooser dataframe (trips) before the model is run

.. _trip_departure_choice:

Trip Departure Choice (Logit Choice)
-------------------------------------

Used in conjuction with Trip Scheduling Choice (Logit Choice), this model chooses departure
time periods consistent with the time windows for the appropriate leg of the trip.

Core Table: ``trips`` | Result Field: ``depart`` | Skims Keys: NA

**Required YAML attributes:**

- ``SPECIFICATION``
    This file defines the logit specification for each chooser segment.
- ``COEFFICIENTS``
    Specification coefficients
- ``PREPROCESSOR``:
    Preprocessor definitions to run on the chooser dataframe (trips) before the model is run

.. _trip_mode_choice:

Trip Mode Choice
----------------

The trip mode choice model assigns a travel mode for each trip on a given tour. It
operates similarly to the tour mode choice model, but only certain trip modes are available for
each tour mode. The correspondence rules are defined according to the following principles:

  * Pay trip modes are only available for pay tour modes (for example, drive-alone pay is only available at the trip mode level if drive-alone pay is selected as a tour mode).
  * The auto occupancy of the tour mode is determined by the maximum occupancy across all auto trips that make up the tour. Therefore, the auto occupancy for the tour mode is the maximum auto occupancy for any trip on the tour.
  * Transit tours can include auto shared-ride trips for particular legs. Therefore, 'casual carpool', wherein travelers share a ride to work and take transit back to the tour origin, is explicitly allowed in the tour/trip mode choice model structure.
  * The walk mode is allowed for any trip.
  * The availability of transit line-haul submodes on transit tours depends on the skimming and tour mode choice hierarchy. Free shared-ride modes are also available in walk-transit tours, albeit with a low probability. Paid shared-ride modes are not allowed on transit tours because no stated preference data is available on the sensitivity of transit riders to automobile value tolls, and no observed data is available to verify the number of people shifting into paid shared-ride trips on transit tours.

The trip mode choice models explanatory variables include household and person variables, level-of-service
between the trip origin and destination according to the time period for the tour leg, urban form
variables, and alternative-specific constants segmented by tour mode.

The main interface to the trip mode choice model is the
:py:func:`~activitysim.abm.models.trip_mode_choice.trip_mode_choice` function.  This function
is registered as an Inject step in the example Pipeline.  See :ref:`writing_logsums` for how to write logsums for estimation.

Core Table: ``trips`` | Result Field: ``trip_mode`` | Skims Keys: ``origin, destination, trip_period``

.. automodule:: activitysim.abm.models.trip_mode_choice
   :members:

.. _parking_location_choice:

Parking Location Choice
-----------------------

The parking location choice model selects a parking location for specified trips. While the model does not
require parking location be applied to any specific set of trips, it is usually applied for drive trips to
specific zones (e.g., CBD) in the model.

The model provides provides a filter for both the eligible choosers and eligible parking location zone. The
trips dataframe is the chooser of this model. The zone selection filter is applied to the land use zones
dataframe.

If this model is specified in the pipeline, the `Write Trip Matrices`_ step will using the parking location
choice results to build trip tables in lieu of the trip destination.

The main interface to the trip mode choice model is the
:py:func:`~activitysim.abm.models.parking_location_choice.parking_location_choice` function.  This function
is registered as an Inject step, and it is available from the pipeline.  See :ref:`writing_logsums` for how to write
logsums for estimation.

**Skims**

- ``odt_skims``: Origin to Destination by Time of Day
- ``dot_skims``: Destination to Origin by Time of Day
- ``opt_skims``: Origin to Parking Zone by Time of Day
- ``pdt_skims``: Parking Zone to Destination by Time of Day
- ``od_skims``: Origin to Destination
- ``do_skims``: Destination to Origin
- ``op_skims``: Origin to Parking Zone
- ``pd_skims``: Parking Zone to Destination

Core Table: ``trips``

**Required YAML attributes:**

- ``SPECIFICATION``
    This file defines the logit specification for each chooser segment.
- ``COEFFICIENTS``
    Specification coefficients
- ``PREPROCESSOR``:
    Preprocessor definitions to run on the chooser dataframe (trips) before the model is run
- ``CHOOSER_FILTER_COLUMN_NAME``
    Boolean field on the chooser table defining which choosers are eligible to parking location choice model. If no
    filter is specified, all choosers (trips) are eligible for the model.
- ``CHOOSER_SEGMENT_COLUMN_NAME``
    Column on the chooser table defining the parking segment for the logit model
- ``SEGMENTS``
    List of eligible chooser segments in the logit specification
- ``ALTERNATIVE_FILTER_COLUMN_NAME``
    Boolean field used to filter land use zones as eligible parking location choices. If no filter is specified,
    then all land use zones are considered as viable choices.
- ``ALT_DEST_COL_NAME``
    The column name to append with the parking location choice results. For choosers (trips) ineligible for this
    model, a -1 value will be placed in column.
- ``TRIP_ORIGIN``
    Origin field on the chooser trip table
- ``TRIP_DESTINATION``
    Destination field on the chooser trip table

.. automodule:: activitysim.abm.models.parking_location_choice
   :members:

.. _write_trip_matrices:

Write Trip Matrices
-------------------

Write open matrix (OMX) trip matrices for assignment.  Reads the trips table post preprocessor and run expressions
to code additional data fields, with one data fields for each matrix specified.  The matrices are scaled by a
household level expansion factor, which is the household sample rate by default, which is calculated when
households are read in at the beginning of a model run.  The main interface to write trip
matrices is the :py:func:`~activitysim.abm.models.trip_matrices.write_trip_matrices` function.  This function
is registered as an Inject step in the example Pipeline.

If the `Parking Location Choice`_ model is defined in the pipeline, the parking location zone will be used in
lieu of the destination zone.

Core Table: ``trips`` | Result: ``omx trip matrices`` | Skims Keys: ``origin, destination``

.. automodule:: activitysim.abm.models.trip_matrices
   :members:

.. _utility_steps:

Util
----

Additional helper classes

CDAP
~~~~

.. automodule:: activitysim.abm.models.util.cdap
   :members:

.. index:: table annotation
.. _table_annotation:

Estimation
~~~~~~~~~~

See :ref:`estimation` for more information.

.. automodule:: activitysim.core.estimation
   :members:

Logsums
~~~~~~~

.. automodule:: activitysim.abm.models.util.logsums
   :members:

Mode
~~~~

.. automodule:: activitysim.abm.models.util.mode
   :members:

Overlap
~~~~~~~

.. automodule:: activitysim.abm.models.util.overlap
   :members:

Tour Destination
~~~~~~~~~~~~~~~~

.. automodule:: activitysim.abm.models.util.tour_destination
   :members:

Tour Frequency
~~~~~~~~~~~~~~

.. automodule:: activitysim.abm.models.util.tour_frequency
   :members:

Trip
~~~~

.. automodule:: activitysim.abm.models.util.trip
   :members:

Vectorize Tour Scheduling
~~~~~~~~~~~~~~~~~~~~~~~~~

.. automodule:: activitysim.abm.models.util.vectorize_tour_scheduling
   :members:

Tests
-----

See ``activitysim.abm.test`` and ``activitysim.abm.models.util.test``<|MERGE_RESOLUTION|>--- conflicted
+++ resolved
@@ -1244,19 +1244,13 @@
 
 An example of trip scheduling in relative mode is included in the :ref:`prototype_mwcog` example.  In this example, trip
 scheduling probabilities are indexed by the following columns:
-<<<<<<< HEAD
-=======
-
->>>>>>> 180dcca9
+
   * periods_left_min: the minimum bin for the number of time periods left on the tour.
   * periods_left_max: the maximum bin for the number of time periods left on the tour.  This is the same as periods_left_min until the final time period bin.
   * outbound: whether the trip occurs on the outbound leg of a tour.
   * tour_purpose_grouped: Tour purpose grouped into mandatory and non-mandatory categories
   * half_tour_stops_remaining_grouped: The number of stops remaining on the half tour with the categories of 0 and 1+
-<<<<<<< HEAD
-=======
-
->>>>>>> 180dcca9
+
 Each of these variables are listed as merge columns in the trip_scheduling.yaml file and are declared in the trip scheduling preprocessor.
 The variables above attempt to balance the statistics available for probability creation with the amount of segmentation of trip characteristics.
 
